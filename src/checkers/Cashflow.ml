(*
  This file is part of scilla.

  Copyright (c) 2018 - present Zilliqa Research Pvt. Ltd.

  scilla is free software: you can redistribute it and/or modify it under the
  terms of the GNU General Public License as published by the Free Software
  Foundation, either version 3 of the License, or (at your option) any later
  version.

  scilla is distributed in the hope that it will be useful, but WITHOUT ANY
  WARRANTY; without even the implied warranty of MERCHANTABILITY or FITNESS FOR
  A PARTICULAR PURPOSE.  See the GNU General Public License for more details.

  You should have received a copy of the GNU General Public License along with
*)

open Core_kernel
open Sexplib.Std
open Syntax
open Datatypes
open TypeUtil
open ContractUtil

module CashflowRep (R : Rep) = struct
  type money_tag =
    | NoInfo
    | NotMoney
    | Money
    | Map of money_tag
    | Adt of string * money_tag list (* name of adt paired with tags of type params *)
    | Inconsistent
  [@@deriving sexp]

  let rec money_tag_to_string tag =
    match tag with
    | Adt (n, ts) -> "(" ^ n ^ " " ^ (String.concat ~sep:" " (List.map ~f:money_tag_to_string ts)) ^ ")"
    | Map t -> "(Map " ^ (money_tag_to_string t) ^ ")"
    | _ -> sexp_of_money_tag tag |> Sexplib.Sexp.to_string


  type rep = money_tag * R.rep
  [@@deriving sexp]

  let get_loc r = match r with | (_, rr) -> R.get_loc rr

  let add_tag_to_id s tag =
    match s with
    | Ident (n, r) -> Ident (n, (tag, r))

  let dummy_rep = (NoInfo, R.dummy_rep)

  let mk_id s =
    add_tag_to_id s NoInfo

  let mk_id_address s = mk_id (R.mk_id_address s)
  let mk_id_uint128 s = mk_id (R.mk_id_uint128 s)
  let mk_id_uint32 s = mk_id (R.mk_id_uint32 s)
  let mk_id_bnum    s = mk_id (R.mk_id_bnum s)
  let mk_id_string  s = mk_id (R.mk_id_string s)

  let parse_rep s = (NoInfo, R.parse_rep s)
  let get_rep_str r = match r with | (_, rr) -> R.get_rep_str rr
end


module ScillaCashflowChecker
    (SR : Rep)
    (ER : sig
       include Rep
       val [@warning "-32"] get_type : rep -> PlainTypes.t inferred_type
     end) = struct

  module SCFR = SR
  module ECFR = CashflowRep (ER)
  module TypedSyntax = ScillaSyntax (SR) (ER)
  module CFSyntax = ScillaSyntax (SCFR) (ECFR)

  open TypedSyntax
  open ECFR

  (*******************************************************)
  (*     Initial traversal: Set every tag to NoInfo      *)
  (*******************************************************)

  (* Lift Ident (n, rep) to Ident (n, (NoInfo, rep)) *)
  let add_noinfo_to_ident i = ECFR.mk_id i

  let add_money_or_mapmoney_to_ident i typ =
    let rec create_money_tag typ =
      match typ with
      | MapType (_, vtyp) ->
          ECFR.Map (create_money_tag vtyp)
      | _ -> ECFR.Money in
    ECFR.add_tag_to_id i (create_money_tag typ)
  let add_noinfo_to_builtin (op, rep) = (op, (ECFR.NoInfo, rep))

  let rec cf_init_tag_pattern p =
    match p with
    | Wildcard -> CFSyntax.Wildcard
    | Binder x -> CFSyntax.Binder (add_noinfo_to_ident x)
    | Constructor (cn, ps) ->
        CFSyntax.Constructor (
          cn,
          List.map ~f:cf_init_tag_pattern ps)

  let cf_init_tag_payload p =
    match p with
    | MLit l -> CFSyntax.MLit l
    | MVar v -> CFSyntax.MVar (add_noinfo_to_ident v)

  let rec cf_init_tag_expr erep =
    let (e, rep) = erep in
    let res_e = 
      match e with
      | Literal l ->
          CFSyntax.Literal l
      | Var i ->
          CFSyntax.Var (add_noinfo_to_ident i)
      |  Fun (arg, t, body) ->
          CFSyntax.Fun (
            add_noinfo_to_ident arg,
            t,
            cf_init_tag_expr body)
      | App (f, actuals) ->
          CFSyntax.App (
            add_noinfo_to_ident f, 
            List.map ~f:add_noinfo_to_ident actuals)
      | Builtin (op, actuals) ->
          CFSyntax.Builtin (
            add_noinfo_to_builtin op,
            List.map ~f:add_noinfo_to_ident actuals)
      | Let (i, topt, lhs, rhs) ->
          CFSyntax.Let (
            add_noinfo_to_ident i,
            topt,
            cf_init_tag_expr lhs,
            cf_init_tag_expr rhs)
      | Constr (cname, ts, actuals) ->
          CFSyntax.Constr (
            cname,
            ts,
            List.map ~f:add_noinfo_to_ident actuals)
      | MatchExpr (x, clauses) ->
          CFSyntax.MatchExpr (
            add_noinfo_to_ident x,
            List.map ~f:(fun (p, e) ->
                (cf_init_tag_pattern p, cf_init_tag_expr e)) clauses)
      | Fixpoint (f, t, body) ->
          CFSyntax.Fixpoint (
            add_noinfo_to_ident f,
            t,
            cf_init_tag_expr body)
      | TFun (tvar, body) ->
          CFSyntax.TFun (
            add_noinfo_to_ident tvar,
            cf_init_tag_expr body)
      | TApp (tf, arg_types) ->
          CFSyntax.TApp (
            add_noinfo_to_ident tf,
            arg_types)
      | Message bs ->
          CFSyntax.Message (
            List.map ~f:(fun (s, p) -> (s, cf_init_tag_payload p)) bs) in
    (res_e, (ECFR.NoInfo, rep))

  let rec cf_init_tag_stmt srep =
    let (s, rep) = srep in
    let res_s = 
      match s with
      | Load (x, y) ->
          CFSyntax.Load (
            add_noinfo_to_ident x,
            add_noinfo_to_ident y)
      | Store (x, y) -> 
          CFSyntax.Store (
            add_noinfo_to_ident x,
            add_noinfo_to_ident y)
      | Bind (x, e) ->
          CFSyntax.Bind (
            add_noinfo_to_ident x,
            cf_init_tag_expr e)
      | MapUpdate (m, ks, v) ->
          CFSyntax.MapUpdate (
            add_noinfo_to_ident m,
            List.map ~f:add_noinfo_to_ident ks,
            match v with | None -> None | Some v' -> Some (add_noinfo_to_ident v')
          )
      | MapGet (x, m, ks, retrieve) ->
          CFSyntax.MapGet (
            add_noinfo_to_ident x,
            add_noinfo_to_ident m,
            List.map ~f:add_noinfo_to_ident ks,
            retrieve
          )
      | MatchStmt (x, pss) ->
          CFSyntax.MatchStmt (
            add_noinfo_to_ident x,
            List.map ~f:(fun (p, ss) ->
                (cf_init_tag_pattern p,
                 List.map ~f:cf_init_tag_stmt ss)) pss)
      | ReadFromBC (x, s) ->
          CFSyntax.ReadFromBC (
            add_noinfo_to_ident x, s)
      | AcceptPayment ->
          CFSyntax.AcceptPayment
      | SendMsgs x ->
          CFSyntax.SendMsgs (add_noinfo_to_ident x)
      | CreateEvnt x ->
          CFSyntax.CreateEvnt (add_noinfo_to_ident x)
      | CallProc (p, args) ->
          CFSyntax.CallProc (p, List.map args ~f:add_noinfo_to_ident)
      | Throw xopt ->
          (match xopt with
           | Some x -> CFSyntax.Throw (Some (add_noinfo_to_ident x))
           | None -> CFSyntax.Throw (None)
          )
    in
    (res_s, rep)

  let cf_init_tag_component component =
    let { comp_type; comp_name ; comp_params ; comp_body } = component in
    { CFSyntax.comp_type = comp_type;
      CFSyntax.comp_name = comp_name;
      CFSyntax.comp_params =
        List.map ~f:(fun (x, t) -> (add_noinfo_to_ident x, t)) comp_params;
      CFSyntax.comp_body =
        List.map ~f:cf_init_tag_stmt comp_body }

  let cf_init_tag_contract contract token_fields =
    let { cname ; cparams ; cconstraint; cfields ; ccomps } = contract in
    let token_fields_contains x =
      List.exists ~f:(fun token_field -> get_id x = token_field) token_fields in
    { CFSyntax.cname = cname;
      CFSyntax.cparams =
        List.map ~f:(fun (x, t) ->
            (if token_fields_contains x
             then add_money_or_mapmoney_to_ident x t
             else add_noinfo_to_ident x),
            t) cparams;
      CFSyntax.cconstraint = cf_init_tag_expr cconstraint;
      CFSyntax.cfields =
        List.map ~f:(fun (x, t, e) ->
            ((if token_fields_contains x
              then add_money_or_mapmoney_to_ident x t
              else add_noinfo_to_ident x),
             t,
             cf_init_tag_expr e)) cfields;
      CFSyntax.ccomps =
        List.map ~f:cf_init_tag_component ccomps }

  let cf_init_tag_type_def tdef =
    let { cname ; c_arg_types } = tdef in
    { CFSyntax.cname = add_noinfo_to_ident cname ; CFSyntax.c_arg_types = c_arg_types }

  let cf_init_tag_library lib =
    let { lname ; lentries } = lib in
    let init_tag_entry entry =
      match entry with
      | LibVar (lname, ltype, lexp) ->
          CFSyntax.LibVar (add_noinfo_to_ident lname, ltype, cf_init_tag_expr lexp)
      | LibTyp (lname, type_defs) ->
          CFSyntax.LibTyp (add_noinfo_to_ident lname,
                           List.map ~f:cf_init_tag_type_def type_defs) in
    { CFSyntax.lname = lname;
      CFSyntax.lentries = List.map ~f:init_tag_entry lentries }

  let cf_init_tag_module cmod token_fields =
    let { smver; cname; libs; elibs; contr } = cmod in
    let res_libs =
      match libs with
      | None -> None
      | Some l -> Some (cf_init_tag_library l) in
    { CFSyntax.smver = smver;
      CFSyntax.cname = cname;
      CFSyntax.libs = res_libs;
      CFSyntax.elibs = elibs;
      CFSyntax.contr = cf_init_tag_contract contr token_fields }

  (*******************************************************)
  (*                  Find fixpoint                      *)
  (* Strategy:                                           *)
  (*  - Expressions have an expected tag, which is       *)
  (* unified with the tag that can be extrapolated from  *)
  (* the usage.                                          *)
  (*  - Statement lists are first traversed to collect   *)
  (* all declared local variable and their tags. Then    *)
  (* they are traversed again to extrapolate new tags.   *)
  (*******************************************************)
  open CFSyntax

  (* Least upper bound in the money_tag lattice. *)
  let rec lub_tags t1 t2 =
    match t1, t2 with
    | Inconsistent , _
    | _            , Inconsistent  -> Inconsistent
    | NoInfo       , x
    | x            , NoInfo        -> x
    | Map x        , Map y         -> Map (lub_tags x y)
    | Adt (n1, ts1), Adt (n2, ts2)
      when n1 = n2                 ->
        (match List.map2 ts1 ts2 ~f:lub_tags with
         | Ok res -> Adt (n1, res)
         | Unequal_lengths -> Inconsistent)
    | Money        , Money         -> Money
    | NotMoney     , NotMoney      -> NotMoney
    | _            , _             -> Inconsistent

  (* Greatest lower bound in the money_tag lattice. *)
  let rec glb_tags t1 t2 =
    match t1, t2 with
    | Inconsistent , x
    | x            , Inconsistent  -> x
    | NoInfo       , _
    | _            , NoInfo        -> NoInfo
    | Map x        , Map y         -> Map (glb_tags x y)
    | Adt (n1, ts1), Adt (n2, ts2)
      when n1 = n2                 ->
        (match List.map2 ts1 ts2 ~f:glb_tags with
         | Ok res -> Adt (n1, res)
         | Unequal_lengths -> Inconsistent)
    | Money        , Money         -> Money
    | NotMoney     , NotMoney      -> NotMoney
    | _            , _             -> NoInfo

  (*******************************************************)
  (*           Helper functions for ADTs                 *)
  (*******************************************************)

  let ctr_to_adt_tag ctr_name arg_tags =
    let open DataTypeDictionary in
    match lookup_constructor ctr_name with
    | Error _       ->
        (* We don't allow failures at this stage of the checker *)
        Inconsistent
    | Ok (adt, _) ->
        match adt.tparams with
        | [] ->
            (* No type parameters - check for special cases *)
            (* Case 1 (Bool case): No constructor takes arguments : NotMoney *)
            if List.for_all adt.tmap
                ~f:(fun (_, arg_typs) ->
                    match arg_typs with
                    | [] -> true
                    | _ -> false)
            then NotMoney
            (* Case 2 (Nat case): 2 constructors. One constructor takes 
               1 argument of same type, other constructor
               takes no argument : NoInfo *)
            else if List.length adt.tconstr = 2 &&
                    List.exists adt.tmap
                      ~f:(fun (_, arg_typs) ->
                          match arg_typs with
                          | [] -> true
                          | _ -> false) &&
                    List.exists adt.tmap
                      ~f:(fun (_, arg_typs) ->
                          match arg_typs with
                          | [ADT (arg_typ_name, _)] ->
                              arg_typ_name = adt.tname
                          | _ -> false)
            then NoInfo
            else Adt (adt.tname, [])
        | _ ->
            (* Deduce mapping from type arguments to tags based on
               constructor argument tags *)
            match constr_tmap adt ctr_name with
            | None ->
                (* No tmap for constructor = doesn't take arguments *)
                Adt (adt.tname, List.map adt.tparams ~f:(fun _ -> NoInfo))
            | Some arg_typs ->
                (* Default mapping : 'A -> NoInfo *)
                let init_targ_to_tag_map =
                  List.map adt.tparams ~f:(fun tparam -> (tparam, NoInfo)) in
                let update_targ_tag targ new_tag map =
                  let current_tag =
                    match List.Assoc.find map ~equal:(=) targ with
                    | None -> Inconsistent
                    | Some t -> t in
                  List.Assoc.add map ~equal:(=) targ (lub_tags current_tag new_tag) in
                let rec match_arg_tag_with_typ arg_typ arg_tag targ_tag_map =
                  match arg_typ with
                  | TypeVar v           -> update_targ_tag v arg_tag targ_tag_map
                  | MapType (_, vt)
                  | FunType (_, vt)     ->
                      (match arg_tag with
                       | Map vtag -> match_arg_tag_with_typ vt vtag targ_tag_map
                       | NoInfo   -> match_arg_tag_with_typ vt NoInfo targ_tag_map
                       | _        -> targ_tag_map)
                  | ADT (_, adt_params) ->
                      (match arg_tag with
                       | Adt (_, adt_param_tags) ->
                           let (new_map, _) = 
                             List.fold_left adt_params ~init:(targ_tag_map, adt_param_tags)
                               ~f:(fun (map, adt_param_tags) adt_param ->
                                   match adt_param_tags with
                                   | []      -> (map, [])
                                   | t :: ts -> (match_arg_tag_with_typ adt_param t map, ts)) in
                           new_map
                       | _                       -> targ_tag_map)
                  | PrimType _
                  | PolyFun (_, _)
                  | Unit                -> targ_tag_map in
                let (tvar_tag_map, _) =
                  List.fold_left arg_typs ~init:(init_targ_to_tag_map, arg_tags)
                    ~f:(fun (map, arg_tags) arg_typ ->
                        match arg_tags with
                        | []      -> (map, [])
                        | t :: ts -> (match_arg_tag_with_typ arg_typ t map, ts)) in
                let final_adt_arg_tags = 
                  List.map adt.tparams
                    ~f:(fun tparam ->
                        match List.Assoc.find tvar_tag_map ~equal:(=) tparam with
                        | None   -> Inconsistent
                        | Some t -> t) in
                Adt (adt.tname, final_adt_arg_tags)

  let ctr_pattern_to_subtags ctr_name expected_tag =
    let open DataTypeDictionary in
    match lookup_constructor ctr_name with
    | Error _ ->
        (* Catch errors as We don't allow failures at this stage of the checker *)
        None
    | Ok (adt, _) ->
        match constr_tmap adt ctr_name with
        | None ->
            (* No tmap = No constructor arguments *)
            Some []
        | Some tmap ->
            let tvar_tag_map =
              let zipped_tvar_tags =
                match expected_tag with
                | Adt (exp_typ_name, arg_tags)
                  when exp_typ_name = adt.tname ->
                    List.zip adt.tparams arg_tags
                | NoInfo (* Nothing known *)
                | Money (* Nat case *)
                | NotMoney (* Nat case *)
                  -> Ok (List.map adt.tparams ~f:(fun tparam -> (tparam, expected_tag)))
                | _ ->
                    (* Don't let inconsistent tags infect subpatterns *)
                    Ok (List.map adt.tparams ~f:(fun tparam -> (tparam, NoInfo))) in
              match zipped_tvar_tags with
              | Unequal_lengths ->
                  (* Can only happen if arg_tags in Adt case has wrong length *)
                  List.map adt.tparams ~f:(fun tparam -> (tparam, Inconsistent))
              | Ok map -> map in
            let rec tag_tmap t =
              match t with
              | PrimType _ ->
                  (* TODO: Fixed constructor argument types
                           should be analysed *)
                  NoInfo
              | MapType (_, vt)
              | FunType (_, vt) ->
                  Map (tag_tmap vt)
              | ADT (adt_name, arg_typs) ->
                  Adt (adt_name, List.map arg_typs ~f:tag_tmap)
              | TypeVar tvar ->
                  (match List.Assoc.find tvar_tag_map ~equal:(=) tvar with
                   | Some tag -> tag
                   | None -> Inconsistent)
              | _ -> Inconsistent in
            Some (List.map tmap ~f:tag_tmap)

  let ctr_arg_filter targ =
    match targ with
    | PrimType _
    | MapType _
    | FunType _ -> true
    | ADT _     (* TODO: Detect induction, and ignore only when inductive *)
    | TypeVar _ (* TypeVars tagged at type level *)
    | PolyFun _ (* Ignore *)
    | Unit ->   (* Ignore *)
        false

  let init_ctr_tag_map () =
    let open DataTypeDictionary in
    let all_ctrs = get_all_ctrs () in
    List.fold_left all_ctrs ~init:[]
      ~f:(fun acc (adt, ctr) ->
          match constr_tmap adt ctr.cname with
          | None ->
              (* No constructor arguments - ignore *)
              acc
          | Some targs ->
              let tag_list = List.map targs
                  ~f:(fun t -> if ctr_arg_filter t then Some NoInfo else None) in
              if List.exists tag_list ~f:Option.is_some
              then (ctr.cname, tag_list) :: acc
              else acc)

  let update_ctr_tag_map ctr_tag_map ctr_name arg_tags =
    match List.Assoc.find ctr_tag_map ~equal:(=) ctr_name with
    | None ->
        (* Ignored constructor *)
        None
    | Some arg_map_tags ->
        match List.map2 arg_map_tags arg_tags
                ~f:(fun arg_map_tag arg_tag ->
                    Option.map arg_map_tag ~f:(lub_tags arg_tag)) with
        | Ok new_tags
          when new_tags <> arg_map_tags ->
            Some (List.Assoc.add ctr_tag_map ~equal:(=) ctr_name new_tags)
        | _ ->
            None

  (*******************************************************)
  (*      Helper functions for local variables           *)
  (*******************************************************)

  let get_id_tag id =
    match id with
    | Ident (_, (tag, _)) -> tag

  let update_id_tag id new_tag =
    match id with
    | Ident (v, (_, rep)) -> Ident (v, (new_tag, rep))

  let lookup_var_tag i env =
    match AssocDictionary.lookup (get_id i) env with
    | Some t -> t
    | None -> get_id_tag i

  let lookup_var_tag2 i env1 env2 =
    match AssocDictionary.lookup (get_id i) env1 with
    | Some t -> t
    | None -> lookup_var_tag i env2

  let update_var_tag i t env =
    AssocDictionary.update (get_id i) t env

  let update_var_tag2 i t env1 env2 =
    match AssocDictionary.lookup (get_id i) env1 with
    | Some _ -> (update_var_tag i t env1, env2)
    | None -> (env1, update_var_tag i t env2)

  let update_vars_tags2 ids env1 env2 =
    List.fold_left ids ~init:(env1, env2)
      ~f:(fun (acc_env1, acc_env2) id ->
          update_var_tag2 id (get_id_tag id) acc_env1 acc_env2)

  let update_ids_tags2 ids env1 env2 =
    List.map ids
      ~f:(fun i ->
          let i_tag = lookup_var_tag2 i env1 env2 in
          update_id_tag i i_tag)

  let update_ids_tags ids env =
    let dummy_env = AssocDictionary.make_dict() in
    update_ids_tags2 ids env dummy_env

  (*******************************************************)
  (*      Helper functions for builtin functions         *)
  (*******************************************************)

  (* Calculate the signature of a builtin function.

     Step 1: Calculate candidate signatures based on the 
     desired result tag and each argument tag.

     - For each tag t, pick every least upper bound of that 
       tag that makes sense for that result/argument. 
       Call these bounds b_t.

     - For each b_t, find all sets of tags satisfying that 
       the use of those tags in the other argument/result positions 
       is the greatest lower bound of a consistent use of tags 
       satisfying b_t. These sets along with b_t are considered 
       the candidate sigantures for t, called C_t.

     Step 2: Consider the elements of C_t1 x C_t2 x ..., i.e., 
     the cartesian product of the candidate signature sets for 
     each t.

     For each element, calculate the least upper bound of all 
     the tags in the signatures of the element. Call the 
     resulting set of candidate signatures C.

     Step 3: Calculate the greatest lower bound of C. *)
  let builtin_signature f res_tag args_tags =
    let lub_sigs c_rs c_ass =
      let c =
        List.fold_left c_ass ~init:c_rs 
          ~f:(fun partial_c c_t ->
              List.fold_left partial_c ~init:[]
                ~f:(fun acc_partial_c (partial_c_res_tag, partial_c_args_tags) ->
                    List.fold_left c_t ~init:acc_partial_c
                      ~f:(fun acc_lub_sigs (c_t_res_tag, c_t_args_tags) ->
                          let res_sigs =
                            match List.map2 ~f:lub_tags partial_c_args_tags c_t_args_tags with
                            | Ok res          -> (lub_tags partial_c_res_tag c_t_res_tag, res)
                            | Unequal_lengths -> (Inconsistent, [NoInfo]) in

                          res_sigs :: acc_lub_sigs))) in
      List.fold_left c ~init:( Inconsistent , List.map ~f:(fun _ -> Inconsistent ) args_tags )
        ~f:(fun (glb_res_tag, glb_args_tags) (c_res_tag, c_args_tags) ->
            ( glb_tags glb_res_tag c_res_tag,
              match List.map2 ~f:glb_tags glb_args_tags c_args_tags with
              | Ok res -> res
              | Unequal_lengths -> [Inconsistent]))
    in
    let (c_r, c_as) =
      match fst f with
      | Builtin_put ->
          let c_r_sigs =
            match res_tag with
            | Map t  -> [ ( Map t        , [ Map t      ; NotMoney ; t      ] ) ]
            | NoInfo -> [ ( Map NoInfo   , [ Map NoInfo ; NotMoney ; NoInfo ] ) ]
            | _      -> [ ( Inconsistent , [ Map NoInfo ; NotMoney ; NoInfo ] ) ] in
          let c_as_sigs =
            match args_tags with
            | [ m ; k ; v ] ->
                let m_sig =
                  match m with
                  | Map t  -> [ ( Map t      , [ Map t        ; NotMoney ; t      ] ) ] 
                  | NoInfo -> [ ( Map NoInfo , [ Map NoInfo   ; NotMoney ; NoInfo ] ) ] 
                  | _      -> [ ( Map NoInfo , [ Inconsistent ; NotMoney ; NoInfo ] ) ] in
                let k_sig =
                  match k with
                  | NotMoney
                  | NoInfo   -> [ ( Map NoInfo , [ Map NoInfo ; NotMoney     ; NoInfo ] ) ]
                  | _        -> [ ( Map NoInfo , [ Map NoInfo ; Inconsistent ; NoInfo ] ) ] in
                let v_sig =
                  match v with
                  | _        -> [ ( Map v , [ Map v ; NotMoney ; v ] ) ] in
                [ m_sig ; k_sig ; v_sig ]
            | _             ->
                (* Error *)
                [[ ( Inconsistent , List.map ~f:(fun _ -> Inconsistent) args_tags ) ]] in
          (c_r_sigs, c_as_sigs)
      | Builtin_remove ->
          let c_r_sigs =
            match res_tag with
            | Map t  -> [ ( Map t        , [ Map t      ; NotMoney ] ) ]
            | NoInfo -> [ ( Map NoInfo   , [ Map NoInfo ; NotMoney ] ) ]
            | _      -> [ ( Inconsistent , [ Map NoInfo ; NotMoney ] ) ] in
          let c_as_sigs =
            match args_tags with
            | [ m ; k ] ->
                let m_sig =
                  match m with
                  | Map t  -> [ ( Map t      , [ Map t        ; NotMoney ] ) ] 
                  | NoInfo -> [ ( Map NoInfo , [ Map NoInfo   ; NotMoney ] ) ] 
                  | _      -> [ ( Map NoInfo , [ Inconsistent ; NotMoney ] ) ] in
                let k_sig =
                  match k with
                  | NotMoney
                  | NoInfo   -> [ ( Map NoInfo , [ Map NoInfo ; NotMoney     ] ) ]
                  | _        -> [ ( Map NoInfo , [ Map NoInfo ; Inconsistent ] ) ] in
                [ m_sig ; k_sig ]
            | _             ->
                (* Error *)
                [[ ( Inconsistent , List.map ~f:(fun _ -> Inconsistent) args_tags ) ]] in
          (c_r_sigs, c_as_sigs)
      | Builtin_get ->
          let c_r_sigs =
            match res_tag with
            | Adt ("Option", [t]) -> [ ( Adt ("Option", [t]      ) , [ Map t      ; NotMoney ] ) ]
            | NoInfo              -> [ ( Adt ("Option", [NoInfo] ) , [ Map NoInfo ; NotMoney ] ) ]
            | _                   -> [ ( Inconsistent  , [ Map NoInfo ; NotMoney ] ) ] in
          let c_as_sigs =
            match args_tags with
            | [ m ; k ] ->
                let m_sig =
                  match m with
                  | Map t  -> [ ( Adt ("Option", [t     ] ) , [ Map t        ; NotMoney ] ) ] 
                  | NoInfo -> [ ( Adt ("Option", [NoInfo] ) , [ Map NoInfo   ; NotMoney ] ) ] 
                  | _      -> [ ( Adt ("Option", [NoInfo] ) , [ Inconsistent ; NotMoney ] ) ] in
                let k_sig =
                  match k with
                  | NotMoney
                  | NoInfo   -> [ ( Adt ("Option", [NoInfo] ) , [ Map NoInfo ; NotMoney     ] ) ]
                  | _        -> [ ( Adt ("Option", [NoInfo] ) , [ Map NoInfo ; Inconsistent ] ) ] in
                [ m_sig ; k_sig ]
            | _             ->
                (* Error *)
                [[ ( Inconsistent , List.map ~f:(fun _ -> Inconsistent) args_tags ) ]] in
          (c_r_sigs, c_as_sigs)
      | Builtin_contains ->
          let c_r_sigs =
            match res_tag with
            | NotMoney
            | NoInfo   -> [ ( NotMoney     , [ Map NoInfo ; NotMoney ] ) ]
            | _        -> [ ( Inconsistent , [ Map NoInfo ; NotMoney ] ) ] in
          let c_as_sigs =
            match args_tags with
            | [ m ; k ] ->
                let m_sig =
                  match m with
                  | Map t  -> [ ( NotMoney , [ Map t        ; NotMoney ] ) ] 
                  | NoInfo -> [ ( NotMoney , [ Map NoInfo   ; NotMoney ] ) ] 
                  | _      -> [ ( NotMoney , [ Inconsistent ; NotMoney ] ) ] in
                let k_sig =
                  match k with
                  | NotMoney
                  | NoInfo   -> [ ( NotMoney , [ Map NoInfo ; NotMoney     ] ) ]
                  | _        -> [ ( NotMoney , [ Map NoInfo ; Inconsistent ] ) ] in
                [ m_sig ; k_sig ]
            | _             ->
                (* Error *)
                [[ ( Inconsistent , List.map ~f:(fun _ -> Inconsistent) args_tags ) ]] in
          (c_r_sigs, c_as_sigs)
      | Builtin_to_list ->
          (* Lists not supported, so use Inconsistent *)
          let c_r_sigs =
            [ ( Inconsistent , [ Map NoInfo ] ) ] in
          let c_as_sigs =
            match args_tags with
            | [ m ] ->
                let m_sig =
                  match m with
                  | Map t  -> [ ( Inconsistent , [ Map t        ] ) ] 
                  | NoInfo -> [ ( Inconsistent , [ Map NoInfo   ] ) ] 
                  | _      -> [ ( Inconsistent , [ Inconsistent ] ) ] in
                [ m_sig ]
            | _             ->
                (* Error *)
                [[ ( Inconsistent , List.map ~f:(fun _ -> Inconsistent) args_tags ) ]] in
          (c_r_sigs, c_as_sigs)
      | Builtin_size ->
          let c_r_sigs =
            match res_tag with
            | NotMoney
            | NoInfo   -> [ ( NotMoney     , [ Map NoInfo ] ) ]
            | _        -> [ ( Inconsistent , [ Map NoInfo ] ) ] in
          let c_as_sigs =
            match args_tags with
            | [ m ] ->
                let m_sig =
                  match m with
                  | Map t  -> [ ( NotMoney , [ Map t        ] ) ] 
                  | NoInfo -> [ ( NotMoney , [ Map NoInfo   ] ) ] 
                  | _      -> [ ( NotMoney , [ Inconsistent ] ) ] in
                [ m_sig ]
            | _             ->
                (* Error *)
                [[ ( Inconsistent , List.map ~f:(fun _ -> Inconsistent) args_tags ) ]] in
          (c_r_sigs, c_as_sigs)
      | Builtin_eq
      | Builtin_lt ->
          let c_r_sigs =
            match res_tag with
            | NotMoney
            | NoInfo   -> [ ( NotMoney     , [ NotMoney ; NotMoney ] ) ;
                            ( NotMoney     , [ Money    ; Money    ] ) ]
            | _        -> [ ( Inconsistent , [ NotMoney ; NotMoney ] ) ;
                            ( Inconsistent , [ Money    ; Money    ] ) ] in
          let c_as_sigs =
            match args_tags with
            | [ v1 ; v2 ] ->
                let v1_sig =
                  match v1 with
                  | Money    -> [ ( NotMoney , [ Money        ; Money    ] ) ] 
                  | NotMoney -> [ ( NotMoney , [ NotMoney     ; NotMoney ] ) ]
                  | NoInfo   -> [ ( NotMoney , [ NotMoney     ; NotMoney ] ) ;
                                  ( NotMoney , [ Money        ; Money    ] ) ]
                  | _        -> [ ( NotMoney , [ Inconsistent ; NoInfo   ] ) ] in
                let v2_sig =
                  match v2 with
                  | Money    -> [ ( NotMoney , [ Money    ; Money        ] ) ] 
                  | NotMoney -> [ ( NotMoney , [ NotMoney ; NotMoney     ] ) ]
                  | NoInfo   -> [ ( NotMoney , [ NotMoney ; NotMoney     ] ) ;
                                  ( NotMoney , [ Money    ; Money        ] ) ]
                  | _        -> [ ( NotMoney , [ NoInfo   ; Inconsistent ] ) ] in
                [ v1_sig ; v2_sig ]
            | _             ->
                (* Error *)
                [[ ( Inconsistent , List.map ~f:(fun _ -> Inconsistent) args_tags ) ]] in
          (c_r_sigs, c_as_sigs)
      | Builtin_add
      | Builtin_sub ->
          let c_r_sigs =
            match res_tag with
            | NotMoney -> [ ( NotMoney     , [ NotMoney ; NotMoney ] ) ]
            | Money    -> [ ( Money        , [ Money    ; Money    ] ) ]
            | NoInfo   -> [ ( NotMoney     , [ NotMoney ; NotMoney ] ) ;
                            ( Money        , [ Money    ; Money    ] ) ]
            | _        -> [ ( Inconsistent , [ NotMoney ; NotMoney ] ) ;
                            ( Inconsistent , [ Money    ; Money    ] ) ] in
          let c_as_sigs =
            match args_tags with
            | [ v1 ; v2 ] ->
                let v1_sig =
                  match v1 with
                  | Money    -> [ ( Money    , [ Money        ; Money    ] ) ] 
                  | NotMoney -> [ ( NotMoney , [ NotMoney     ; NotMoney ] ) ]
                  | NoInfo   -> [ ( NotMoney , [ NotMoney     ; NotMoney ] ) ;
                                  ( Money    , [ Money        ; Money    ] ) ]
                  | _        -> [ ( NotMoney , [ Inconsistent ; NotMoney ] ) ;
                                  ( Money    , [ Inconsistent ; Money    ] ) ] in
                let v2_sig =
                  match v2 with
                  | Money    -> [ ( Money    , [ Money    ; Money        ] ) ] 
                  | NotMoney -> [ ( NotMoney , [ NotMoney ; NotMoney     ] ) ]
                  | NoInfo   -> [ ( NotMoney , [ NotMoney ; NotMoney     ] ) ;
                                  ( Money    , [ Money    ; Money        ] ) ]
                  | _        -> [ ( NotMoney , [ NotMoney ; Inconsistent ] ) ;
                                  ( Money    , [ Money    ; Inconsistent ] ) ] in
                [ v1_sig ; v2_sig ]
            | _             ->
                (* Error *)
                [[ ( Inconsistent , List.map ~f:(fun _ -> Inconsistent) args_tags ) ]] in
          (c_r_sigs, c_as_sigs)
      | Builtin_mul ->
          let c_r_sigs =
            match res_tag with
            | NotMoney -> [ ( NotMoney     , [ NotMoney ; NotMoney ] ) ]
            | Money    -> [ ( Money        , [ NotMoney ; Money    ] ) ;
                            ( Money        , [ Money    ; NotMoney ] ) ]
            | NoInfo   -> [ ( NotMoney     , [ NotMoney ; NotMoney ] ) ;
                            ( Money        , [ NotMoney ; Money    ] ) ;
                            ( Money        , [ Money    ; NotMoney ] ) ]
            | _        -> [ ( Inconsistent , [ NotMoney ; NotMoney ] ) ;
                            ( Inconsistent , [ NotMoney ; Money    ] ) ;
                            ( Inconsistent , [ Money    ; NotMoney ] ) ] in
          let c_as_sigs =
            match args_tags with
            | [ v1 ; v2 ] ->
                let v1_sig =
                  match v1 with
                  | Money    -> [ ( Money    , [ Money        ; NotMoney ] ) ] 
                  | NotMoney -> [ ( NotMoney , [ NotMoney     ; NotMoney ] ) ;
                                  ( Money    , [ NotMoney     ; Money    ] ) ]
                  | NoInfo   -> [ ( NotMoney , [ NotMoney     ; NotMoney ] ) ;
                                  ( Money    , [ NotMoney     ; Money    ] ) ;
                                  ( Money    , [ Money        ; NotMoney ] ) ]
                  | _        -> [ ( Money    , [ Inconsistent ; Money    ] ) ;
                                  ( Money    , [ Inconsistent ; NotMoney ] ) ;
                                  ( NotMoney , [ Inconsistent ; NotMoney ] ) ] in
                let v2_sig =
                  match v2 with
                  | Money    -> [ ( Money    , [ NotMoney ; Money        ] ) ] 
                  | NotMoney -> [ ( NotMoney , [ NotMoney ; NotMoney     ] ) ;
                                  ( Money    , [ Money    ; NotMoney     ] ) ]
                  | NoInfo   -> [ ( NotMoney , [ NotMoney ; NotMoney     ] ) ;
                                  ( Money    , [ NotMoney ; Money        ] ) ;
                                  ( Money    , [ Money    ; NotMoney     ] ) ]
                  | _        -> [ ( Money    , [ Money    ; Inconsistent ] ) ;
                                  ( Money    , [ NotMoney ; Inconsistent ] ) ;
                                  ( NotMoney , [ NotMoney ; Inconsistent ] ) ] in
                [ v1_sig ; v2_sig ]
            | _             ->
                (* Error *)
                [[ ( Inconsistent , List.map ~f:(fun _ -> Inconsistent) args_tags ) ]] in
          (c_r_sigs, c_as_sigs)
      | Builtin_pow ->
          let c_r_sigs =
            match res_tag with
            | NotMoney
            | NoInfo   -> [ ( NotMoney     , [ NotMoney ; NotMoney ] ) ]
            | _        -> [ ( Inconsistent , [ NotMoney ; NotMoney ] ) ] in
          let c_as_sigs =
            match args_tags with
            | [ v1 ; v2 ] ->
                let v1_sig =
                  match v1 with
                  | NotMoney
                  | NoInfo   -> [ ( NotMoney , [ NotMoney     ; NotMoney ] ) ]
                  | _        -> [ ( NotMoney , [ Inconsistent ; NotMoney ] ) ] in
                let v2_sig =
                  match v2 with
                  | NotMoney
                  | NoInfo   -> [ ( NotMoney , [ NotMoney ; NotMoney     ] ) ]
                  | _        -> [ ( NotMoney , [ NotMoney ; Inconsistent ] ) ] in
                [ v1_sig ; v2_sig ]
            | _             ->
                (* Error *)
                [[ ( Inconsistent , List.map ~f:(fun _ -> Inconsistent) args_tags ) ]] in
          (c_r_sigs, c_as_sigs)          
      | Builtin_div
      | Builtin_rem ->
          let c_r_sigs =
            match res_tag with
            | NotMoney -> [ ( NotMoney     , [ NotMoney ; NotMoney ] ) ]
            | Money    -> [ ( Money        , [ Money    ; NotMoney ] ) ]
            | NoInfo   -> [ ( NotMoney     , [ NotMoney ; NotMoney ] ) ;
                            ( Money        , [ Money    ; NotMoney ] ) ]
            | _        -> [ ( Inconsistent , [ NotMoney ; NotMoney ] ) ;
                            ( Inconsistent , [ Money    ; NotMoney ] ) ] in
          let c_as_sigs =
            match args_tags with
            | [ v1 ; v2 ] ->
                let v1_sig =
                  match v1 with
                  | Money    -> [ ( Money    , [ Money        ; NotMoney ] ) ] 
                  | NotMoney -> [ ( NotMoney , [ NotMoney     ; NotMoney ] ) ]
                  | NoInfo   -> [ ( NotMoney , [ NotMoney     ; NotMoney ] ) ;
                                  ( Money    , [ Money        ; NotMoney ] ) ]
                  | _        -> [ ( Money    , [ Inconsistent ; NotMoney ] ) ;
                                  ( NotMoney , [ Inconsistent ; NotMoney ] ) ] in
                let v2_sig =
                  match v2 with
                  | NotMoney
                  | NoInfo   -> [ ( NotMoney , [ NotMoney ; NotMoney     ] ) ;
                                  ( Money    , [ Money    ; NotMoney     ] ) ]
                  | _        -> [ ( Money    , [ Money    ; Inconsistent ] ) ;
                                  ( NotMoney , [ NotMoney ; Inconsistent ] ) ] in
                [ v1_sig ; v2_sig ]
            | _             ->
                (* Error *)
                [[ ( Inconsistent , List.map ~f:(fun _ -> Inconsistent) args_tags ) ]] in
          (c_r_sigs, c_as_sigs)
      | Builtin_to_int32
      | Builtin_to_int64
      | Builtin_to_int128
      | Builtin_to_int256
      | Builtin_to_string
      | Builtin_to_nat    ->
          let c_r_sigs =
            match res_tag with
            | NotMoney -> [ ( NotMoney     , [ NotMoney ] ) ]
            | Money    -> [ ( Money        , [ Money    ] ) ]
            | NoInfo   -> [ ( NotMoney     , [ NotMoney ] ) ;
                            ( Money        , [ Money    ] ) ]
            | _        -> [ ( Inconsistent , [ NotMoney ] ) ;
                            ( Inconsistent , [ Money    ] ) ] in
          let c_as_sigs =
            match args_tags with
            | [ v1 ] ->
                let v1_sig =
                  match v1 with
                  | Money    -> [ ( Money    , [ Money        ] ) ] 
                  | NotMoney -> [ ( NotMoney , [ NotMoney     ] ) ]
                  | NoInfo   -> [ ( NotMoney , [ NotMoney     ] ) ;
                                  ( Money    , [ Money        ] ) ]
                  | _        -> [ ( Money    , [ Inconsistent ] ) ;
                                  ( NotMoney , [ Inconsistent ] ) ] in
                [ v1_sig ]
            | _             ->
                (* Error *)
                [[ ( Inconsistent , List.map ~f:(fun _ -> Inconsistent) args_tags ) ]] in
          (c_r_sigs, c_as_sigs)
      | Builtin_sha256hash
      | Builtin_keccak256hash
      | Builtin_ripemd160hash
      | Builtin_schnorr_get_address
      | Builtin_strlen
      | Builtin_to_bystr ->
          let c_r_sigs =
            match res_tag with
            | NotMoney
            | NoInfo   -> [ ( NotMoney     , [ NotMoney ] ) ]
            | _        -> [ ( Inconsistent , [ NotMoney ] ) ] in
          let c_as_sigs = 
            match args_tags with
            | [ v1 ] ->
                let v1_sig =
                  match v1 with
                  | NotMoney
                  | NoInfo   -> [ ( NotMoney , [ NotMoney     ] ) ]
                  | _        -> [ ( NotMoney , [ Inconsistent ] ) ] in
                [ v1_sig ]
            | _             ->
                (* Error *)
                [[ ( Inconsistent , List.map ~f:(fun _ -> Inconsistent) args_tags ) ]] in
          (c_r_sigs, c_as_sigs)
      | Builtin_concat
      | Builtin_bech32_to_bystr20
      | Builtin_bystr20_to_bech32
      | Builtin_blt
      | Builtin_badd
      | Builtin_bsub ->
          let c_r_sigs =
            match res_tag with
            | NotMoney
            | NoInfo   -> [ ( NotMoney     , [ NotMoney ; NotMoney ] ) ]
            | _        -> [ ( Inconsistent , [ NotMoney ; NotMoney ] ) ] in
          let c_as_sigs =
            match args_tags with
            | [ v1 ; v2 ] ->
                let v1_sig =
                  match v1 with
                  | NotMoney
                  | NoInfo   -> [ ( NotMoney , [ NotMoney     ; NotMoney ] ) ]
                  | _        -> [ ( NotMoney , [ Inconsistent ; NotMoney ] ) ] in
                let v2_sig =
                  match v2 with
                  | NotMoney
                  | NoInfo   -> [ ( NotMoney , [ NotMoney ; NotMoney     ] ) ]
                  | _        -> [ ( NotMoney , [ NotMoney ; Inconsistent ] ) ] in
                [ v1_sig ; v2_sig ]
            | _             ->
                (* Error *)
                [[ ( Inconsistent , List.map ~f:(fun _ -> Inconsistent) args_tags ) ]] in
          (c_r_sigs, c_as_sigs)
      | Builtin_substr
      | Builtin_schnorr_verify ->
          let c_r_sigs =
            match res_tag with
            | NotMoney
            | NoInfo   -> [ ( NotMoney     , [ NotMoney ; NotMoney ; NotMoney ] ) ]
            | _        -> [ ( Inconsistent , [ NotMoney ; NotMoney ; NotMoney ] ) ] in
          let c_as_sigs =
            match args_tags with
            | [ v1 ; v2 ; v3 ] ->
                let v1_sig =
                  match v1 with
                  | NotMoney
                  | NoInfo   -> [ ( NotMoney , [ NotMoney     ; NotMoney ; NotMoney ] ) ]
                  | _        -> [ ( NotMoney , [ Inconsistent ; NotMoney ; NotMoney ] ) ] in
                let v2_sig =
                  match v2 with
                  | NotMoney
                  | NoInfo   -> [ ( NotMoney , [ NotMoney ; NotMoney     ; NotMoney ] ) ]
                  | _        -> [ ( NotMoney , [ NotMoney ; Inconsistent ; NotMoney ] ) ] in
                let v3_sig =
                  match v3 with
                  | NotMoney
                  | NoInfo   -> [ ( NotMoney , [ NotMoney ; NotMoney ; NotMoney     ] ) ]
                  | _        -> [ ( NotMoney , [ NotMoney ; NotMoney ; Inconsistent ] ) ] in
                [ v1_sig ; v2_sig ; v3_sig ]
            | _             ->
                (* Error *)
                [[ ( Inconsistent , List.map ~f:(fun _ -> Inconsistent) args_tags ) ]] in
          (c_r_sigs, c_as_sigs)
      | _ -> 
          (* Error *)
          let c_r_sigs =
            [ ( Inconsistent , List.map ~f:(fun _ -> Inconsistent) args_tags ) ] in
          let c_as_sigs =
            [ [ ( Inconsistent , List.map ~f:(fun _ -> Inconsistent) args_tags ) ] ] in
          (c_r_sigs, c_as_sigs) in
    lub_sigs c_r c_as

  (*******************************************************)
  (*            Helper functions for patterns            *)
  (*******************************************************)

  let rec get_pattern_vars p acc =
    match p with
    | Wildcard -> acc
    | Binder x -> x :: acc
    | Constructor (_, ps) ->
        List.fold_right ps ~init:acc ~f:get_pattern_vars

  let update_pattern_vars_tags_from_usage_and_remove_from_env p local_env ctr_tag_map =
    let rec walk p local_env ctr_tag_map =
      match p with
      | Wildcard -> (Wildcard, NoInfo, local_env, ctr_tag_map, false)
      | Binder x ->
          let new_x_tag = lookup_var_tag x local_env in
          let new_x = update_id_tag x new_x_tag in
          let new_local_env = AssocDictionary.remove (get_id x) local_env in
          (Binder new_x, new_x_tag, new_local_env, ctr_tag_map, get_id_tag x <> get_id_tag new_x)
      | Constructor (s, ps) ->
          let (new_ps, new_ps_tags, new_local_env, ps_ctr_tag_map, ps_changes) =
            List.fold_right ps ~init:([], [], local_env, ctr_tag_map, false)
              ~f:(fun p (acc_ps, acc_ps_tags, acc_local_env, acc_ctr_tag_map, acc_changes) ->
                  let (new_p, new_p_tag, p_local_env, p_ctr_tag_map, p_changes) = walk p acc_local_env acc_ctr_tag_map in
                  (new_p :: acc_ps, new_p_tag :: acc_ps_tags, p_local_env, p_ctr_tag_map, acc_changes || p_changes)) in
          let (new_ctr_tag_map, ctr_tag_map_changes) =
            update_ctr_tag_map ps_ctr_tag_map s new_ps_tags |>
            Option.value_map ~default:(ps_ctr_tag_map, false) ~f:(fun map -> (map, true)) in
          let ctr_tag = ctr_to_adt_tag s new_ps_tags in
          (Constructor (s, new_ps), ctr_tag, new_local_env, new_ctr_tag_map, ctr_tag_map_changes || ps_changes) in
    let (new_p, _, new_local_env, new_ctr_tag_map, changes) = walk p local_env ctr_tag_map in
    (new_p, new_local_env, new_ctr_tag_map, changes)

  let update_pattern_vars_tags_from_scrutinee p scrutinee_tag =
    let rec walk p expected_tag =
      match p with
      | Wildcard -> (Wildcard, false)
      | Binder x ->
          let new_x_tag = lub_tags expected_tag (get_id_tag x) in
          let new_x = update_id_tag x new_x_tag in
          (Binder new_x, new_x_tag <> (get_id_tag x))
      | Constructor (s, ps) ->
          let expected_subtags =
            match ctr_pattern_to_subtags s expected_tag with
            | Some ts -> ts
            | None -> List.map ps ~f:(fun _ -> NoInfo) in
          let (new_subpatterns_with_tags,_) =
            List.zip_with_remainder ps expected_subtags in
          let (new_ps, changes) =
            List.fold_right new_subpatterns_with_tags
              ~init:([], false)
              ~f:(fun (p, exp_tag) (acc_ps, acc_changes) ->
                  let (new_p, change) = walk p exp_tag in
                  (new_p :: acc_ps, acc_changes || change)) in
          (Constructor (s, new_ps), changes) in
    walk p scrutinee_tag

  let insert_pattern_vars_into_env p local_env =
    let pattern_vars = get_pattern_vars p [] in
    List.fold_left pattern_vars ~init:local_env
      ~f:(fun l_env x ->
          AssocDictionary.insert (get_id x) (get_id_tag x) l_env)

  (* Find least upper bound of scrutinee based on patterns and pattern tags *)
  let lub_pattern_tags ps =
    let rec walk acc_tag p =
      match p with
      | Wildcard -> acc_tag
      | Binder x -> lub_tags (get_id_tag x) acc_tag
      | Constructor (s, ps) ->
          let expected_subtags =
            match ctr_pattern_to_subtags s acc_tag with
            | Some ts -> ts
            | None -> List.map ps ~f:(fun _ -> NoInfo) in
          let subpattern_tags =
            match List.map2 expected_subtags ps ~f:walk with
            | Ok tps -> tps
            | Unequal_lengths -> [] in
          let new_tag = ctr_to_adt_tag s subpattern_tags in
          lub_tags new_tag acc_tag in
    List.fold_left ps ~init:NoInfo ~f:walk

  (*******************************************************)
  (*            Main cashflow analyzer                   *)
  (*******************************************************)

  let update_var_tag_payload p local_env =
    match p with
    | MLit l -> CFSyntax.MLit l
    | MVar v ->
        let tag =
          match AssocDictionary.lookup (get_id v) local_env with
          | None -> Inconsistent (* Should not happen *)
          | Some t -> t in
        match v with
        | Ident (name, (_, rep)) -> CFSyntax.MVar (Ident (name, (tag, rep)))

  let rec cf_tag_expr erep expected_tag param_env local_env ctr_tag_map =
    let lub t = lub_tags expected_tag t in
    let (e, (tag, rep)) = erep in
    let (new_e, new_e_tag, new_param_env, new_local_env, new_ctr_tag_map, new_changes) = 
      match e with
      | Literal _ ->
          (* No need to deduce tag from type. 
             If the literal is a number, then nothing can be deduced, 
             and if it is not a number, the tag of relevant variables 
             will be deduced from their usage. *)
          (e, tag, param_env, local_env, ctr_tag_map, false)
      | Var i ->
          let new_i_tag = lub (lookup_var_tag2 i local_env param_env) in
          let new_i = update_id_tag i new_i_tag in
          let (new_local_env, new_param_env) = update_var_tag2 i new_i_tag local_env param_env in
          (Var new_i, new_i_tag, new_param_env, new_local_env, ctr_tag_map, new_i_tag <> (get_id_tag i))
      | Fun (arg, t, body) ->
          (* Using Map tag to represent functions as well as maps *)
          let body_expected_tag =
            match expected_tag with
            | Map x -> x
            | NoInfo -> NoInfo
            | _     -> Inconsistent in
          let body_local_env =
            AssocDictionary.insert (get_id arg) (get_id_tag arg) local_env in
          let ((_, (new_body_tag, _)) as new_body, res_param_env, res_body_local_env, res_ctr_tag_map, body_changes) =
            cf_tag_expr body body_expected_tag param_env body_local_env ctr_tag_map in
          let res_arg_tag = lookup_var_tag arg res_body_local_env in
          let new_local_env = AssocDictionary.remove (get_id arg) res_body_local_env in
          (Fun (update_id_tag arg res_arg_tag, t, new_body),
           Map new_body_tag,
           res_param_env,
           new_local_env,
           res_ctr_tag_map,
           body_changes || (get_id_tag arg <> res_arg_tag))
      | App (f, args) ->
          let new_args = List.map ~f:(fun arg -> update_id_tag arg (lookup_var_tag2 arg local_env param_env)) args in
          let args_changes =
            match List.exists2 ~f:(fun arg new_arg -> (get_id_tag arg) <> (get_id_tag new_arg)) args new_args with
            | Ok res          -> res
            | Unequal_lengths -> false
          in
          let f_tag = lub_tags (lookup_var_tag f local_env) (Map expected_tag) in
          let new_f = update_id_tag f f_tag in
          let new_local_env = update_var_tag f f_tag local_env in
          let new_e_tag = 
            match f_tag with
            | Map t -> t
            | NoInfo -> NoInfo
            | _     -> Inconsistent in
          (App (new_f, new_args),
           new_e_tag,
           param_env,
           new_local_env,
           ctr_tag_map,
           args_changes || f_tag <> get_id_tag f)
      | Builtin (f, args) ->
          let args_tags = List.map ~f:(fun arg -> lookup_var_tag2 arg local_env param_env) args in
          let (res_tag, args_tags_usage) = builtin_signature f expected_tag args_tags in
          let (final_args, final_param_env, final_local_env, changes) =
            let tags_list =
              match List.zip args args_tags_usage with
              | Unequal_lengths -> []
              | Ok res -> res in
            List.fold_right tags_list ~init:([], param_env, local_env, false) 
              ~f:(fun (arg, arg_tag) (acc_args, acc_param_env, acc_local_env, acc_changes) ->
                  let (new_local_env, new_param_env) =
                    update_var_tag2 arg arg_tag acc_local_env acc_param_env in
                  ((update_id_tag arg arg_tag) :: acc_args,
                   new_param_env,
                   new_local_env,
                   acc_changes || (get_id_tag arg) <> arg_tag))
          in
          let f_tag = lub_tags (Map res_tag) (Map expected_tag) in

          let (op, (tag, r)) = f in
          let new_f = (op, (f_tag, r)) in

          (Builtin (new_f, final_args),
           res_tag,
           final_param_env,
           final_local_env,
           ctr_tag_map,
           changes || f_tag <> tag)
      | Let (i, topt, lhs, rhs) ->
          let ((_, (new_lhs_tag, _)) as new_lhs, lhs_param_env, lhs_local_env, lhs_ctr_tag_map, lhs_changes) =
            cf_tag_expr lhs (get_id_tag i) param_env local_env ctr_tag_map in
          let updated_lhs_local_env = AssocDictionary.insert (get_id i) new_lhs_tag lhs_local_env in
          let ((_, (new_rhs_tag, _)) as new_rhs, rhs_param_env, rhs_local_env, rhs_ctr_tag_map, rhs_changes) =
            cf_tag_expr rhs expected_tag lhs_param_env updated_lhs_local_env lhs_ctr_tag_map in
          let new_i_tag = lookup_var_tag i rhs_local_env in
          let new_i = update_id_tag i new_i_tag in
          let res_local_env = AssocDictionary.remove (get_id i) rhs_local_env in
          (Let (new_i, topt, new_lhs, new_rhs),
           new_rhs_tag,
           rhs_param_env,
           res_local_env,
           rhs_ctr_tag_map,
           lhs_changes || rhs_changes || new_i_tag <> get_id_tag i)
      | Constr (cname, ts, args) ->
          let new_args = List.map ~f:(fun arg -> update_id_tag arg (lookup_var_tag2 arg local_env param_env)) args in
          let args_changes =
            match List.exists2 ~f:(fun arg new_arg -> (get_id_tag arg) <> (get_id_tag new_arg)) args new_args with
            | Ok res -> res
            | Unequal_lengths -> false
          in
          let (new_ctr_tag_map, ctr_tag_map_changes) = 
            update_ctr_tag_map ctr_tag_map cname (List.map new_args ~f:get_id_tag) |>
            Option.value_map ~default:(ctr_tag_map, false) ~f:(fun map -> (map, true)) in
          let tag = ctr_to_adt_tag cname (List.map new_args ~f:get_id_tag) in
          (Constr (cname, ts, new_args),
           tag,
           param_env,
           local_env,
           new_ctr_tag_map,
           ctr_tag_map_changes || args_changes)
      | MatchExpr (x, clauses) ->
          let (res_clauses, res_tag, new_param_env, new_local_env, new_ctr_tag_map, res_clause_changes) =
            List.fold_right clauses
              ~init:([], expected_tag, param_env, local_env, ctr_tag_map, false) 
              ~f:(fun (p, ep) (acc_clauses, acc_res_tag, acc_param_env, acc_local_env, acc_ctr_tag_map, acc_changes) ->
                  let sub_local_env =
                    insert_pattern_vars_into_env p acc_local_env in
                  let ((_, (new_e_tag, _)) as new_e, new_param_env, new_local_env, e_ctr_tag_map, new_changes) =
                    cf_tag_expr ep expected_tag acc_param_env sub_local_env acc_ctr_tag_map in
                  let (new_p, new_local_env, new_ctr_tag_map, p_changes) = update_pattern_vars_tags_from_usage_and_remove_from_env p new_local_env e_ctr_tag_map in
                  ((new_p, new_e) :: acc_clauses,
                   lub_tags acc_res_tag new_e_tag,
                   new_param_env,
                   new_local_env,
                   new_ctr_tag_map,
                   acc_changes || new_changes || p_changes)) in
          let (x_res_clauses, clause_changes) =
            List.fold_right res_clauses
              ~init:([], res_clause_changes)
              ~f:(fun (p, e) (acc_ps, acc_changes) ->
                  let (new_p, p_change) =
                    update_pattern_vars_tags_from_scrutinee p (get_id_tag x) in
                  ((new_p, e) :: acc_ps, p_change || acc_changes)) in
          let x_tag_usage = lub_pattern_tags (List.map ~f:(fun (p, _) -> p) x_res_clauses) in
          let new_x_tag = lub_tags (lookup_var_tag2 x local_env new_param_env) x_tag_usage in
          let new_x = update_id_tag x new_x_tag in
          let (res_local_env, res_param_env) = update_var_tag2 x new_x_tag new_local_env new_param_env  in
          (MatchExpr (new_x, x_res_clauses),
           res_tag,
           res_param_env,
           res_local_env,
           new_ctr_tag_map,
           clause_changes || (get_id_tag x) <> new_x_tag)
      | Fixpoint (_f, _t, _body) ->
          (* Library functions not handled. *)
          (e, Inconsistent, param_env, local_env, ctr_tag_map, false)
      | TFun (tvar, body) ->
          (* Ignore polymorphism. *)
          let ((_, (new_body_tag, _)) as new_body, new_param_env, new_local_env, new_ctr_tag_map, changes) =
            cf_tag_expr body expected_tag param_env local_env ctr_tag_map in
          (TFun (tvar, new_body), new_body_tag, new_param_env, new_local_env, new_ctr_tag_map, changes)
      | TApp (tf, arg_types) ->
          let new_tf_tag = lookup_var_tag2 tf local_env param_env in
          let new_tf = update_id_tag tf new_tf_tag in
          (TApp (new_tf, arg_types), new_tf_tag, param_env, local_env, ctr_tag_map, false)
      | Message bs ->
          (* Find initializers and update env as appropriate *)
          let (new_bs, new_param_env, new_local_env, changes) =
            List.fold_right bs
              ~init:([], param_env, local_env, false) 
              ~f:(fun (s, p) (acc_bs, acc_param_env, acc_local_env, acc_changes) ->
                  match p with
                  | MLit _ -> ((s, p) :: acc_bs, acc_param_env, acc_local_env, acc_changes)
                  | MVar x ->
                      let usage_tag =
                        match s with
                        | x
                          when x = MessagePayload.amount_label -> Money
                        | x
                          when x = MessagePayload.tag_label ||
                               x = MessagePayload.recipient_label ||
                               x = MessagePayload.eventname_label ||
                               x = MessagePayload.exception_label -> NotMoney
                        | _ -> NoInfo in
                      let old_env_tag = lookup_var_tag2 x acc_local_env acc_param_env in
                      let new_x_tag = lub_tags usage_tag old_env_tag in
                      let new_x = update_id_tag x new_x_tag in
                      let (new_local_env, new_param_env) = update_var_tag2 x new_x_tag acc_local_env acc_param_env in
                      ((s, MVar new_x) :: acc_bs, new_param_env, new_local_env, acc_changes || get_id_tag x <> new_x_tag))
          in
          (Message new_bs,
           NotMoney,
           new_param_env,
           new_local_env,
           ctr_tag_map,
           changes) in
    let e_tag = lub new_e_tag in
    ((new_e, (e_tag, rep)), new_param_env, new_local_env, new_ctr_tag_map, new_changes || tag <> e_tag)

  (* Helper function for Load and Store - ensure field and local have same tag *)
  let cf_update_tag_for_field_assignment f x param_env field_env local_env =
    let x_tag = lookup_var_tag2 x local_env param_env in
    let f_tag = lookup_var_tag f field_env in
    let new_tag = lub_tags x_tag f_tag in
    let new_x = update_id_tag x new_tag in
    let new_f = update_id_tag f new_tag in
    let new_field_env = update_var_tag f new_tag field_env in
    let (new_local_env, new_param_env) = update_var_tag2 x new_tag local_env param_env in
    (new_f, new_x, new_param_env, new_field_env, new_local_env)

  let rec cf_tag_stmt (srep : CFSyntax.stmt_annot) param_env field_env local_env ctr_tag_map =
    let (s, rep) = srep in
    let (new_s, new_param_env, new_field_env, new_local_env, new_ctr_tag_map, changes) =
      match s with
      | Load (x, f) ->
          let (new_f, new_x, new_param_env, new_field_env, tmp_local_env) =
            cf_update_tag_for_field_assignment f x param_env field_env local_env in
          (* x is no longer in scope, so remove from local_env *)
          let new_local_env = AssocDictionary.remove (get_id x) tmp_local_env in
          (Load (new_x, new_f),
           new_param_env,
           new_field_env,
           new_local_env,
           ctr_tag_map,
           (get_id_tag new_x) <> (get_id_tag x) || (get_id_tag new_f) <> (get_id_tag f))
      | Store (f, x) ->
          let (new_f, new_x, new_param_env, new_field_env, new_local_env) =
            cf_update_tag_for_field_assignment f x param_env field_env local_env in
          (Store (new_f, new_x),
           new_param_env,
           new_field_env,
           new_local_env,
           ctr_tag_map,
           (get_id_tag new_x) <> (get_id_tag x) || (get_id_tag new_f) <> (get_id_tag f))
      | Bind (x, e) ->
          let x_tag = lookup_var_tag x local_env in
          let e_local_env = AssocDictionary.remove (get_id x) local_env in
          let ((_, (new_e_tag, _)) as new_e, new_param_env, new_local_env, new_ctr_tag_map, e_changes) =
            cf_tag_expr e x_tag param_env e_local_env ctr_tag_map in
          let new_x_tag = lub_tags x_tag new_e_tag in
          let new_x = update_id_tag x new_x_tag in
          (Bind (new_x, new_e),
           new_param_env,
           field_env,
           new_local_env,
           new_ctr_tag_map,
           e_changes || (get_id_tag x) <> new_x_tag)
      | MapUpdate (m, ks, v_opt) ->
          let v_tag =
            match v_opt with
            | None -> NoInfo
            | Some v -> lookup_var_tag2 v local_env param_env in
          let m_tag_usage = List.fold_left ks ~init:v_tag ~f:(fun acc _ -> Map acc) in
          let m_tag = lub_tags m_tag_usage (lookup_var_tag m field_env) in
          let new_m = update_id_tag m m_tag in
          let new_field_env = update_var_tag m m_tag field_env in
          let new_ks =
            List.map ks ~f:(fun k ->
                let new_k_tag = lub_tags NotMoney (lookup_var_tag2 k local_env param_env) in
                update_id_tag k new_k_tag) in
          let (ks_local_env, ks_param_env) = update_vars_tags2 new_ks local_env param_env in
          let (new_v_opt, new_param_env, new_local_env) =
            match v_opt with
            | None -> (None, ks_param_env, ks_local_env)
            | Some v -> 
                let v_tag_usage =
                  List.fold_left ks ~init:m_tag
                    ~f:(fun acc_tag _ ->
                        match acc_tag with
                        | Map t -> t
                        | _ -> Inconsistent) in
                let new_v_tag = lub_tags v_tag_usage v_tag in
                let new_v = update_id_tag v new_v_tag in
                let (new_local_env, new_param_env) =
                  update_var_tag2 v new_v_tag ks_local_env ks_param_env in
                (Some new_v, new_param_env, new_local_env) in
          (MapUpdate (new_m, new_ks, new_v_opt),
           new_param_env,
           new_field_env,
           new_local_env,
           ctr_tag_map,
           (get_id_tag m) <> m_tag || new_v_opt <> v_opt || new_ks <> ks)
      | MapGet (x, m, ks, fetch) ->
          let x_tag = lookup_var_tag x local_env in
          let val_tag = 
            if fetch
            then
              match x_tag with
              | Adt ("Option", [t]) -> t
              | NoInfo -> NoInfo
              | _ -> Inconsistent
            else
              NoInfo in
          let m_tag_usage =
            List.fold_left ks ~init:val_tag ~f:(fun acc _ -> Map acc) in
          let m_tag = lub_tags m_tag_usage (lookup_var_tag m field_env) in
          let new_m = update_id_tag m m_tag in
          let new_field_env = update_var_tag m m_tag field_env in
          let new_local_env = AssocDictionary.remove (get_id x) local_env in
          let new_ks =
            List.map ks ~f:(fun k ->
                let new_k_tag = lub_tags NotMoney (lookup_var_tag2 k new_local_env param_env) in
                update_id_tag k new_k_tag) in
          let (ks_local_env, ks_param_env) = update_vars_tags2 new_ks new_local_env param_env in
          let v_tag_usage =
            List.fold_left ks ~init:m_tag
              ~f:(fun acc_tag _ ->
                  match acc_tag with
                  | Map t -> t
                  | _ -> Inconsistent) in
          let new_val_tag = lub_tags val_tag v_tag_usage in
          let new_x_tag =
            if fetch
            then
              lub_tags x_tag (Adt ("Option", [new_val_tag]))
            else
              NotMoney (* Bool *) in
          let new_x = update_id_tag x new_x_tag in
          (MapGet (new_x, new_m, new_ks, fetch),
           ks_param_env,
           new_field_env,
           ks_local_env,
           ctr_tag_map,
           (get_id_tag x) <> new_x_tag || (get_id_tag m) <> m_tag || new_ks <> ks)
      | MatchStmt (x, clauses) -> 
          let (res_clauses, new_param_env, new_field_env, new_local_env, new_ctr_tag_map, res_clause_changes) =
            List.fold_right clauses
              ~init:([], param_env, field_env, local_env, ctr_tag_map, false) 
              ~f:(fun (p, sp) (acc_clauses, acc_param_env, acc_field_env, acc_local_env, acc_ctr_tag_map, acc_changes) ->
                  let sub_local_env =
                    insert_pattern_vars_into_env p acc_local_env in
                  let (new_stmts, new_param_env, new_field_env, s_local_env, s_ctr_tag_map, s_changes) =
                    cf_tag_stmts sp acc_param_env acc_field_env sub_local_env acc_ctr_tag_map in
                  let (new_p, new_local_env, new_ctr_tag_map, p_changes) = update_pattern_vars_tags_from_usage_and_remove_from_env p s_local_env s_ctr_tag_map in
                  ((new_p, new_stmts) :: acc_clauses,
                   new_param_env,
                   new_field_env,
                   new_local_env,
                   new_ctr_tag_map,
                   acc_changes || s_changes || p_changes))
          in
          let (x_res_clauses, clause_changes) =
            List.fold_right res_clauses
              ~init:([], res_clause_changes)
              ~f:(fun (p, sp) (acc_ps, acc_changes) ->
                  let (new_p, p_change) =
                    update_pattern_vars_tags_from_scrutinee p (get_id_tag x) in
                  ((new_p, sp) :: acc_ps, p_change || acc_changes)) in
          let x_tag_usage = lub_pattern_tags (List.map ~f:(fun (p, _) -> p) res_clauses) in
          let new_x_tag = lub_tags (lookup_var_tag2 x new_local_env new_param_env) x_tag_usage in
          let new_x = update_id_tag x new_x_tag in
          let (res_local_env, res_param_env) = update_var_tag2 x new_x_tag new_local_env new_param_env in
          (MatchStmt (new_x, x_res_clauses),
           res_param_env,
           new_field_env,
           res_local_env,
           new_ctr_tag_map,
           clause_changes || (get_id_tag x) <> new_x_tag)
      | ReadFromBC (x, s) ->
          let x_tag = lub_tags NotMoney (lookup_var_tag x local_env) in
          let new_x = update_id_tag x x_tag in
          let new_local_env = AssocDictionary.remove (get_id x) local_env in
          (ReadFromBC (new_x, s),
           param_env,
           field_env,
           new_local_env,
           ctr_tag_map,
           (get_id_tag x) <> x_tag)
      | AcceptPayment -> (AcceptPayment, param_env, field_env, local_env, ctr_tag_map, false)
      | SendMsgs m ->
          let m_tag = lub_tags NotMoney (lookup_var_tag2 m local_env param_env) in
          let new_m = update_id_tag m m_tag in
          let (new_local_env, new_param_env) = update_var_tag2 m m_tag local_env param_env in
          (SendMsgs new_m,
           new_param_env,
           field_env,
           new_local_env,
           ctr_tag_map,
           (get_id_tag m) <> m_tag)
      | CreateEvnt e ->
          let e_tag = lub_tags NotMoney (lookup_var_tag e local_env) in
          let new_e = update_id_tag e e_tag in
          let new_local_env = update_var_tag e e_tag local_env in
          (CreateEvnt new_e,
           param_env,
           field_env,
           new_local_env,
           ctr_tag_map,
           (get_id_tag e) <> e_tag)
      | CallProc (p, args) ->
          let new_args = List.map args ~f:(fun arg -> update_id_tag arg (lookup_var_tag2 arg local_env param_env)) in
          let args_changes =
            match List.exists2 ~f:(fun arg new_arg -> (get_id_tag arg) <> (get_id_tag new_arg)) args new_args with
            | Ok res          -> res
            | Unequal_lengths -> false
          in
          (CallProc (p, new_args),
           param_env,
           field_env,
           local_env,
           ctr_tag_map,
           args_changes)
      | Throw xopt ->
          (match xopt with
           | Some x->
               let x_tag = lub_tags NotMoney (lookup_var_tag x local_env) in
               let new_x = update_id_tag x x_tag in
               let new_local_env = update_var_tag x x_tag local_env in
               (Throw (Some new_x),
                param_env,
                field_env,
                new_local_env,
                ctr_tag_map,
                (get_id_tag x) <> x_tag)
           | None ->
               (Throw None, param_env, field_env, local_env, ctr_tag_map, false)
          )
    in
    ((new_s, rep), new_param_env, new_field_env, new_local_env, new_ctr_tag_map, changes)

<<<<<<< HEAD
  and cf_tag_stmts ss param_env field_env local_env ctr_tag_map =
    let init_local_env =
      List.fold_left ss ~init:local_env
        ~f:(fun acc_env srep ->
            let (s, _) = srep in
            match s with
            | Load (x, _)
            | Bind (x, _)
            | MapGet (x, _, _, _)
            | ReadFromBC (x, _) ->
                AssocDictionary.insert (get_id x) (get_id_tag x) acc_env
            | _ -> acc_env) in
    List.fold_right ss
      ~init:([], param_env, field_env, init_local_env, ctr_tag_map, false)
      ~f:(fun s (acc_ss, acc_param_env, acc_field_env, acc_local_env, acc_ctr_tag_map, acc_changes) ->
          let (new_s, new_param_env, new_field_env, new_local_env, new_ctr_tag_map, new_changes) =
            cf_tag_stmt s acc_param_env acc_field_env acc_local_env acc_ctr_tag_map in
          (new_s :: acc_ss,
           new_param_env,
           new_field_env,
           new_local_env,
           new_ctr_tag_map,
           new_changes || acc_changes))

=======
    and cf_tag_stmts ss param_env field_env local_env ctr_tag_map =
      let init_local_env =
        List.fold_left ss ~init:local_env
          ~f:(fun acc_env srep ->
             let (s, _) = srep in
             match s with
             | Load (x, _)
             | Bind (x, _)
             | MapGet (x, _, _, _)
             | ReadFromBC (x, _) ->
                 AssocDictionary.insert (get_id x) (get_id_tag x) acc_env
             | _ -> acc_env) in
      List.fold_right ss
        ~init:([], param_env, field_env, init_local_env, ctr_tag_map, false)
        ~f:(fun s (acc_ss, acc_param_env, acc_field_env, acc_local_env, acc_ctr_tag_map, acc_changes) ->
           let (new_s, new_param_env, new_field_env, new_local_env, new_ctr_tag_map, new_changes) =
             cf_tag_stmt s acc_param_env acc_field_env acc_local_env acc_ctr_tag_map in
           (new_s :: acc_ss,
            new_param_env,
            new_field_env,
            new_local_env,
            new_ctr_tag_map,
            new_changes || acc_changes))
        
>>>>>>> 8b919d5f
  let cf_tag_field field param_env field_env ctr_tag_map =
    let (x,ftype,e) = field in
    (* Bind should have same functionality except that the environment should be field_env and not local_env *)
    (* problem: the tokens1 in field env is never known to the cf_tag_expr and so it cannot add it's new tag  *)
    let local_env = field_env in

    let x_tag = lookup_var_tag x local_env in (* expected tag is the tag in the current env  *)
    let e_local_env = AssocDictionary.remove (get_id x) local_env in
    let ((_, (new_e_tag, _)) as new_e, new_param_env, new_local_env, new_ctr_tag_map, e_changes) =
      cf_tag_expr e x_tag param_env e_local_env ctr_tag_map in
    let new_x_tag = lub_tags x_tag new_e_tag in (* new field tag based on LUB *)
    let new_x = update_id_tag x new_x_tag in (* new field = tokens1 *)

    let new_field_env = AssocDictionary.insert (get_id new_x) (get_id_tag new_x) new_local_env in

    ((new_x,ftype,new_e), 
     new_param_env,
     new_field_env,
     new_ctr_tag_map,
     e_changes || (get_id_tag x) <> new_x_tag)

<<<<<<< HEAD
  let cf_tag_component t param_env field_env ctr_tag_map =
    let { comp_type; comp_name ; comp_params ; comp_body } = t in
    let empty_local_env = AssocDictionary.make_dict() in
    let implicit_local_env =
      AssocDictionary.insert MessagePayload.amount_label Money 
        (AssocDictionary.insert MessagePayload.sender_label NotMoney empty_local_env) in
    let init_local_env =
      List.fold_left comp_params ~init:implicit_local_env
        ~f:(fun acc_env (p, _) ->
            AssocDictionary.insert (get_id p) (get_id_tag p) acc_env)
    in
    let (new_comp_body, new_param_env, new_field_env, new_local_env, new_ctr_tag_map, body_changes) =
      cf_tag_stmts comp_body param_env field_env init_local_env ctr_tag_map in

    (* update params and check if changes happened *)
    let (new_params, new_changes) =
      List.fold_right comp_params ~init:([], body_changes)
        ~f:(fun (p, typ) (acc_ps, acc_changes) ->
            let new_tag = lookup_var_tag p new_local_env in
            ((update_id_tag p new_tag, typ) :: acc_ps, (* add new tag to list*)
             acc_changes || (get_id_tag p) <> new_tag)) (* did it change something? if so schedule another round *)
    in
    ({ comp_type = comp_type; comp_name = comp_name ; comp_params = new_params ; comp_body = new_comp_body },
     new_param_env,
     new_field_env,
     new_ctr_tag_map,
     new_changes)

  let cf_tag_contract c =
    let { cname ; cparams ; cconstraint; cfields ; ccomps } = c in
    let empty_env = AssocDictionary.make_dict () in
    let init_param_env =
      List.fold_left cparams ~init:empty_env
        ~f:(fun acc_env (p, _) ->
            AssocDictionary.insert (get_id p) (get_id_tag p) acc_env)
    in 
    let implicit_field_env = 
      AssocDictionary.insert balance_label Money 
        (AssocDictionary.insert this_address_label NotMoney empty_env ) 
    in
    let ctr_tag_map = init_ctr_tag_map () in
    let init_field_env =
      List.fold_left cfields ~init:implicit_field_env
        ~f:(fun acc_env (f, _, e) ->
            let ((_, (e_tag, _)), _, _, _, _) =
              cf_tag_expr e (lub_tags (get_id_tag f) NoInfo) (AssocDictionary.make_dict ()) (AssocDictionary.make_dict ()) ctr_tag_map in
            AssocDictionary.insert (get_id f) e_tag acc_env)
    in
    let rec tagger cconstraint (fields:(field list)) components param_env field_env ctr_tag_map =
      let (new_constraint, tmp_param_env, _, tmp_ctr_tag_map, constraint_changes) =
        cf_tag_expr cconstraint NotMoney param_env (AssocDictionary.make_dict()) ctr_tag_map in

      (* adding field tagging *)
      let (new_fs, new_param_env1, new_field_env1, tmp_ctr_tag_map, field_changes) =
        (* fold right for backwards analysis *)
        List.fold_right fields ~init:([], tmp_param_env, field_env, tmp_ctr_tag_map, constraint_changes) 
          ~f:(fun f (acc_fs, acc_param_env, acc_field_env, acc_ctr_tag_map, acc_changes) ->
              let (new_f, new_param_env, new_field_env, new_ctr_tag_map, changes) =
                cf_tag_field f acc_param_env acc_field_env acc_ctr_tag_map in
              (new_f :: acc_fs, new_param_env, new_field_env, new_ctr_tag_map, acc_changes || changes))
      in


      (* for all components traverse their stmts until no change *)
      let (new_ts, new_param_env2, new_field_env2, tmp_ctr_tag_map, acc_components_changes) =
        List.fold_right components ~init:([], new_param_env1, new_field_env1, tmp_ctr_tag_map, field_changes) 
          ~f:(fun t (acc_ts, acc_param_env, acc_field_env, acc_ctr_tag_map, acc_changes) ->

              let (new_t, new_param_env, new_field_env, new_ctr_tag_map, t_changes) =
                cf_tag_component t acc_param_env acc_field_env acc_ctr_tag_map in
              (new_t :: acc_ts, new_param_env, new_field_env, new_ctr_tag_map, acc_changes || t_changes))
      in

      if acc_components_changes
      then
=======
    let cf_tag_component t param_env field_env ctr_tag_map =
      let { comp_type; comp_name ; comp_params ; comp_body } = t in
      let empty_local_env = AssocDictionary.make_dict() in
      let implicit_local_env =
        AssocDictionary.insert MessagePayload.amount_label Money 
          (AssocDictionary.insert MessagePayload.sender_label NotMoney empty_local_env) in
      let init_local_env =
        List.fold_left comp_params ~init:implicit_local_env
          ~f:(fun acc_env (p, _) ->
             AssocDictionary.insert (get_id p) (get_id_tag p) acc_env)
      in
      let (new_comp_body, new_param_env, new_field_env, new_local_env, new_ctr_tag_map, body_changes) =
        cf_tag_stmts comp_body param_env field_env init_local_env ctr_tag_map in

    (* update params and check if changes happened *)
      let (new_params, new_changes) =
        List.fold_right comp_params ~init:([], body_changes)
          ~f:(fun (p, typ) (acc_ps, acc_changes) ->
              let new_tag = lookup_var_tag p new_local_env in
            ((update_id_tag p new_tag, typ) :: acc_ps, (* add new tag to list*)
             acc_changes || (get_id_tag p) <> new_tag)) (* did it change something? if so schedule another round *)
      in
      ({ comp_type = comp_type; comp_name = comp_name ; comp_params = new_params ; comp_body = new_comp_body },
       new_param_env,
       new_field_env,
       new_ctr_tag_map,
       new_changes)

    let cf_tag_contract c =
      let { cname ; cparams ; cconstraint; cfields ; ccomps } = c in
      let empty_env = AssocDictionary.make_dict () in
      let init_param_env =
        List.fold_left cparams ~init:empty_env
          ~f:(fun acc_env (p, _) ->
             AssocDictionary.insert (get_id p) (get_id_tag p) acc_env)
      in 
    let implicit_field_env = 
      AssocDictionary.insert balance_label Money 
        (AssocDictionary.insert this_address_label NotMoney empty_env ) 
    in
      let ctr_tag_map = init_ctr_tag_map () in
      let init_field_env =
        List.fold_left cfields ~init:implicit_field_env
          ~f:(fun acc_env (f, _, e) ->
             let ((_, (e_tag, _)), _, _, _, _) =
                  cf_tag_expr e (lub_tags (get_id_tag f) NoInfo) (AssocDictionary.make_dict ()) (AssocDictionary.make_dict ()) ctr_tag_map in
             AssocDictionary.insert (get_id f) e_tag acc_env)
      in
    let rec tagger cconstraint (fields:(field list)) components param_env field_env ctr_tag_map =
        let (new_constraint, tmp_param_env, _, tmp_ctr_tag_map, constraint_changes) =
          cf_tag_expr cconstraint NotMoney param_env (AssocDictionary.make_dict()) ctr_tag_map in

      (* adding field tagging *)
      let (new_fs, new_param_env1, new_field_env1, tmp_ctr_tag_map, field_changes) =
        (* fold right for backwards analysis *)
        List.fold_right fields ~init:([], tmp_param_env, field_env, tmp_ctr_tag_map, constraint_changes) 
          ~f:(fun f (acc_fs, acc_param_env, acc_field_env, acc_ctr_tag_map, acc_changes) ->
              let (new_f, new_param_env, new_field_env, new_ctr_tag_map, changes) =
                cf_tag_field f acc_param_env acc_field_env acc_ctr_tag_map in
              (new_f :: acc_fs, new_param_env, new_field_env, new_ctr_tag_map, acc_changes || changes))
      in


      (* for all components traverse their stmts until no change *)
      let (new_ts, new_param_env2, new_field_env2, tmp_ctr_tag_map, acc_components_changes) =
        List.fold_right components ~init:([], new_param_env1, new_field_env1, tmp_ctr_tag_map, field_changes) 
            ~f:(fun t (acc_ts, acc_param_env, acc_field_env, acc_ctr_tag_map, acc_changes) ->

               let (new_t, new_param_env, new_field_env, new_ctr_tag_map, t_changes) =
                 cf_tag_component t acc_param_env acc_field_env acc_ctr_tag_map in
               (new_t :: acc_ts, new_param_env, new_field_env, new_ctr_tag_map, acc_changes || t_changes))
        in

      if acc_components_changes
        then
>>>>>>> 8b919d5f
        tagger new_constraint new_fs new_ts new_param_env2 new_field_env2 tmp_ctr_tag_map
      else (new_constraint, new_ts, new_param_env2, new_field_env2, tmp_ctr_tag_map) in
    let (new_constraint, new_ccomps, new_param_env, new_field_env, final_ctr_tag_map) = tagger cconstraint cfields ccomps init_param_env init_field_env ctr_tag_map in

    (* extract tags from new env *)
<<<<<<< HEAD
    let new_params =
      List.fold_right cparams ~init:[] 
        ~f:(fun (p, t) acc_params ->
            let new_tag = lookup_var_tag p new_param_env in
            (update_id_tag p new_tag, t) :: acc_params)
    in
    let new_fields =
      List.fold_right cfields ~init:[] 
        ~f:(fun (f, t, e) acc_fields ->
            let new_tag = lookup_var_tag f new_field_env in
            (update_id_tag f new_tag, t, e) :: acc_fields)
    in
    ({ cname = cname ;
       cparams = new_params ;
       cconstraint = new_constraint;
       cfields = new_fields ;
       ccomps = new_ccomps },
     final_ctr_tag_map)

  let cf_tag_module m =
    let { smver; cname ; libs ; elibs ; contr } = m in
    let (new_contr, ctr_tag_map) = cf_tag_contract contr in
    ({ smver = smver;
       cname = cname ;
       libs = libs ;
       elibs = elibs ;
       contr = new_contr },
     ctr_tag_map)

=======
      let new_params =
        List.fold_right cparams ~init:[] 
          ~f:(fun (p, t) acc_params ->
             let new_tag = lookup_var_tag p new_param_env in
             (update_id_tag p new_tag, t) :: acc_params)
          in
      let new_fields =
        List.fold_right cfields ~init:[] 
          ~f:(fun (f, t, e) acc_fields ->
             let new_tag = lookup_var_tag f new_field_env in
             (update_id_tag f new_tag, t, e) :: acc_fields)
          in
      ({ cname = cname ;
         cparams = new_params ;
         cconstraint = new_constraint;
         cfields = new_fields ;
         ccomps = new_ccomps },
       final_ctr_tag_map)

    let cf_tag_module m =
      let { smver; cname ; libs ; elibs ; contr } = m in
      let (new_contr, ctr_tag_map) = cf_tag_contract contr in
      ({ smver = smver;
         cname = cname ;
         libs = libs ;
         elibs = elibs ;
         contr = new_contr },
       ctr_tag_map)
    
>>>>>>> 8b919d5f
  (*******************************************************)
  (*                Main entry function                  *)
  (*******************************************************)

  let main cmod token_fields =

    (* collect all variables and gives their initial value *)
<<<<<<< HEAD
    let init_mod = cf_init_tag_module cmod token_fields in 

    (* tag the module iterating the statements as given by the strategy *)
    let (new_mod, ctr_tag_map) = cf_tag_module init_mod in 
=======
    let init_mod = cf_init_tag_module cmod token_fields in

    (* tag the module iterating the statements as given by the strategy *)
    let (new_mod, ctr_tag_map) = cf_tag_module init_mod in
>>>>>>> 8b919d5f

    let param_field_tags = (*collects already made tags in one list *)
      (List.map ~f:(fun (p, _) -> (get_id p, get_id_tag p)) new_mod.contr.cparams)
      @
      (List.map ~f:(fun (f, _, _) -> (get_id f, get_id_tag f)) new_mod.contr.cfields) in
    let ctr_tags =
      let all_adts = DataTypeDictionary.get_all_adts () in
      List.filter_map all_adts
        ~f:(fun adt ->
            match List.filter_map adt.tconstr
                    ~f:(fun ctr ->
                        match List.Assoc.find ctr_tag_map ~equal:(=) ctr.cname with
                        | Some arg_tag_opts ->
                            Some (ctr.cname, arg_tag_opts)
                        | None -> None) with
            | [] ->
                (* No interesting constructors found *)
                None
            | x -> Some (adt.tname, x)) in
    (param_field_tags, ctr_tags)
end<|MERGE_RESOLUTION|>--- conflicted
+++ resolved
@@ -1537,32 +1537,6 @@
     in
     ((new_s, rep), new_param_env, new_field_env, new_local_env, new_ctr_tag_map, changes)
 
-<<<<<<< HEAD
-  and cf_tag_stmts ss param_env field_env local_env ctr_tag_map =
-    let init_local_env =
-      List.fold_left ss ~init:local_env
-        ~f:(fun acc_env srep ->
-            let (s, _) = srep in
-            match s with
-            | Load (x, _)
-            | Bind (x, _)
-            | MapGet (x, _, _, _)
-            | ReadFromBC (x, _) ->
-                AssocDictionary.insert (get_id x) (get_id_tag x) acc_env
-            | _ -> acc_env) in
-    List.fold_right ss
-      ~init:([], param_env, field_env, init_local_env, ctr_tag_map, false)
-      ~f:(fun s (acc_ss, acc_param_env, acc_field_env, acc_local_env, acc_ctr_tag_map, acc_changes) ->
-          let (new_s, new_param_env, new_field_env, new_local_env, new_ctr_tag_map, new_changes) =
-            cf_tag_stmt s acc_param_env acc_field_env acc_local_env acc_ctr_tag_map in
-          (new_s :: acc_ss,
-           new_param_env,
-           new_field_env,
-           new_local_env,
-           new_ctr_tag_map,
-           new_changes || acc_changes))
-
-=======
     and cf_tag_stmts ss param_env field_env local_env ctr_tag_map =
       let init_local_env =
         List.fold_left ss ~init:local_env
@@ -1587,7 +1561,6 @@
             new_ctr_tag_map,
             new_changes || acc_changes))
         
->>>>>>> 8b919d5f
   let cf_tag_field field param_env field_env ctr_tag_map =
     let (x,ftype,e) = field in
     (* Bind should have same functionality except that the environment should be field_env and not local_env *)
@@ -1609,83 +1582,6 @@
      new_ctr_tag_map,
      e_changes || (get_id_tag x) <> new_x_tag)
 
-<<<<<<< HEAD
-  let cf_tag_component t param_env field_env ctr_tag_map =
-    let { comp_type; comp_name ; comp_params ; comp_body } = t in
-    let empty_local_env = AssocDictionary.make_dict() in
-    let implicit_local_env =
-      AssocDictionary.insert MessagePayload.amount_label Money 
-        (AssocDictionary.insert MessagePayload.sender_label NotMoney empty_local_env) in
-    let init_local_env =
-      List.fold_left comp_params ~init:implicit_local_env
-        ~f:(fun acc_env (p, _) ->
-            AssocDictionary.insert (get_id p) (get_id_tag p) acc_env)
-    in
-    let (new_comp_body, new_param_env, new_field_env, new_local_env, new_ctr_tag_map, body_changes) =
-      cf_tag_stmts comp_body param_env field_env init_local_env ctr_tag_map in
-
-    (* update params and check if changes happened *)
-    let (new_params, new_changes) =
-      List.fold_right comp_params ~init:([], body_changes)
-        ~f:(fun (p, typ) (acc_ps, acc_changes) ->
-            let new_tag = lookup_var_tag p new_local_env in
-            ((update_id_tag p new_tag, typ) :: acc_ps, (* add new tag to list*)
-             acc_changes || (get_id_tag p) <> new_tag)) (* did it change something? if so schedule another round *)
-    in
-    ({ comp_type = comp_type; comp_name = comp_name ; comp_params = new_params ; comp_body = new_comp_body },
-     new_param_env,
-     new_field_env,
-     new_ctr_tag_map,
-     new_changes)
-
-  let cf_tag_contract c =
-    let { cname ; cparams ; cconstraint; cfields ; ccomps } = c in
-    let empty_env = AssocDictionary.make_dict () in
-    let init_param_env =
-      List.fold_left cparams ~init:empty_env
-        ~f:(fun acc_env (p, _) ->
-            AssocDictionary.insert (get_id p) (get_id_tag p) acc_env)
-    in 
-    let implicit_field_env = 
-      AssocDictionary.insert balance_label Money 
-        (AssocDictionary.insert this_address_label NotMoney empty_env ) 
-    in
-    let ctr_tag_map = init_ctr_tag_map () in
-    let init_field_env =
-      List.fold_left cfields ~init:implicit_field_env
-        ~f:(fun acc_env (f, _, e) ->
-            let ((_, (e_tag, _)), _, _, _, _) =
-              cf_tag_expr e (lub_tags (get_id_tag f) NoInfo) (AssocDictionary.make_dict ()) (AssocDictionary.make_dict ()) ctr_tag_map in
-            AssocDictionary.insert (get_id f) e_tag acc_env)
-    in
-    let rec tagger cconstraint (fields:(field list)) components param_env field_env ctr_tag_map =
-      let (new_constraint, tmp_param_env, _, tmp_ctr_tag_map, constraint_changes) =
-        cf_tag_expr cconstraint NotMoney param_env (AssocDictionary.make_dict()) ctr_tag_map in
-
-      (* adding field tagging *)
-      let (new_fs, new_param_env1, new_field_env1, tmp_ctr_tag_map, field_changes) =
-        (* fold right for backwards analysis *)
-        List.fold_right fields ~init:([], tmp_param_env, field_env, tmp_ctr_tag_map, constraint_changes) 
-          ~f:(fun f (acc_fs, acc_param_env, acc_field_env, acc_ctr_tag_map, acc_changes) ->
-              let (new_f, new_param_env, new_field_env, new_ctr_tag_map, changes) =
-                cf_tag_field f acc_param_env acc_field_env acc_ctr_tag_map in
-              (new_f :: acc_fs, new_param_env, new_field_env, new_ctr_tag_map, acc_changes || changes))
-      in
-
-
-      (* for all components traverse their stmts until no change *)
-      let (new_ts, new_param_env2, new_field_env2, tmp_ctr_tag_map, acc_components_changes) =
-        List.fold_right components ~init:([], new_param_env1, new_field_env1, tmp_ctr_tag_map, field_changes) 
-          ~f:(fun t (acc_ts, acc_param_env, acc_field_env, acc_ctr_tag_map, acc_changes) ->
-
-              let (new_t, new_param_env, new_field_env, new_ctr_tag_map, t_changes) =
-                cf_tag_component t acc_param_env acc_field_env acc_ctr_tag_map in
-              (new_t :: acc_ts, new_param_env, new_field_env, new_ctr_tag_map, acc_changes || t_changes))
-      in
-
-      if acc_components_changes
-      then
-=======
     let cf_tag_component t param_env field_env ctr_tag_map =
       let { comp_type; comp_name ; comp_params ; comp_body } = t in
       let empty_local_env = AssocDictionary.make_dict() in
@@ -1761,43 +1657,11 @@
 
       if acc_components_changes
         then
->>>>>>> 8b919d5f
         tagger new_constraint new_fs new_ts new_param_env2 new_field_env2 tmp_ctr_tag_map
       else (new_constraint, new_ts, new_param_env2, new_field_env2, tmp_ctr_tag_map) in
     let (new_constraint, new_ccomps, new_param_env, new_field_env, final_ctr_tag_map) = tagger cconstraint cfields ccomps init_param_env init_field_env ctr_tag_map in
 
     (* extract tags from new env *)
-<<<<<<< HEAD
-    let new_params =
-      List.fold_right cparams ~init:[] 
-        ~f:(fun (p, t) acc_params ->
-            let new_tag = lookup_var_tag p new_param_env in
-            (update_id_tag p new_tag, t) :: acc_params)
-    in
-    let new_fields =
-      List.fold_right cfields ~init:[] 
-        ~f:(fun (f, t, e) acc_fields ->
-            let new_tag = lookup_var_tag f new_field_env in
-            (update_id_tag f new_tag, t, e) :: acc_fields)
-    in
-    ({ cname = cname ;
-       cparams = new_params ;
-       cconstraint = new_constraint;
-       cfields = new_fields ;
-       ccomps = new_ccomps },
-     final_ctr_tag_map)
-
-  let cf_tag_module m =
-    let { smver; cname ; libs ; elibs ; contr } = m in
-    let (new_contr, ctr_tag_map) = cf_tag_contract contr in
-    ({ smver = smver;
-       cname = cname ;
-       libs = libs ;
-       elibs = elibs ;
-       contr = new_contr },
-     ctr_tag_map)
-
-=======
       let new_params =
         List.fold_right cparams ~init:[] 
           ~f:(fun (p, t) acc_params ->
@@ -1827,7 +1691,6 @@
          contr = new_contr },
        ctr_tag_map)
     
->>>>>>> 8b919d5f
   (*******************************************************)
   (*                Main entry function                  *)
   (*******************************************************)
@@ -1835,17 +1698,10 @@
   let main cmod token_fields =
 
     (* collect all variables and gives their initial value *)
-<<<<<<< HEAD
-    let init_mod = cf_init_tag_module cmod token_fields in 
-
-    (* tag the module iterating the statements as given by the strategy *)
-    let (new_mod, ctr_tag_map) = cf_tag_module init_mod in 
-=======
     let init_mod = cf_init_tag_module cmod token_fields in
 
     (* tag the module iterating the statements as given by the strategy *)
     let (new_mod, ctr_tag_map) = cf_tag_module init_mod in
->>>>>>> 8b919d5f
 
     let param_field_tags = (*collects already made tags in one list *)
       (List.map ~f:(fun (p, _) -> (get_id p, get_id_tag p)) new_mod.contr.cparams)
