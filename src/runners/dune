(executables
 (names scilla_runner eval_runner type_checker scilla_checker scilla_server
   disambiguate_state_json scilla_fmt scilla_merger)
 (public_names scilla-runner eval-runner type-checker scilla-checker
   scilla-server disambiguate_state_json scilla-fmt scilla-merger)
 (package scilla)
 (modules scilla_runner eval_runner type_checker scilla_checker scilla_server
   disambiguate_state_json scilla_fmt scilla_merger)
 (libraries core core_unix.command_unix angstrom yojson cryptokit fileutils
<<<<<<< HEAD
   scilla_base scilla_eval scilla_server_lib scilla_merge scilla_crypto
=======
   scilla_base scilla_eval scilla_server_lib scilla_crypto scilla_format
>>>>>>> fba68cb7
   cmdliner)
 (modes byte native)
 (preprocess
  (pps ppx_sexp_conv ppx_let ppx_deriving.show bisect_ppx --conditional)))<|MERGE_RESOLUTION|>--- conflicted
+++ resolved
@@ -7,12 +7,8 @@
  (modules scilla_runner eval_runner type_checker scilla_checker scilla_server
    disambiguate_state_json scilla_fmt scilla_merger)
  (libraries core core_unix.command_unix angstrom yojson cryptokit fileutils
-<<<<<<< HEAD
-   scilla_base scilla_eval scilla_server_lib scilla_merge scilla_crypto
-=======
    scilla_base scilla_eval scilla_server_lib scilla_crypto scilla_format
->>>>>>> fba68cb7
-   cmdliner)
+   scilla_merge cmdliner)
  (modes byte native)
  (preprocess
   (pps ppx_sexp_conv ppx_let ppx_deriving.show bisect_ppx --conditional)))