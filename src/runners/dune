(executables
<<<<<<< HEAD
 (names
  scilla_runner
  eval_runner
  type_checker
  scilla_checker
  scilla_merger
  scilla_server
  disambiguate_state_json)
 (public_names
  scilla-runner
  eval-runner
  type-checker
  scilla-checker
  scilla-merger
  scilla-server
  disambiguate_state_json)
 (package scilla)
 (modules
  scilla_runner
  eval_runner
  type_checker
  scilla_checker
  scilla_merger
  scilla_server
  disambiguate_state_json)
 (libraries
  core
  core_unix.command_unix
  angstrom
  yojson
  cryptokit
  fileutils
  scilla_base
  scilla_eval
  scilla_server_lib
  scilla_crypto
  scilla_product)
=======
 (names scilla_runner eval_runner type_checker scilla_checker scilla_server
   disambiguate_state_json scilla_fmt)
 (public_names scilla-runner eval-runner type-checker scilla-checker
   scilla-server disambiguate_state_json scilla-fmt)
 (package scilla)
 (modules scilla_runner eval_runner type_checker scilla_checker scilla_server
   disambiguate_state_json scilla_fmt)
 (libraries core core_unix.command_unix angstrom yojson cryptokit fileutils
   scilla_base scilla_eval scilla_server_lib scilla_crypto cmdliner)
>>>>>>> 0431c529
 (modes byte native)
 (preprocess
  (pps ppx_sexp_conv ppx_let ppx_deriving.show bisect_ppx --conditional)))<|MERGE_RESOLUTION|>--- conflicted
+++ resolved
@@ -1,53 +1,13 @@
 (executables
-<<<<<<< HEAD
- (names
-  scilla_runner
-  eval_runner
-  type_checker
-  scilla_checker
-  scilla_merger
-  scilla_server
-  disambiguate_state_json)
- (public_names
-  scilla-runner
-  eval-runner
-  type-checker
-  scilla-checker
-  scilla-merger
-  scilla-server
-  disambiguate_state_json)
- (package scilla)
- (modules
-  scilla_runner
-  eval_runner
-  type_checker
-  scilla_checker
-  scilla_merger
-  scilla_server
-  disambiguate_state_json)
- (libraries
-  core
-  core_unix.command_unix
-  angstrom
-  yojson
-  cryptokit
-  fileutils
-  scilla_base
-  scilla_eval
-  scilla_server_lib
-  scilla_crypto
-  scilla_product)
-=======
  (names scilla_runner eval_runner type_checker scilla_checker scilla_server
-   disambiguate_state_json scilla_fmt)
+   disambiguate_state_json scilla_fmt scilla_merger)
  (public_names scilla-runner eval-runner type-checker scilla-checker
-   scilla-server disambiguate_state_json scilla-fmt)
+   scilla-server disambiguate_state_json scilla-fmt scilla-merger)
  (package scilla)
  (modules scilla_runner eval_runner type_checker scilla_checker scilla_server
-   disambiguate_state_json scilla_fmt)
+   disambiguate_state_json scilla_fmt scilla_merger)
  (libraries core core_unix.command_unix angstrom yojson cryptokit fileutils
-   scilla_base scilla_eval scilla_server_lib scilla_crypto cmdliner)
->>>>>>> 0431c529
+   scilla_base scilla_eval scilla_server_lib scilla_product scilla_crypto cmdliner)
  (modes byte native)
  (preprocess
   (pps ppx_sexp_conv ppx_let ppx_deriving.show bisect_ppx --conditional)))