(*
  This file is part of scilla.

  Copyright (c) 2020 - present Zilliqa Research Pvt. Ltd.

  scilla is free software: you can redistribute it and/or modify it under the
  terms of the GNU General Public License as published by the Free Software
  Foundation, either version 3 of the License, or (at your option) any later
  version.

  scilla is distributed in the hope that it will be useful, but WITHOUT ANY
  WARRANTY; without even the implied warranty of MERCHANTABILITY or FITNESS FOR
  A PARTICULAR PURPOSE.  See the GNU General Public License for more details.

  You should have received a copy of the GNU General Public License along with
  scilla.  If not, see <http://www.gnu.org/licenses/>.
*)

open Core
open Scilla_base
open ErrorUtils
open DebugMessage
open PrettyPrinters
open Literal
open Yojson
module InputFEParser = FrontEndParser.ScillaFrontEndParser (LocalLiteral)
module InputSyntax = InputFEParser.FESyntax
module InputLiteral = InputSyntax.SLiteral
module InputType = InputSyntax.SType
module InputIdentifier = InputSyntax.SIdentifier
module InputName = InputIdentifier.Name
module OutputLiteral = GlobalLiteral
module OutputType = OutputLiteral.LType
module OutputIdentifier = OutputType.TIdentifier
module OutputName = OutputIdentifier.Name

module OutputStateService = Scilla_eval.StateService.MakeStateService ()

(* ************************************************************************ * 
 * This executable parses a contract and reads its associated init and      *
 * state JSONs using local names, and outputs its init and state JSONs      *
 * using global names. The state itself does not change, only the type and  * 
 * constructor names that appear in the state.                              *
 *                                                                          *
 * This transformation is necessary in order to enable external libraries   *
 * and remote state reads.                                                  *
 * ************************************************************************ *)

(* RunnerCLI.ml *)

type args = {
  input_init : string;
  input_state : string;
  output_init : string;
  output_state : string;
  input : string;
  ipc_address : string;
}

let f_input_init = ref ""

let f_input_state = ref ""

let f_output_init = ref ""

let f_output_state = ref ""

let f_input = ref ""

let i_ipc_address = ref ""

let reset () =
  f_input_init := "";
  f_input_state := "";
  f_output_init := "";
  f_output_state := "";
  f_input := "";
  i_ipc_address := ""

let validate_main usage =
  let open Core_kernel in
  let msg = "" in
  let msg =
    (* input_init.json is mandatory *)
    if not @@ Sys.file_exists !f_input_init then
      "Invalid input initialization file\n"
    else msg
  in
  let msg =
    (* input file is mandatory *)
    if not @@ Sys.file_exists !f_input then
      msg ^ "Invalid input contract file\n"
    else msg
  in
  let msg =
    (* output_init file is mandatory *)
    if String.is_empty !f_output_init then
      msg ^ "Output initialization file must be specified\n"
    else msg
  in
  let msg =
    (* Either an input state or an ipc address must be provided *)
    if (not @@ Sys.file_exists !f_input_state) && String.is_empty !i_ipc_address
    then
      msg ^ "Either an input state file or an ipc address must be specified\n"
    else msg
  in
  let msg =
    (* If ostate is given, then input_state.json is mandatory, because the balance cannot be read using ipc *)
    if
      (not @@ String.is_empty !f_output_state)
      && (not @@ Sys.file_exists !f_input_state)
    then
      msg ^ "Input state file is mandatory if output state file is expected\n"
    else msg
  in
  if not @@ String.is_empty msg then
    PrettyPrinters.fatal_error_noformat (usage ^ Printf.sprintf "%s\n" msg)

let parse ~exe_name =
  reset ();
  let speclist =
    [
      ( "-iinit",
        Arg.String (fun x -> f_input_init := x),
        "Path to initialization json" );
      ( "-istate",
        Arg.String (fun x -> f_input_state := x),
        "Path to state input json" );
      ("-i", Arg.String (fun x -> f_input := x), "Path to scilla contract");
      ( "-oinit",
        Arg.String (fun x -> f_output_init := x),
        "Path to output init json" );
      ( "-ostate",
        Arg.String (fun x -> f_output_state := x),
        "Path to output state json" );
      ( "-ipcaddress",
        Arg.String (fun x -> i_ipc_address := x),
        "IPC socket address" );
    ]
  in

  let mandatory_usage =
    "Usage:\n" ^ exe_name ^ " -iinit input_init.json "
    ^ " [ -istate input_state.json ] [ -ipcaddress ipcaddress ]"
    ^ " -oinit output_init.json [-ostate output_state.json] -i input.scilla"
    ^ "\n"
  in
  let ignore_anon _ = () in
  let usage = mandatory_usage ^ "\n " in
  let () = Arg.parse speclist ignore_anon mandatory_usage in
  let () = validate_main usage in
  {
    input_init = !f_input_init;
    input_state = !f_input_state;
    output_init = !f_output_init;
    output_state = !f_output_state;
    input = !f_input;
    ipc_address = !i_ipc_address;
  }

(* TypeUtil.ml *)

(* Copied/reimplemented from Disambiguate.ml *)

(* Qualify a local simple name with this_address *)
let disambiguate_name name this_address =
  let open Identifier.LocalName in
  match name with
  | SimpleLocal nm -> Identifier.GlobalName.parse_qualified_name this_address nm
  | QualifiedLocal _ ->
      let msg =
        sprintf "Unexpected qualified local name %s\n" (as_error_string name)
      in
      plog msg;
      fatal_error (mk_error0 msg)

let convert_simple_name_to_simple_name name =
  let open Identifier.LocalName in
  match name with
  | SimpleLocal nm -> Identifier.GlobalName.parse_simple_name nm
  | QualifiedLocal _ ->
      let msg =
        sprintf "Unexpected qualified local name %s\n" (as_error_string name)
      in
      plog msg;
      fatal_error (mk_error0 msg)

let disambiguate_dt_dictionary_name name this_address lookup =
  let open Identifier.LocalName in
  match name with
  | QualifiedLocal _ ->
      raise
        (mk_invalid_json
           (sprintf "Found qualified type name %s in file"
              (InputName.as_error_string name)))
  | SimpleLocal nm -> (
      (* Try nm as a simple global name *)
      let tmp_nm = OutputName.parse_simple_name nm in
      match lookup tmp_nm with
      | Ok _ ->
          (* Name exists => Name is predefined *)
          tmp_nm
      | Error _ ->
          (* Name does not exist => Name is user-defined *)
          OutputName.parse_qualified_name this_address nm )

let disambiguate_adt_name name this_address =
  disambiguate_dt_dictionary_name name this_address
    Datatypes.DataTypeDictionary.lookup_name

let disambiguate_ctr_name name this_address =
  disambiguate_dt_dictionary_name name this_address
    Datatypes.DataTypeDictionary.lookup_constructor

let disambiguate_type t this_address =
  let open InputType in
  let rec recurse t =
    match t with
    | PrimType pt -> OutputType.PrimType pt
    | MapType (kt, vt) ->
        let dis_kt = recurse kt in
        let dis_vt = recurse vt in
        OutputType.MapType (dis_kt, dis_vt)
    | FunType (arg_t, res_t) ->
        let dis_arg_t = recurse arg_t in
        let dis_res_t = recurse res_t in
        OutputType.FunType (dis_arg_t, dis_res_t)
    | ADT (t_name, targs) ->
        let dis_nm =
          disambiguate_adt_name (InputIdentifier.get_id t_name) this_address
        in
        let dis_t_name =
          OutputIdentifier.mk_id dis_nm (InputIdentifier.get_rep t_name)
        in
        let dis_targs = List.map targs ~f:recurse in
        OutputType.ADT (dis_t_name, dis_targs)
    | TypeVar tvar -> OutputType.TypeVar tvar
    | PolyFun (tvar, t) ->
        let dis_t = recurse t in
        OutputType.PolyFun (tvar, dis_t)
    | Unit -> OutputType.Unit
    | Address _ ->
        fatal_error
          (mk_error0 "Address type found in state to be disambiguated\n")
  in
  recurse t

(* JSONParser.ml *)

let json_exn_wrapper = JSONParser.json_exn_wrapper

let member_exn = JSONParser.member_exn

let to_string_exn = JSONParser.to_string_exn

let constr_pattern_arg_types_exn = JSONParser.constr_pattern_arg_types_exn

let lookup_adt_name_exn = JSONParser.lookup_adt_name_exn

let add_adt_parser = JSONParser.add_adt_parser

let lookup_adt_parser_opt = JSONParser.lookup_adt_parser_opt

let lookup_adt_parser = JSONParser.lookup_adt_parser

(* Generate a parser. Parse directly into OutputLiteral *)
let gen_parser (t' : OutputType.t) (this_address : string) :
    Basic.t -> OutputLiteral.t =
  let open Basic in
  let open OutputType in
  let open OutputLiteral in
  let rec recurser t =
    match t with
    | PrimType pt -> (
        match pt with
        | String_typ -> fun j -> StringLit (to_string_exn j)
        | Bnum_typ -> fun j -> BNum (to_string_exn j)
        | Bystr_typ -> fun j -> ByStr (Bystr.parse_hex (to_string_exn j))
        | Bystrx_typ _ -> fun j -> ByStrX (Bystrx.parse_hex (to_string_exn j))
        | Int_typ Bits32 ->
            fun j -> IntLit (Int32L (Int32.of_string (to_string_exn j)))
        | Int_typ Bits64 ->
            fun j -> IntLit (Int64L (Int64.of_string (to_string_exn j)))
        | Int_typ Bits128 ->
            fun j ->
              IntLit (Int128L (Stdint.Int128.of_string (to_string_exn j)))
        | Int_typ Bits256 ->
            fun j ->
              IntLit (Int256L (Integer256.Int256.of_string (to_string_exn j)))
        | Uint_typ Bits32 ->
            fun j ->
              UintLit (Uint32L (Stdint.Uint32.of_string (to_string_exn j)))
        | Uint_typ Bits64 ->
            fun j ->
              UintLit (Uint64L (Stdint.Uint64.of_string (to_string_exn j)))
        | Uint_typ Bits128 ->
            fun j ->
              UintLit (Uint128L (Stdint.Uint128.of_string (to_string_exn j)))
        | Uint_typ Bits256 ->
            fun j ->
              UintLit
                (Uint256L (Integer256.Uint256.of_string (to_string_exn j)))
        | _ -> raise (mk_invalid_json "Invalid primitive type") )
    | MapType (kt, vt) -> (
        let kp = recurser kt in
        let vp = recurser vt in
        fun j ->
          match j with
          | `List jlist ->
              let m = Caml.Hashtbl.create (List.length jlist) in
              List.iter jlist ~f:(fun first ->
                  let kjson = member_exn "key" first in
                  let keylit = kp kjson in
                  let vjson = member_exn "val" first in
                  let vallit = vp vjson in
                  Caml.Hashtbl.replace m keylit vallit);
              Map ((kt, vt), m)
          | _ -> raise (mk_invalid_json "Invalid map in JSON") )
    | ADT (name, tlist) ->
        (* Add a dummy entry for "t" in our table, to prevent recursive calls. *)
        let _ = add_adt_parser (pp_typ t) Incomplete in

        let a = lookup_adt_name_exn name in
        (* Build a parser for each constructor of this ADT. *)
        let cn_parsers =
          List.fold a.tconstr ~init:(AssocDictionary.make_dict ())
            ~f:(fun maps cn ->
              let tmap = constr_pattern_arg_types_exn t cn.cname in
              let arg_parsers =
                List.map tmap ~f:(fun t ->
                    match lookup_adt_parser_opt (pp_typ t) with
                    | Some _ ->
                        (* Lazy lookup, to avoid using dummy parsers set above. *)
                        fun () -> lookup_adt_parser (pp_typ t)
                    | None ->
                        let p = recurser t in
                        fun () -> Parser p)
              in
              let parser j =
                match j with
                | `Assoc _ ->
                    let arguments = member_exn "arguments" j |> Util.to_list in
                    if List.length tmap <> List.length arguments then
                      raise (mk_invalid_json "Invalid arguments to ADT in JSON")
                    else
                      let arg_lits =
                        List.map2_exn arg_parsers arguments ~f:(fun p a ->
                            (* Apply thunk, and then apply to argument *)
                            match p () with
                            | Incomplete ->
                                raise
                                  (mk_invalid_json
                                     "Attempt to call an incomplete JSON parser")
                            | Parser p' -> p' a)
                      in
                      ADTValue (cn.cname, tlist, arg_lits)
                | `List vli ->
                    (* We make an exception for Lists, allowing them to be stored flatly. *)
                    if
                      not
                        (Datatypes.is_list_adt_name
                           (OutputIdentifier.get_id name))
                    then
                      raise
                        (mk_invalid_json
                           "ADT value is a JSON array, but type is not List")
                    else
                      let eparser = List.nth_exn arg_parsers 0 in
                      let eparser' =
                        match eparser () with
                        | Incomplete ->
                            raise
                              (mk_invalid_json
                                 "Attempt to call an incomplete JSON parser")
                        | Parser p' -> p'
                      in
                      let etyp = List.nth_exn tmap 0 in
                      List.fold_right vli
                        ~f:(fun vl acc ->
                          (* Apply eparser thunk, and then apply to argument *)
                          build_cons_lit (eparser' vl) etyp acc)
                        ~init:(build_nil_lit etyp)
                | _ -> raise (mk_invalid_json "Invalid ADT in JSON")
              in
              AssocDictionary.insert (OutputName.as_string cn.cname) parser maps)
        in
        let adt_parser cn_parsers j =
          let cn =
            match j with
            | `Assoc _ -> member_exn "constructor" j |> to_string_exn
            | `List _ ->
                "Cons" (* for efficiency, Lists can be stored flatly. *)
            | _ -> raise (mk_invalid_json "Invalid construct in ADT JSON")
          in
          (* cn is a local name. Disambiguate before lookup *)
          let dis_cn =
            disambiguate_ctr_name (InputName.parse_simple_name cn) this_address
          in
          match
            AssocDictionary.lookup (OutputName.as_string dis_cn) cn_parsers
          with
          | Some parser -> parser j
          | None ->
              raise
                (mk_invalid_json ("Unknown constructor " ^ cn ^ " in ADT JSON"))
        in
        (* Create parser *)
        let p = adt_parser cn_parsers in
        (* Add parser to hashtable *)
        let _ = add_adt_parser (pp_typ t) (Parser p) in
        (* Return parser *)
        p
    | _ -> raise (mk_invalid_json "Invalid type")
  in
  recurser t'

let parse_json t j = (gen_parser t) j

(* JSON.ml *)

(* Changed to read local type names *)
let parse_typ_exn t =
  match InputFEParser.parse_type t with
  | Error _ -> raise (mk_invalid_json (sprintf "Invalid type in json: %s\n" t))
  | Ok s -> s

let build_prim_lit_exn t v =
  let exn () =
    mk_invalid_json
      ("Invalid " ^ OutputType.pp_typ t ^ " value " ^ v ^ " in JSON")
  in
  match t with
  | OutputType.PrimType pt -> (
      match OutputLiteral.build_prim_literal pt v with
      | Some v' -> v'
      | None -> raise (exn ()) )
  | _ -> raise (exn ())

let rec json_to_adttyps tjs =
  match tjs with
  | tj :: tr ->
      let tjs = to_string_exn tj in
      let t = parse_typ_exn tjs in
      let trem = json_to_adttyps tr in
      t :: trem
  | _ -> []

let rec json_to_adtargs cname tlist this_address ajs =
  let dt =
    match Datatypes.DataTypeDictionary.lookup_constructor cname with
    | Error emsg -> raise (Invalid_json emsg)
    | Ok (r, _) -> r
  in
  (* For each component literal of our ADT, calculate its type.
   * This is essentially using DataTypes.constr_tmap and substituting safely. *)
  let tmap =
    constr_pattern_arg_types_exn
      (ADT (OutputIdentifier.mk_loc_id dt.tname, tlist))
      cname
  in
  let llist =
    List.map2_exn tmap ajs ~f:(fun t j -> json_to_lit t this_address j)
  in
  OutputLiteral.ADTValue (cname, tlist, llist)

and read_adt_json name this_address j tlist_verify =
  let open OutputLiteral in
  let res =
    match j with
    | `List vli ->
        let etyp = List.nth_exn tlist_verify 0 in
        List.fold_right vli
          ~f:(fun vl acc ->
            build_cons_lit (json_to_lit etyp this_address vl) etyp acc)
          ~init:(build_nil_lit etyp)
    | `Assoc _ ->
        let constr_str = member_exn "constructor" j |> to_string_exn in
        (* Trust that the constructor belongs to the datatype, but disambiguate *)
        let dis_constr =
          disambiguate_ctr_name
            (InputName.parse_simple_name constr_str)
            this_address
        in
        let argtypes = member_exn "argtypes" j |> JSON.to_list_exn in
        let arguments = member_exn "arguments" j |> JSON.to_list_exn in
        let tlist = json_to_adttyps argtypes in
        let dis_tlist =
          List.map tlist ~f:(fun t -> disambiguate_type t this_address)
        in
        json_to_adtargs dis_constr dis_tlist this_address arguments
    | _ ->
        raise
          (mk_invalid_json
             ( "JSON parsing: error parsing ADT "
             ^ OutputName.as_error_string name ))
  in
  (* return built ADT *)
  res

(* Map is a `List of `Assoc jsons, with
 * the first `Assoc specifying the map's from/to types.*)
and read_map_json kt this_address vt j =
  let open OutputLiteral in
  match j with
  | `List vli ->
      let m = Caml.Hashtbl.create (List.length vli) in
      let _ = mapvalues_from_json m kt vt this_address vli in
      Map ((kt, vt), m)
  | `Null -> Map ((kt, vt), Caml.Hashtbl.create 0)
  | _ -> raise (mk_invalid_json "JSON parsing: error parsing Map")

and mapvalues_from_json m kt vt this_address l =
  List.iter l ~f:(fun first ->
      let kjson = member_exn "key" first in
      let keylit =
        match kt with
        | PrimType _ -> build_prim_lit_exn kt (to_string_exn kjson)
        | _ -> raise (mk_invalid_json "Key in Map JSON is not a PrimType")
      in
      let vjson = member_exn "val" first in
      let vallit = json_to_lit vt this_address vjson in
      Caml.Hashtbl.replace m keylit vallit)

and json_to_lit (t : OutputType.t) (this_address : string) (v : Basic.t) :
    OutputLiteral.t =
  let open OutputType in
  match t with
  | MapType (kt, vt) ->
      let vl = read_map_json kt this_address vt v in
      vl
  | ADT (name, tlist) ->
      let vl =
        read_adt_json (OutputIdentifier.get_id name) this_address v tlist
      in
      vl
  | _ ->
      let tv = build_prim_lit_exn t (to_string_exn v) in
      tv

(* Use parser for local type and constructor names *)
let jobj_to_statevar this_address json =
  let n = member_exn "vname" json |> to_string_exn in
  let tstring = member_exn "type" json |> to_string_exn in
  let t = parse_typ_exn tstring in
  let dis_t = disambiguate_type t this_address in
  let v = member_exn "value" json in
  (n, dis_t, parse_json dis_t this_address v)

(* Inserted from Runner.ml *)
let map_json_input_strings_to_names map =
  List.map map ~f:(fun (x, t, l) ->
      match String.split x ~on:'.' with
      | [ simple_name ] -> (OutputName.parse_simple_name simple_name, t, l)
      | _ -> raise (mk_invalid_json (sprintf "invalid name %s in json input" x)))

let get_address_literal = JSON.get_address_literal

let extract_this_address_from_init_json_data jlist =
  let this_name = OutputName.as_string ContractUtil.this_address_label in
  (* init json contains a _this_address entry, which we need for parsing values *)
  match
    List.find jlist ~f:(fun j ->
        let n = member_exn "vname" j |> to_string_exn in
        String.(n = this_name))
  with
  | Some jv -> (
      let v = member_exn "value" jv |> to_string_exn in
      let lit = OutputLiteral.ByStrX (OutputLiteral.Bystrx.parse_hex v) in
      match get_address_literal lit with
      | None ->
          raise
            (mk_invalid_json
               (sprintf "Unable to extract %s value as string" this_name))
      | Some v -> v )
  | None ->
      raise
        (mk_invalid_json (sprintf "No %s entry found in init file" this_name))

(* Convert a single JSON serialized literal back to its Scilla value. *)
let jstring_to_literal jstring tp this_address =
  let thunk () = Yojson.Basic.from_string jstring in
  let jobj = json_exn_wrapper ~filename:"ipc_fetch" thunk in
  json_to_lit tp this_address jobj

let get_json_data filename =
  let json = JSON.from_file filename in
  (* input json is a list of key/value pairs *)
  json |> JSON.to_list_exn

let parse_json_as_literal jlist this_address =
  List.map jlist ~f:(jobj_to_statevar this_address)

(** Returns a list of (vname:string,value:literal) items
      Invalid inputs in the json are ignored **)
let get_json_data_list filename this_address =
  let jlist = get_json_data filename in
  parse_json_as_literal jlist this_address

let parse_json filename this_address =
  let init_data = get_json_data_list filename this_address in
  map_json_input_strings_to_names init_data

let get_this_address_from_init_file filename =
  let jlist = get_json_data filename in
  (* Extract this_address entry, since this is needed for disambiguation inside jobj_to_statevar *)
  extract_this_address_from_init_json_data jlist

(* Eval.ml *)

let init_lib_entries libs this_address =
  let open InputSyntax in
  let open InputIdentifier in
  List.iter libs ~f:(fun lentry ->
      match lentry with
      | LibTyp (tname, ctr_defs) ->
          let open Datatypes.DataTypeDictionary in
          let ctrs, tmaps =
            List.fold_right ctr_defs ~init:([], [])
              ~f:(fun ctr_def (tmp_ctrs, tmp_tmaps) ->
                let { cname; c_arg_types } = ctr_def in
                (* cname is a user-defined constructor, so qualify with this_address *)
                let dis_cname = disambiguate_name (get_id cname) this_address in
                let dis_c_arg_types =
                  List.fold_right c_arg_types ~init:[] ~f:(fun c_arg_typ acc ->
                      disambiguate_type c_arg_typ this_address :: acc)
                in
                ( {
                    Datatypes.cname = dis_cname;
                    Datatypes.arity = List.length c_arg_types;
                  }
                  :: tmp_ctrs,
                  (dis_cname, dis_c_arg_types) :: tmp_tmaps ))
          in
          let dis_tname = disambiguate_name (get_id tname) this_address in
          let adt =
            {
              Datatypes.tname = dis_tname;
              Datatypes.tparams = [];
              Datatypes.tconstr = ctrs;
              Datatypes.tmap = tmaps;
            }
          in
          let _ = add_adt adt (get_rep tname) in
          ()
      | LibVar _ -> ())

(* StateService.ml *)

module InputStateService = struct
  (* StateIPCClient.ml *)

  module InputStateIPCClient = struct
    open Scilla_eval.StateIPCIdl
    module M = Idl.IdM
    module IDL = Idl.Make (M)

    module IPCClient = IPCIdl (IDL.GenClient ())

    (* Translate JRPC result to our result. *)
    let translate_res res =
      match res |> IDL.T.get |> M.run with
      | Error (e : Scilla_eval.IPCUtil.RPCError.err_t) ->
          fatal_error
            (mk_error0
               (Printf.sprintf
                  "StateIPCClient: Error in IPC access: (code:%d, message:%s)."
                  e.code e.message))
      | Ok res' -> res'

    let ipcclient_exn_wrapper thunk =
      try thunk () with
      | Unix.Unix_error (_, s1, s2) ->
          fatal_error (mk_error0 ("StateIPCClient: Unix error: " ^ s1 ^ s2))
      | _ ->
          fatal_error
            (mk_error0 "StateIPCClient: Unexpected error making JSON-RPC call")

    let binary_rpc ~socket_addr (call : Rpc.call) : Rpc.response M.t =
      let socket =
        Unix.socket ~domain:Unix.PF_UNIX ~kind:Unix.SOCK_STREAM ~protocol:0 ()
      in
      Unix.connect socket ~addr:(Unix.ADDR_UNIX socket_addr);
      let ic, oc =
        (Unix.in_channel_of_descr socket, Unix.out_channel_of_descr socket)
      in
      let msg_buf = Jsonrpc.string_of_call ~version:Jsonrpc.V2 call in
      DebugMessage.plog (Printf.sprintf "Sending: %s\n" msg_buf);
      (* Send data to the socket. *)
      let _ = Scilla_eval.IPCUtil.send_delimited oc msg_buf in
      (* Get response. *)
      let response = Caml.input_line ic in
      Unix.close socket;
      DebugMessage.plog (Printf.sprintf "Response: %s\n" response);
      M.return @@ Jsonrpc.response_of_string response

    let deserialize_literal s tp this_address =
      try jstring_to_literal s tp this_address
      with Invalid_json s ->
        fatal_error
          ( s
          @ mk_error0
              "InputStateIPCClient: Error deserializing literal fetched from \
               IPC call" )

    (* Deserialize proto_scilla_val, given its type. *)
    let rec deserialize_value value tp this_address =
      match value with
      | Scilla_eval.Ipcmessage_types.Bval s ->
          deserialize_literal (Bytes.to_string s) tp this_address
      | Scilla_eval.Ipcmessage_types.Mval m -> (
          match tp with
          | MapType (kt, vt) ->
              let mlit = Caml.Hashtbl.create (List.length m.m) in
              let () =
                let m =
                  List.sort m.m ~compare:(fun (k1, _) (k2, _) ->
                      String.compare k1 k2)
                in
                List.iter m ~f:(fun (k, v) ->
                    let k' = deserialize_literal k kt this_address in
                    let v' = deserialize_value v vt this_address in
                    Caml.Hashtbl.add mlit k' v')
              in
              GlobalLiteral.Map ((kt, vt), mlit)
          | _ ->
              fatal_error
                (mk_error0
                   "StateIPCClient: Type mismatch deserializing value. \
                    Unexpected protobuf map.") )

    let encode_serialized_query query =
      try
        let encoder = Pbrt.Encoder.create () in
        Scilla_eval.Ipcmessage_pb.encode_proto_scilla_query query encoder;
        Bytes.to_string @@ Pbrt.Encoder.to_bytes encoder
      with e -> fatal_error (mk_error0 (Exn.to_string e))

    let decode_serialized_value value =
      try
        let decoder = Pbrt.Decoder.of_bytes value in
        Scilla_eval.Ipcmessage_pb.decode_proto_scilla_val decoder
      with e -> fatal_error (mk_error0 (Exn.to_string e))

    let fetch ~socket_addr ~fname ~tp ~this_address =
      let open Scilla_eval.Ipcmessage_types in
      let q =
        {
          name = InputIdentifier.as_string fname;
          mapdepth = TypeUtil.TypeUtilities.map_depth tp;
          indices = [];
          (* indices are not needed, as we are only fetching entire states *)
          ignoreval = false;
        }
      in
      let q' = encode_serialized_query q in
      let res =
        let thunk () =
          translate_res
          @@ IPCClient.fetch_state_value (binary_rpc ~socket_addr) q'
        in
        ipcclient_exn_wrapper thunk
      in
      match res with
      | true, res' ->
          let decoded_pb = decode_serialized_value (Bytes.of_string res') in
          let res'' = deserialize_value decoded_pb tp this_address in
          Some res''
      | false, _ -> None
  end

  type ss_field = {
    fname : InputName.t;
    (* Easier to disambiguate the type before fetching *)
    ftyp : OutputType.t;
    fval : InputLiteral.t option;
        (* We may or may not have the value in memory. *)
  }

  let fetch ~fname ~tp ~socket_addr ~this_address =
    let res = InputStateIPCClient.fetch ~socket_addr ~fname ~tp ~this_address in
    match res with
    | None ->
        fatal_error
          (mk_error0
             (sprintf "StateService: Field %s not found on IPC server."
                (InputIdentifier.as_error_string fname)))
    | Some _ -> res

  let get_full_state fl ~socket_addr ~this_address =
    List.map fl ~f:(fun f ->
        let v =
          fetch
            ~fname:(InputIdentifier.mk_loc_id f.fname)
            ~tp:f.ftyp ~socket_addr ~this_address
        in
        (f.fname, f.ftyp, v))
end

(* Runner.ml *)

let run_with_args args =
  match InputFEParser.parse_cmodule args.input with
  | Error e ->
      (* Error is printed by the parser. *)
      plog (sprintf "%s\n" "Failed to parse input file.");
      fatal_error e
  | Ok cmod ->
      plog
        (sprintf "\n[Parsing]:\nContract module [%s] is successfully parsed.\n"
           args.input);
      let init, state =
        try
          (* Read _this_address from init file. This is needed for all disambiguation *)
          let this_address = get_this_address_from_init_file args.input_init in
          (* Contract library. *)
          let clib_entries =
            Option.value_map cmod.libs ~default:[] ~f:(fun { lentries; _ } ->
                lentries)
          in
          (* Initialise datatype dictionary with user-defined types *)
          let () = init_lib_entries clib_entries this_address in

          (* parse_json reads, parses and disambiguates the json file *)
          let init =
            let untyped_state = parse_json args.input_init this_address in
            List.map untyped_state ~f:(fun x ->
                match TypeUtil.TypeUtilities.literal_type (snd x) with
                | Ok t -> (fst x, t, snd x)
                | Error _ ->
                    fatal_error
                      (mk_error0
                         (sprintf "Unable to determine type of literal %s"
                            (pp_literal (snd x)))))
          in
          let state =
            if String.is_empty args.ipc_address then
              (* Use the provided state json. *)
              let untyped_state = parse_json args.input_state this_address in
              List.map untyped_state ~f:(fun x ->
                  match TypeUtil.TypeUtilities.literal_type (snd x) with
                  | Ok t -> (fst x, t, snd x)
                  | Error _ ->
                      fatal_error
                        (mk_error0
                           (sprintf "Unable to determine type of literal %s"
                              (pp_literal (snd x)))))
            else
              (* Use IPC *)
              (* Fetch state from IPC server *)
              let inputfields =
                List.map cmod.contr.cfields ~f:(fun (fname, ftyp, _) ->
                    let open InputStateService in
                    (* Disambiguate type before fetching - it's easier to parse the json that way *)
                    {
                      fname = InputIdentifier.get_id fname;
                      ftyp = disambiguate_type ftyp this_address;
                      fval = None;
                    })
              in
              (* Fetch state. Parsing the fetched jsons disambiguates *)
              let state =
                InputStateService.get_full_state inputfields
                  ~socket_addr:args.ipc_address ~this_address
              in

              (* Update using StateService.ml *)
              let sm = Scilla_eval.StateService.IPC args.ipc_address in
              let outputfields =
                List.map state ~f:(fun (n, tp, v) ->
                    let open Scilla_eval.StateService in
                    {
                      fname = convert_simple_name_to_simple_name n;
                      ftyp = tp;
                      fval = v;
                    })
              in
              (* Initialise with the final values, then update, then finalise. *)
              (* ~ext_states not initialised, since they are not supported anyway *)
              let () =
                OutputStateService.initialize ~sm ~fields:outputfields
                  ~ext_states:[]
              in
              let () =
                List.iter outputfields ~f:(fun ssf ->
                    let open Scilla_eval.StateService in
                    let { fname; fval; _ } = ssf in
                    match fval with
                    | None ->
                        fatal_error
                          (mk_error0
                             (sprintf "Missing value for field %s\n"
                                (SSName.as_string fname)))
                    | Some v -> (
                        match
                          OutputStateService.update
                            ~fname:(SSIdentifier.mk_loc_id fname)
                            ~keys:[] ~value:v
                        with
                        | Ok () -> ()
                        | Error e -> fatal_error e ))
              in
              let _ = OutputStateService.finalize () in

              (* TODO: Make sure the ipc-generated state have the correct form for state output *)
              match OutputStateService.get_full_state () with
              | Ok state ->
                  (* _balance is not availabe from IPC server, so use the one from the state file *)
                  let state_from_file =
                    parse_json args.input_state this_address
                  in
<<<<<<< HEAD
                  let balance_nm, balance_v =
                    List.find_exn state_from_file ~f:(fun (fname, _) ->
=======
                  let balance =
                    List.find_exn state_from_file ~f:(fun (fname, _, _) ->
>>>>>>> 85fd420d
                        OutputName.equal fname ContractUtil.balance_label)
                  in
                  (balance_nm, ContractUtil.balance_typ, balance_v) :: state
              | Error e -> fatal_error e
          in
          (init, state)
        with Invalid_json s ->
          fatal_error (s @ mk_error0 "Failed to parse json\n")
      in
      (* state_to_json maps name * literal to a vname * type * value json, which is
         the format for both init and state jsons *)
      ( JSON.ContractState.state_to_json init,
        JSON.ContractState.state_to_json state )

let run ~exe_name =
  ErrorUtils.reset_warnings ();
  Datatypes.DataTypeDictionary.reinit ();
  let args = parse ~exe_name in
  let result_init, result_state = run_with_args args in
  (result_init, result_state, args)

(* scilla_runner.ml *)

let output_to_string = Yojson.Basic.pretty_to_string

let () =
  try
    let output_init, output_state, args = run ~exe_name:(Sys.get_argv ()).(0) in
    let init_str = output_to_string output_init in
    let state_str = output_to_string output_state in
    Out_channel.with_file args.output_init ~f:(fun ch ->
        Out_channel.output_string ch init_str);
    Out_channel.with_file args.output_state ~f:(fun ch ->
        Out_channel.output_string ch state_str)
  with FatalError msg -> exit_with_error msg<|MERGE_RESOLUTION|>--- conflicted
+++ resolved
@@ -825,26 +825,26 @@
           let init =
             let untyped_state = parse_json args.input_init this_address in
             List.map untyped_state ~f:(fun x ->
-                match TypeUtil.TypeUtilities.literal_type (snd x) with
-                | Ok t -> (fst x, t, snd x)
+                match TypeUtil.TypeUtilities.literal_type (trd3 x) with
+                | Ok t -> (fst3 x, t, trd3 x)
                 | Error _ ->
                     fatal_error
                       (mk_error0
                          (sprintf "Unable to determine type of literal %s"
-                            (pp_literal (snd x)))))
+                            (pp_literal (trd3 x)))))
           in
           let state =
             if String.is_empty args.ipc_address then
               (* Use the provided state json. *)
               let untyped_state = parse_json args.input_state this_address in
               List.map untyped_state ~f:(fun x ->
-                  match TypeUtil.TypeUtilities.literal_type (snd x) with
-                  | Ok t -> (fst x, t, snd x)
+                  match TypeUtil.TypeUtilities.literal_type (trd3 x) with
+                  | Ok t -> (fst3 x, t, trd3 x)
                   | Error _ ->
                       fatal_error
                         (mk_error0
                            (sprintf "Unable to determine type of literal %s"
-                              (pp_literal (snd x)))))
+                              (pp_literal (trd3 x)))))
             else
               (* Use IPC *)
               (* Fetch state from IPC server *)
@@ -909,16 +909,11 @@
                   let state_from_file =
                     parse_json args.input_state this_address
                   in
-<<<<<<< HEAD
-                  let balance_nm, balance_v =
-                    List.find_exn state_from_file ~f:(fun (fname, _) ->
-=======
                   let balance =
                     List.find_exn state_from_file ~f:(fun (fname, _, _) ->
->>>>>>> 85fd420d
                         OutputName.equal fname ContractUtil.balance_label)
                   in
-                  (balance_nm, ContractUtil.balance_typ, balance_v) :: state
+                  balance :: state
               | Error e -> fatal_error e
           in
           (init, state)
