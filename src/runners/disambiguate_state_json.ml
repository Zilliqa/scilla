(*
  This file is part of scilla.

  Copyright (c) 2020 - present Zilliqa Research Pvt. Ltd.

  scilla is free software: you can redistribute it and/or modify it under the
  terms of the GNU General Public License as published by the Free Software
  Foundation, either version 3 of the License, or (at your option) any later
  version.

  scilla is distributed in the hope that it will be useful, but WITHOUT ANY
  WARRANTY; without even the implied warranty of MERCHANTABILITY or FITNESS FOR
  A PARTICULAR PURPOSE.  See the GNU General Public License for more details.

  You should have received a copy of the GNU General Public License along with
  scilla.  If not, see <http://www.gnu.org/licenses/>.
*)

open Core
open Scilla_base
open Scilla_eval
open ErrorUtils
open DebugMessage
open PrettyPrinters
open GlobalConfig
open Syntax
open Literal
open Yojson
open ParserUtil

module InputLiteral = LocalLiteral
module InputType = InputLiteral.LType
module InputIdentifier = InputType.TIdentifier
module InputName = InputIdentifier.Name
module InputFEParser = FrontEndParser.ScillaFrontEndParser (InputLiteral)

module OutputLiteral = GlobalLiteral
module OutputType = OutputLiteral.LType
module OutputIdentifier = OutputType.TIdentifier
module OutputName = OutputIdentifier.Name

(* ************************************************************************ * 
 * This executable parses a contract and reads its associated state using   *
 * local names, and outputs its state using global names. The state itself  *
 * does not change, only the type and constructor names that appear in the  *
 * state.                                                                   *
 *                                                                          *
 * This transformation is necessary in order to enable external libraries   *
 * and remote state reads.                                                  *
 * ************************************************************************ *)

(* Copied/reimplemented from Disambiguate.ml *)

(* Assumptions:
   - DataTypeDictionary only contains predefined names
   - The module has already passed scilla-checker

   It follows from this that types and constructors in state and init jsons 
   fall into two distinct categories:
   - Names that exist in DataTypeDictionary: These disambiguate to simple names
   - Names that do not exist in DataTypeDictionary: These disambiguate to 
     _this_address.name *)

let disambiguate_type this_address t =
  let open InputType in
  let rec recurse t =
    match t with
    | PrimType pt -> OutputType.PrimType pt
    | MapType (kt, vt) ->
        let dis_kt = recurse kt in
        let dis_vt = recurse vt in
        OutputType.MapType (dis_kt, dis_vt)
    | FunType (arg_t, res_t) ->
        let dis_arg_t = recurse arg_t in
        let dis_res_t = recurse res_t in
        OutputType.FunType (dis_arg_t, dis_res_t)
    | ADT (t_name, targs) -> (
        match TIdentifier.get_id t_name with
        | QualifiedLocal _ ->
            raise (
              mk_invalid_json (
                sprintf "Found qualified type name %s in file"
                  (TIdentifier.as_error_string t_name)))
        | SimpleLocal nm ->
            let dis_nm = 
              (* Try nm as a simple global name *)
              let tmp_nm = OutputName.parse_simple_name nm in
              match Datatypes.DataTypeDictionary.lookup_name tmp_nm with
              | Ok _ -> (* Name exists => Name is predefined *)
                  tmp_nm
              | Error _ -> (* Name does not exist => Name is user-defined *)
                  OutputName.parse_qualified_name this_address nm
            in
            let dis_t_name = OutputIdentifier.mk_id dis_nm (InputIdentifier.get_rep t_name) in
            let dis_targs = List.map targs ~f:recurse in
            OutputType.ADT (dis_t_name, dis_targs))
    | TypeVar tvar -> OutputType.TypeVar tvar
    | PolyFun (tvar, t) ->
      let dis_t = recurse t in
      OutputType.PolyFun (tvar, dis_t)
    | Unit -> OutputType.Unit
  in
  recurse t

(* Copied from RunnerCLI.ml *)

type args = {
  input_init : string;
  input_state : string;
  output_init : string;
  output_state : string;
}

let f_input_init = ref ""

let f_input_state = ref ""

let f_output_init = ref ""

let f_output_state = ref ""

let reset () =
  f_input_init := "";
  f_input_state := "";
  f_output_init := "";
  f_output_state := ""

let validate_main usage =
  let open Core_kernel in
  let msg = "" in
  let msg =
    (* input_init.json is mandatory *)
    if not @@ Sys.file_exists !f_input_init then "Invalid input init file\n"
    else msg
  in
  let msg =
    (* input_state.json is mandatory *)
    if not @@ Sys.file_exists !f_input_state then "Invalid input state file\n"
    else msg
  in
  let msg =
    (* output_init.json is mandatory *)
    if not @@ Sys.file_exists !f_output_init then "Invalid output init file\n"
    else msg
  in
  let msg =
    (* output_state.json is mandatory *)
    if not @@ Sys.file_exists !f_output_state then "Invalid output state file\n"
    else msg
  in
    PrettyPrinters.fatal_error_noformat (usage ^ Printf.sprintf "%s\n" msg)

let parse ~exe_name =
  reset ();
  let speclist =
    [
      ( "-iinit",
        Arg.String (fun x -> f_input_init := x),
        "Path to input init json" );
      ( "-istate",
        Arg.String (fun x -> f_input_state := x),
        "Path to input state json" );
      ("-oinit", Arg.String (fun x -> f_output_init := x), "Path to output init json");
      ("-ostate", Arg.String (fun x -> f_output_init := x), "Path to output state json");
    ]
  in
  let mandatory_usage =
    "Usage:\n" ^ exe_name ^ " -iinit input_init.json -istate input_state.json"
    ^ "-oinit output_init.json -ostate output_state.scilla" ^ "\n"
  in
  let usage = mandatory_usage ^ "\n  " in
  let ignore_anon _ = () in
  let () = Arg.parse speclist ignore_anon mandatory_usage in
  let () = validate_main usage in
  {
    input_init = !f_input_init;
    input_state = !f_input_state;
    output_init = !f_output_init;
    output_state = !f_output_state;
  }

<<<<<<< HEAD
(* Copied from Eval.ml *)
=======
(* Copied from JSON.ml *)

(* JSONParser is a wrapper for Yojson, so don't worry about the meaning of names there *)
let json_exn_wrapper = JSONParser.json_exn_wrapper

let member_exn = JSONParser.member_exn

let to_string_exn = JSONParser.to_string_exn

let from_file f =
  let thunk () = Basic.from_file f in
  json_exn_wrapper thunk ~filename:f

let parse_as_name n =
  match String.split_on_chars ~on:['.'] n with
  | [ t1 ; t2 ] -> InputName.parse_qualified_name t1 t2
  | [ t1 ] -> InputName.parse_simple_name t1
  | _ -> raise (mk_invalid_json (sprintf "Invalid name in json: %s\n" n))

let parse_typ_exn t =
  match InputFEParser.parse_type t with
  | Error _ -> raise (mk_invalid_json (sprintf "Invalid type in json: %s\n" t))
  | Ok s -> s

let to_list_exn j =
  let thunk () = Basic.Util.to_list j in
  json_exn_wrapper thunk

let build_prim_lit_exn t v =
  let open InputLiteral in
  let open InputType in
  let exn () =
    mk_invalid_json ("Invalid " ^ pp_typ t ^ " value " ^ v ^ " in JSON")
  in
  match t with
  | PrimType pt -> (
      match build_prim_literal pt v with
      | Some v' -> v'
      | None -> raise (exn ()) )
  | _ -> raise (exn ())

and read_adt_json name j tlist_verify =
  let open Datatypes in
  let open InputLiteral in
  let dt =
    match DataTypeDictionary.lookup_name name with
    | Error emsg -> raise (Invalid_json emsg)
    | Ok r -> r
  in
  let res =
    match j with
    | `List vli ->
        (* We make an exception for Lists, allowing them to be stored flatly. *)
        if not (is_list_adt_name dt.tname) then
          raise
            (Invalid_json
               (mk_error0 "ADT value is a JSON array, but type is not List"))
        else
          let etyp = List.nth_exn tlist_verify 0 in
          List.fold_right vli
            ~f:(fun vl acc -> build_cons_lit (json_to_lit etyp vl) etyp acc)
            ~init:(build_nil_lit etyp)
    | `Assoc _ ->
        let constr_str = member_exn "constructor" j |> to_string_exn in
        let constr = parse_as_name constr_str in
        let dt' =
          match DataTypeDictionary.lookup_constructor constr with
          | Error emsg -> raise (Invalid_json emsg)
          | Ok (r, _) -> r
        in
        if not @@ [%equal: Datatypes.adt] dt dt' then
          raise
            (mk_invalid_json
               ("ADT type " ^ (JSONName.as_error_string dt.tname)
                ^ " does not match constructor " ^ (JSONName.as_error_string constr)));
        let argtypes = member_exn "argtypes" j |> to_list_exn in
        let arguments = member_exn "arguments" j |> to_list_exn in
        let tlist = json_to_adttyps argtypes in
        json_to_adtargs constr tlist arguments
    | _ -> raise (mk_invalid_json ("JSON parsing: error parsing ADT "
                                   ^ (JSONName.as_error_string name)))
  in
  (* match tlist1 with adt's tlist. *)
  let verify_exn name tlist1 adt =
    match adt with
    | ADTValue (_, tlist2, _) ->
        if type_equiv_list tlist1 tlist2 then ()
        else
          let expected = pp_typ_list_error tlist1 in
          let observed = pp_typ_list_error tlist2 in
          raise
            (mk_invalid_json
               ( "Type mismatch in parsing ADT " ^ JSONName.as_error_string name
                 ^ ". Expected: " ^ expected ^ " vs Observed: " ^ observed ))
    | _ -> raise (mk_invalid_json ("Type mismatch in parsing ADT "
                                   ^ JSONName.as_error_string name))
  in
  (* verify built ADT *)
  verify_exn name tlist_verify res;
  (* return built ADT *)
  res

(* Map is a `List of `Assoc jsons, with
 * the first `Assoc specifying the map's from/to types.*)
and read_map_json kt vt j =
  let open InputLiteral in
  match j with
  | `List vli ->
      let m = Caml.Hashtbl.create (List.length vli) in
      let _ = mapvalues_from_json m kt vt vli in
      Map ((kt, vt), m)
  | `Null -> Map ((kt, vt), Caml.Hashtbl.create 0)
  | _ -> raise (mk_invalid_json "JSON parsing: error parsing Map")

and mapvalues_from_json m kt vt l =
  List.iter l ~f:(fun first ->
      let kjson = member_exn "key" first in
      let keylit =
        match kt with
        | PrimType _ -> build_prim_lit_exn kt (to_string_exn kjson)
        | _ -> raise (mk_invalid_json "Key in Map JSON is not a PrimType")
      in
      let vjson = member_exn "val" first in
      let vallit = json_to_lit vt vjson in
      Caml.Hashtbl.replace m keylit vallit)

and json_to_lit t v =
  let open InputType in
  match t with
  | MapType (kt, vt) ->
      let vl = read_map_json kt vt v in
      vl
  | ADT (name, tlist) ->
      let vl = read_adt_json (get_id name) v tlist in
      vl
  | _ ->
      let tv = build_prim_lit_exn t (to_string_exn v) in
      tv

let jobj_to_statevar json =
  let n = member_exn "vname" json |> to_string_exn in
  let tstring = member_exn "type" json |> to_string_exn in
  let t = parse_typ_exn tstring in
  let v = member_exn "value" json in
  if GlobalConfig.validate_json () then (n, json_to_lit t v)
  else (n, JSONParser.parse_json t v)

module ContractState = struct
  (** Returns a list of (vname:string,value:literal) items
      Invalid inputs in the json are ignored **)
  let get_json_data filename =
    let json = from_file filename in
    (* input json is a list of key/value pairs *)
    let jlist = json |> to_list_exn in
    List.map jlist ~f:jobj_to_statevar

  (* Accessor for _this_address and _extlibs entries in init.json. 
     Combined into one function to avoid reading init.json from disk multiple times. *)
  let get_init_this_address_and_extlibs filename =
    let init_data = get_json_data filename in
    let extlibs = get_init_extlibs init_data in
    let this_address_init_opt =
      match List.filter init_data ~f:(fun (name, _) ->
          String.(name = JSONName.as_string ContractUtil.this_address_label)) with
      | [ ( _, adr) ] -> Some adr
      | [] -> None (* We allow init files without a _this_address entry in scilla-checker *)
      | _ -> raise (mk_invalid_json
                       ( "Multiple " ^ JSONName.as_string ContractUtil.this_address_label
                         ^ " entries specified in init json")) in
    match this_address_init_opt with
    | None -> (None, extlibs)
    | Some adr ->
        match get_address_literal adr with
        | Some adr -> (Some adr, extlibs)
        | None -> raise (mk_invalid_json
                           ( "Illegal type for field " ^ JSONName.as_string ContractUtil.this_address_label
                             ^ " specified in init json"))
end

end

>>>>>>> 60b4c25a

(* Initialize a module with given arguments and initial balance *)
let init_module initargs curargs init_bal =
  let%bind initcstate, field_vals =
    init_contract libs elibs cconstraint cparams cfields initargs init_bal
  in
  let%bind curfield_vals = create_cur_state_fields field_vals curargs in
  (* blockchain input provided is only validated and not used here. *)
  let%bind () = EvalMonad.ignore_m @@ check_blockchain_entries bstate in
  let cstate = { initcstate with fields = initcstate.fields } in
  pure (contr, cstate, curfield_vals)

(* Copied from Runner.ml *)

(* validate_get_init_json combined with get_init_this_address_and_extlibs from JSON.ml *)
let validate_get_init_json init_file gas_remaining source_ver =
  (* TODO: Combine these two reads of init_file into one, 
     and make sure everything is returned *)
  let this_address, name_addr_pairs =
    if not (Caml.Sys.file_exists init_file) then (
      plog (sprintf "Invalid init json %s file" init_file);
      (None, []) )
    else
      try
        let this_address, name_addr_pairs =
          JSON.ContractState.get_init_this_address_and_extlibs init_file in
        (this_address, name_addr_pairs)
      with Invalid_json s ->
        fatal_error
          (s @ mk_error0 (sprintf "Unable to parse JSON file %s. " init_file))
  in
(* Retrieve initial parameters *)
  let initargs_str =
    try JSON.ContractState.get_json_data init_file
    with Invalid_json s ->
      fatal_error_gas
        (s @ mk_error0 (sprintf "Failed to parse json %s:\n" init_file))
        gas_remaining
  in
  let initargs = map_json_input_strings_to_names initargs_str in
  (* Check for version mismatch. Subtract penalty for mismatch. *)
  let init_json_scilla_version =
    List.Assoc.find initargs ~equal:[%equal : RunnerName.t]
      ContractUtil.scilla_version_label
  in
  initargs

let run_with_args args =
  let gas_remaining = Stdint.Uint64.max_int in
  let cmod = 1 in
  (* TODO: get_init_this_address_and_extlibs and validate_get_init_json are to be combined *)
  let this_address_opt, _init_address_map = get_init_this_address_and_extlibs args.input_init in
  match this_address_opt with
  | None -> 
      let msg = sprintf "No %s entry found in init file %s\n" (OutputName.as_string ContractUtil.this_address_label) args.input_init in
      plog msg;
      fatal_error_gas 
        (mk_error0
           (sprintf "Ran out of gas when parsing contract/init files.\n"))
        gas_remaining
  | Some this_address ->
      (* Checking initialized libraries! *)
      let initargs =
        validate_get_init_json args.input_init gas_remaining cmod.smver
      in
      
      let output_state_json =
        (* Not initialization, execute transition specified in the message *)
        let cstate, gas_remaining' =
          (* Retrieve state variables *)
          let curargs, cur_bal =
            try input_state_json args.input_state
            with Invalid_json s ->
              fatal_error_gas
                ( s
                  @ mk_error0
                    (sprintf "Failed to parse json %s:\n"
                       args.input_state) )
                gas_remaining
          in
          
          (* Initializing the contract's state *)
          let init_res = init_module initargs curargs cur_bal 
          in
          (* Prints stats after the initialization and returns the initial state *)
          (* Will throw an exception if unsuccessful. *)
          let cstate, gas_remaining', field_vals =
            check_extract_cstate args.input init_res gas_remaining
          in
          
          (* Initialize the state server. *)
          let fields =
            List.map field_vals ~f:(fun (s, l) ->
                let open StateService in
                let t =
                  List.Assoc.find_exn cstate.fields s ~equal:[%equal : RunnerName.t]
                in
                { fname = s; ftyp = t; fval = Some l })
          in
          let () = StateService.initialize ~sm:Local ~fields in
          (cstate, gas_remaining')
        in
        
        (* If we're using a local state (JSON file) then need to fetch and dump it. *)
        let field_vals =
          match
            (StateService.get_full_state (), StateService.finalize ())
          with
          | Ok fv, Ok () -> fv
          | _ ->
              fatal_error_gas
                (mk_error0 "Error finalizing state from StateService")
                gas
        in
        
        let osj = output_state_json cstate'.balance field_vals in
        osj
      in
      `Assoc
        [
          ("scilla_major_version", `String (Int.to_string cmod.smver));
          ("gas_remaining", `String (Uint64.to_string gas));
          (RunnerName.as_string ContractUtil.accepted_label, `String (Bool.to_string accepted_b));
          ("messages", output_msg_json);
          ("states", output_state_json);
          ("events", output_events_json);
        ]
            
let run ~exe_name =
  GlobalConfig.reset ();
  ErrorUtils.reset_warnings ();
  Datatypes.DataTypeDictionary.reinit ();
  let args = parse ~exe_name in
  let result = run_with_args args in
  (result, args)

(* Copied from scilla_runner *)

let output_to_string output =
  Yojson.Basic.to_string output

let () =
  try
    let output, args = run ~exe_name:(Sys.get_argv ()).(0) in
    let str = output_to_string output in
    if String.is_empty args.output_init ||
       String.is_empty args.output_state
    then DebugMessage.pout str
    else
      Out_channel.with_file args.output_init ~f:(fun ch ->
          Out_channel.output_string ch str);
<<<<<<< HEAD
      Out_channel.with_file args.output_state ~f:(fun ch ->
          Out_channel.output_string ch str);
  with FatalError msg -> exit_with_error msg
=======
    Out_channel.with_file args.output_state ~f:(fun ch ->
        Out_channel.output_string ch str);
  with FatalError msg -> exit_with_error msg



(* TODO: 
   - Parse and disambiguate external libraries (needed for our own testcases)
   - Parse and disambiguate contract (needed for our own testcases)
   - Parse and disambiguate types and literals in init.json
   - Parse and disambiguate literals in state.json
   - Output disambiguated init.json and state.json *)
            


































(* Copied from JSON.ml *)

let constr_pattern_arg_types_exn = JSONParser.constr_pattern_arg_types_exn

let parse_as_name n =
  let open ParserLiteral.LType.TIdentifier.Name in
  match String.split_on_chars ~on:['.'] n with
  | [ t1 ; t2 ] -> parse_qualified_name t1 t2
  | [ t1 ] -> parse_simple_name t1
  | _ -> raise (mk_invalid_json (sprintf "Invalid name in json: %s\n" n))

let parse_typ_exn t =
  match JSONFrontEndParser.parse_type t with
  | Error _ -> raise (mk_invalid_json (sprintf "Invalid type in json: %s\n" t))
  | Ok s -> s

let build_prim_lit_exn t v =
  let open ParserLiteral in
  let open ParserLiteral.LType in
  let exn () =
    mk_invalid_json ("Invalid " ^ pp_typ t ^ " value " ^ v ^ " in JSON")
  in
  match t with
  | PrimType pt -> (
      match build_prim_literal pt v with
      | Some v' -> v'
      | None -> raise (exn ()) )
  | _ -> raise (exn ())

let rec json_to_adttyps tjs =
  match tjs with
  | tj :: tr ->
      let tjs = to_string_exn tj in
      let t = parse_typ_exn tjs in
      let trem = json_to_adttyps tr in
      t :: trem
  | _ -> []

let rec json_to_adtargs cname tlist ajs =
  let open Datatypes in
  let open ParserLiteral.LType.TIdentifier in
  let verify_args_exn cname provided expected =
    if provided <> expected then
      let p = Int.to_string provided in
      let e = Int.to_string expected in
      raise
        (mk_invalid_json
           ( "Malformed ADT constructor " ^ (Name.as_error_string cname) ^ ": expected " ^ e
             ^ " args, but provided " ^ p ^ "." ))
  in
  let dt =
    match DataTypeDictionary.lookup_constructor cname with
    | Error emsg -> raise (Invalid_json emsg)
    | Ok (r, _) -> r
  in
  (* For each component literal of our ADT, calculate its type.
   * This is essentially using DataTypes.constr_tmap and substituting safely. *)
  let tmap =
    constr_pattern_arg_types_exn (ADT (mk_loc_id dt.tname, tlist)) cname
  in
  verify_args_exn cname (List.length ajs) (List.length tmap);
  let llist = List.map2_exn tmap ajs ~f:(fun t j -> json_to_lit t j) in
  ADTValue (cname, tlist, llist)



(* Copied from RunnerUtil.ml *)

let get_init_this_address_and_extlibs filename =
  if not (Caml.Sys.file_exists filename) then (
    plog (sprintf "Invalid init json %s file" filename);
    (None, []) )
  else
    try
      let this_address, name_addr_pairs =
        JSON.ContractState.get_init_this_address_and_extlibs filename in
      if
        List.contains_dup
          ~compare:(fun a b -> String.compare (fst a) (fst b))
          name_addr_pairs
      then
        fatal_error
        @@ mk_error0
          (sprintf "Duplicate extlib map entries in init JSON file %s."
             filename)
      else (this_address, name_addr_pairs)
    with Invalid_json s ->
      fatal_error
        (s @ mk_error0 (sprintf "Unable to parse JSON file %s. " filename))

(* Copied from Runner.ml *)

let map_json_input_strings_to_names map =
  (* Field names are disambiguated here for convenience (no actual disambiguation needed). 
     Field values are disambiguated later *)
  let open OutputName in
  List.map map ~f:(fun (x, l) ->
      match String.split x ~on:'.' with
      | [simple_name] -> (parse_simple_name simple_name, l)
      | _ -> raise (mk_invalid_json (sprintf "invalid name %s in json input" x)))

(* Parse the input state json and extract out _balance separately *)
let input_state_json filename =
  let open ContractState in
  let states_str = get_json_data filename in
  let states = map_json_input_strings_to_names states_str in
  let bal_lit =
    match List.Assoc.find states ContractUtil.balance_label ~equal:[%equal : RunnerName.t] with
    | Some v -> v
    | None -> raise @@ mk_invalid_json (sprintf "%s field missing" (RunnerName.as_string balance_label))
  in
  let bal_int =
    match bal_lit with
    | UintLit (Uint128L x) -> x
    | _ -> raise (mk_invalid_json (RunnerName.as_string balance_label ^ " invalid"))
  in
  let no_bal_states =
    List.Assoc.remove states balance_label ~equal:[%equal : RunnerName.t]
  in
  (no_bal_states, bal_int)

let validate_get_init_json init_file =
  (* Retrieve initial parameters *)
  let initargs_str =
    try ContractState.get_json_data init_file
    with Invalid_json s ->
      fatal_error_gas
        (s @ mk_error0 (sprintf "Failed to parse json %s:\n" init_file))
        Stdint.Uint64.zero
  in
  let initargs = map_json_input_strings_to_names initargs_str in
  (* Check for version mismatch. Subtract penalty for mismatch. *)
  let emsg = mk_error0 "Scilla version mismatch\n" in
  let rgas =
    Uint64.sub gas_remaining (Uint64.of_int Gas.version_mismatch_penalty)
  in
  let init_json_scilla_version =
    List.Assoc.find initargs ~equal:[%equal : RunnerName.t]
      ContractUtil.scilla_version_label
  in
  let () =
    match init_json_scilla_version with
    | Some (UintLit (Uint32L v)) ->
        let mver, _, _ = scilla_version in
        let v' = Uint32.to_int v in
        if v' <> mver || mver <> source_ver then fatal_error_gas emsg rgas
    | _ -> fatal_error_gas emsg rgas
  in
  initargs
>>>>>>> 60b4c25a
<|MERGE_RESOLUTION|>--- conflicted
+++ resolved
@@ -179,191 +179,7 @@
     output_state = !f_output_state;
   }
 
-<<<<<<< HEAD
 (* Copied from Eval.ml *)
-=======
-(* Copied from JSON.ml *)
-
-(* JSONParser is a wrapper for Yojson, so don't worry about the meaning of names there *)
-let json_exn_wrapper = JSONParser.json_exn_wrapper
-
-let member_exn = JSONParser.member_exn
-
-let to_string_exn = JSONParser.to_string_exn
-
-let from_file f =
-  let thunk () = Basic.from_file f in
-  json_exn_wrapper thunk ~filename:f
-
-let parse_as_name n =
-  match String.split_on_chars ~on:['.'] n with
-  | [ t1 ; t2 ] -> InputName.parse_qualified_name t1 t2
-  | [ t1 ] -> InputName.parse_simple_name t1
-  | _ -> raise (mk_invalid_json (sprintf "Invalid name in json: %s\n" n))
-
-let parse_typ_exn t =
-  match InputFEParser.parse_type t with
-  | Error _ -> raise (mk_invalid_json (sprintf "Invalid type in json: %s\n" t))
-  | Ok s -> s
-
-let to_list_exn j =
-  let thunk () = Basic.Util.to_list j in
-  json_exn_wrapper thunk
-
-let build_prim_lit_exn t v =
-  let open InputLiteral in
-  let open InputType in
-  let exn () =
-    mk_invalid_json ("Invalid " ^ pp_typ t ^ " value " ^ v ^ " in JSON")
-  in
-  match t with
-  | PrimType pt -> (
-      match build_prim_literal pt v with
-      | Some v' -> v'
-      | None -> raise (exn ()) )
-  | _ -> raise (exn ())
-
-and read_adt_json name j tlist_verify =
-  let open Datatypes in
-  let open InputLiteral in
-  let dt =
-    match DataTypeDictionary.lookup_name name with
-    | Error emsg -> raise (Invalid_json emsg)
-    | Ok r -> r
-  in
-  let res =
-    match j with
-    | `List vli ->
-        (* We make an exception for Lists, allowing them to be stored flatly. *)
-        if not (is_list_adt_name dt.tname) then
-          raise
-            (Invalid_json
-               (mk_error0 "ADT value is a JSON array, but type is not List"))
-        else
-          let etyp = List.nth_exn tlist_verify 0 in
-          List.fold_right vli
-            ~f:(fun vl acc -> build_cons_lit (json_to_lit etyp vl) etyp acc)
-            ~init:(build_nil_lit etyp)
-    | `Assoc _ ->
-        let constr_str = member_exn "constructor" j |> to_string_exn in
-        let constr = parse_as_name constr_str in
-        let dt' =
-          match DataTypeDictionary.lookup_constructor constr with
-          | Error emsg -> raise (Invalid_json emsg)
-          | Ok (r, _) -> r
-        in
-        if not @@ [%equal: Datatypes.adt] dt dt' then
-          raise
-            (mk_invalid_json
-               ("ADT type " ^ (JSONName.as_error_string dt.tname)
-                ^ " does not match constructor " ^ (JSONName.as_error_string constr)));
-        let argtypes = member_exn "argtypes" j |> to_list_exn in
-        let arguments = member_exn "arguments" j |> to_list_exn in
-        let tlist = json_to_adttyps argtypes in
-        json_to_adtargs constr tlist arguments
-    | _ -> raise (mk_invalid_json ("JSON parsing: error parsing ADT "
-                                   ^ (JSONName.as_error_string name)))
-  in
-  (* match tlist1 with adt's tlist. *)
-  let verify_exn name tlist1 adt =
-    match adt with
-    | ADTValue (_, tlist2, _) ->
-        if type_equiv_list tlist1 tlist2 then ()
-        else
-          let expected = pp_typ_list_error tlist1 in
-          let observed = pp_typ_list_error tlist2 in
-          raise
-            (mk_invalid_json
-               ( "Type mismatch in parsing ADT " ^ JSONName.as_error_string name
-                 ^ ". Expected: " ^ expected ^ " vs Observed: " ^ observed ))
-    | _ -> raise (mk_invalid_json ("Type mismatch in parsing ADT "
-                                   ^ JSONName.as_error_string name))
-  in
-  (* verify built ADT *)
-  verify_exn name tlist_verify res;
-  (* return built ADT *)
-  res
-
-(* Map is a `List of `Assoc jsons, with
- * the first `Assoc specifying the map's from/to types.*)
-and read_map_json kt vt j =
-  let open InputLiteral in
-  match j with
-  | `List vli ->
-      let m = Caml.Hashtbl.create (List.length vli) in
-      let _ = mapvalues_from_json m kt vt vli in
-      Map ((kt, vt), m)
-  | `Null -> Map ((kt, vt), Caml.Hashtbl.create 0)
-  | _ -> raise (mk_invalid_json "JSON parsing: error parsing Map")
-
-and mapvalues_from_json m kt vt l =
-  List.iter l ~f:(fun first ->
-      let kjson = member_exn "key" first in
-      let keylit =
-        match kt with
-        | PrimType _ -> build_prim_lit_exn kt (to_string_exn kjson)
-        | _ -> raise (mk_invalid_json "Key in Map JSON is not a PrimType")
-      in
-      let vjson = member_exn "val" first in
-      let vallit = json_to_lit vt vjson in
-      Caml.Hashtbl.replace m keylit vallit)
-
-and json_to_lit t v =
-  let open InputType in
-  match t with
-  | MapType (kt, vt) ->
-      let vl = read_map_json kt vt v in
-      vl
-  | ADT (name, tlist) ->
-      let vl = read_adt_json (get_id name) v tlist in
-      vl
-  | _ ->
-      let tv = build_prim_lit_exn t (to_string_exn v) in
-      tv
-
-let jobj_to_statevar json =
-  let n = member_exn "vname" json |> to_string_exn in
-  let tstring = member_exn "type" json |> to_string_exn in
-  let t = parse_typ_exn tstring in
-  let v = member_exn "value" json in
-  if GlobalConfig.validate_json () then (n, json_to_lit t v)
-  else (n, JSONParser.parse_json t v)
-
-module ContractState = struct
-  (** Returns a list of (vname:string,value:literal) items
-      Invalid inputs in the json are ignored **)
-  let get_json_data filename =
-    let json = from_file filename in
-    (* input json is a list of key/value pairs *)
-    let jlist = json |> to_list_exn in
-    List.map jlist ~f:jobj_to_statevar
-
-  (* Accessor for _this_address and _extlibs entries in init.json. 
-     Combined into one function to avoid reading init.json from disk multiple times. *)
-  let get_init_this_address_and_extlibs filename =
-    let init_data = get_json_data filename in
-    let extlibs = get_init_extlibs init_data in
-    let this_address_init_opt =
-      match List.filter init_data ~f:(fun (name, _) ->
-          String.(name = JSONName.as_string ContractUtil.this_address_label)) with
-      | [ ( _, adr) ] -> Some adr
-      | [] -> None (* We allow init files without a _this_address entry in scilla-checker *)
-      | _ -> raise (mk_invalid_json
-                       ( "Multiple " ^ JSONName.as_string ContractUtil.this_address_label
-                         ^ " entries specified in init json")) in
-    match this_address_init_opt with
-    | None -> (None, extlibs)
-    | Some adr ->
-        match get_address_literal adr with
-        | Some adr -> (Some adr, extlibs)
-        | None -> raise (mk_invalid_json
-                           ( "Illegal type for field " ^ JSONName.as_string ContractUtil.this_address_label
-                             ^ " specified in init json"))
-end
-
-end
-
->>>>>>> 60b4c25a
 
 (* Initialize a module with given arguments and initial balance *)
 let init_module initargs curargs init_bal =
@@ -515,205 +331,6 @@
     else
       Out_channel.with_file args.output_init ~f:(fun ch ->
           Out_channel.output_string ch str);
-<<<<<<< HEAD
       Out_channel.with_file args.output_state ~f:(fun ch ->
           Out_channel.output_string ch str);
-  with FatalError msg -> exit_with_error msg
-=======
-    Out_channel.with_file args.output_state ~f:(fun ch ->
-        Out_channel.output_string ch str);
-  with FatalError msg -> exit_with_error msg
-
-
-
-(* TODO: 
-   - Parse and disambiguate external libraries (needed for our own testcases)
-   - Parse and disambiguate contract (needed for our own testcases)
-   - Parse and disambiguate types and literals in init.json
-   - Parse and disambiguate literals in state.json
-   - Output disambiguated init.json and state.json *)
-            
-
-
-
-
-
-
-
-
-
-
-
-
-
-
-
-
-
-
-
-
-
-
-
-
-
-
-
-
-
-
-
-
-
-
-(* Copied from JSON.ml *)
-
-let constr_pattern_arg_types_exn = JSONParser.constr_pattern_arg_types_exn
-
-let parse_as_name n =
-  let open ParserLiteral.LType.TIdentifier.Name in
-  match String.split_on_chars ~on:['.'] n with
-  | [ t1 ; t2 ] -> parse_qualified_name t1 t2
-  | [ t1 ] -> parse_simple_name t1
-  | _ -> raise (mk_invalid_json (sprintf "Invalid name in json: %s\n" n))
-
-let parse_typ_exn t =
-  match JSONFrontEndParser.parse_type t with
-  | Error _ -> raise (mk_invalid_json (sprintf "Invalid type in json: %s\n" t))
-  | Ok s -> s
-
-let build_prim_lit_exn t v =
-  let open ParserLiteral in
-  let open ParserLiteral.LType in
-  let exn () =
-    mk_invalid_json ("Invalid " ^ pp_typ t ^ " value " ^ v ^ " in JSON")
-  in
-  match t with
-  | PrimType pt -> (
-      match build_prim_literal pt v with
-      | Some v' -> v'
-      | None -> raise (exn ()) )
-  | _ -> raise (exn ())
-
-let rec json_to_adttyps tjs =
-  match tjs with
-  | tj :: tr ->
-      let tjs = to_string_exn tj in
-      let t = parse_typ_exn tjs in
-      let trem = json_to_adttyps tr in
-      t :: trem
-  | _ -> []
-
-let rec json_to_adtargs cname tlist ajs =
-  let open Datatypes in
-  let open ParserLiteral.LType.TIdentifier in
-  let verify_args_exn cname provided expected =
-    if provided <> expected then
-      let p = Int.to_string provided in
-      let e = Int.to_string expected in
-      raise
-        (mk_invalid_json
-           ( "Malformed ADT constructor " ^ (Name.as_error_string cname) ^ ": expected " ^ e
-             ^ " args, but provided " ^ p ^ "." ))
-  in
-  let dt =
-    match DataTypeDictionary.lookup_constructor cname with
-    | Error emsg -> raise (Invalid_json emsg)
-    | Ok (r, _) -> r
-  in
-  (* For each component literal of our ADT, calculate its type.
-   * This is essentially using DataTypes.constr_tmap and substituting safely. *)
-  let tmap =
-    constr_pattern_arg_types_exn (ADT (mk_loc_id dt.tname, tlist)) cname
-  in
-  verify_args_exn cname (List.length ajs) (List.length tmap);
-  let llist = List.map2_exn tmap ajs ~f:(fun t j -> json_to_lit t j) in
-  ADTValue (cname, tlist, llist)
-
-
-
-(* Copied from RunnerUtil.ml *)
-
-let get_init_this_address_and_extlibs filename =
-  if not (Caml.Sys.file_exists filename) then (
-    plog (sprintf "Invalid init json %s file" filename);
-    (None, []) )
-  else
-    try
-      let this_address, name_addr_pairs =
-        JSON.ContractState.get_init_this_address_and_extlibs filename in
-      if
-        List.contains_dup
-          ~compare:(fun a b -> String.compare (fst a) (fst b))
-          name_addr_pairs
-      then
-        fatal_error
-        @@ mk_error0
-          (sprintf "Duplicate extlib map entries in init JSON file %s."
-             filename)
-      else (this_address, name_addr_pairs)
-    with Invalid_json s ->
-      fatal_error
-        (s @ mk_error0 (sprintf "Unable to parse JSON file %s. " filename))
-
-(* Copied from Runner.ml *)
-
-let map_json_input_strings_to_names map =
-  (* Field names are disambiguated here for convenience (no actual disambiguation needed). 
-     Field values are disambiguated later *)
-  let open OutputName in
-  List.map map ~f:(fun (x, l) ->
-      match String.split x ~on:'.' with
-      | [simple_name] -> (parse_simple_name simple_name, l)
-      | _ -> raise (mk_invalid_json (sprintf "invalid name %s in json input" x)))
-
-(* Parse the input state json and extract out _balance separately *)
-let input_state_json filename =
-  let open ContractState in
-  let states_str = get_json_data filename in
-  let states = map_json_input_strings_to_names states_str in
-  let bal_lit =
-    match List.Assoc.find states ContractUtil.balance_label ~equal:[%equal : RunnerName.t] with
-    | Some v -> v
-    | None -> raise @@ mk_invalid_json (sprintf "%s field missing" (RunnerName.as_string balance_label))
-  in
-  let bal_int =
-    match bal_lit with
-    | UintLit (Uint128L x) -> x
-    | _ -> raise (mk_invalid_json (RunnerName.as_string balance_label ^ " invalid"))
-  in
-  let no_bal_states =
-    List.Assoc.remove states balance_label ~equal:[%equal : RunnerName.t]
-  in
-  (no_bal_states, bal_int)
-
-let validate_get_init_json init_file =
-  (* Retrieve initial parameters *)
-  let initargs_str =
-    try ContractState.get_json_data init_file
-    with Invalid_json s ->
-      fatal_error_gas
-        (s @ mk_error0 (sprintf "Failed to parse json %s:\n" init_file))
-        Stdint.Uint64.zero
-  in
-  let initargs = map_json_input_strings_to_names initargs_str in
-  (* Check for version mismatch. Subtract penalty for mismatch. *)
-  let emsg = mk_error0 "Scilla version mismatch\n" in
-  let rgas =
-    Uint64.sub gas_remaining (Uint64.of_int Gas.version_mismatch_penalty)
-  in
-  let init_json_scilla_version =
-    List.Assoc.find initargs ~equal:[%equal : RunnerName.t]
-      ContractUtil.scilla_version_label
-  in
-  let () =
-    match init_json_scilla_version with
-    | Some (UintLit (Uint32L v)) ->
-        let mver, _, _ = scilla_version in
-        let v' = Uint32.to_int v in
-        if v' <> mver || mver <> source_ver then fatal_error_gas emsg rgas
-    | _ -> fatal_error_gas emsg rgas
-  in
-  initargs
->>>>>>> 60b4c25a
+  with FatalError msg -> exit_with_error msg