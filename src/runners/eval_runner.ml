(*
  This file is part of scilla.

  Copyright (c) 2018 - present Zilliqa Research Pvt. Ltd.

  scilla is free software: you can redistribute it and/or modify it under the
  terms of the GNU General Public License as published by the Free Software
  Foundation, either version 3 of the License, or (at your option) any later
  version.

  scilla is distributed in the hope that it will be useful, but WITHOUT ANY
  WARRANTY; without even the implied warranty of MERCHANTABILITY or FITNESS FOR
  A PARTICULAR PURPOSE.  See the GNU General Public License for more details.

  You should have received a copy of the GNU General Public License along with
  scilla.  If not, see <http://www.gnu.org/licenses/>.
*)

open Core_kernel
open! Int.Replace_polymorphic_compare
<<<<<<< HEAD
=======
open Scilla_base
open Scilla_eval
open Identifier
>>>>>>> e746d670
open Syntax
open FrontEndParser
open RunnerUtil
open ErrorUtils
open GlobalConfig
open PrettyPrinters
module PSRep = ParserRep
module PERep = ParserRep
module TC = TypeChecker.ScillaTypechecker (PSRep) (PERep)
module TCSRep = TC.OutputSRep
module TCERep = TC.OutputERep

let default_gas_limit = Stdint.Uint64.of_int 2000

let run () =
  GlobalConfig.reset ();
  ErrorUtils.reset_warnings ();
  Datatypes.DataTypeDictionary.reinit ();
  let cli = parse_cli None ~exe_name:Sys.argv.(0) in
  let filename = cli.input_file in
  let gas_limit =
    if Stdint.Uint64.(compare cli.gas_limit zero = 0) then default_gas_limit
    else cli.gas_limit
  in
  match parse_expr_from_file filename with
  | Ok e -> (
      (* Since this is not a contract, we have no in-contract lib defined. *)
      let clib =
        {
          TC.UntypedSyntax.lname = TC.TCIdentifier.asId "dummy";
          TC.UntypedSyntax.lentries = [];
        }
      in
      StdlibTracker.add_stdlib_dirs cli.stdlib_dirs;
      let lib_dirs = StdlibTracker.get_stdlib_dirs () in
      if List.is_empty lib_dirs then stdlib_not_found_err ();
      (* Import all libraries in known stdlib paths. *)
      let elibs = import_all_libs lib_dirs in
      let envres = Eval.init_libraries (Some clib) elibs in
      let env, gas_remaining =
        match envres Eval.init_gas_kont gas_limit with
        | Ok (env', gas_remaining) -> (env', gas_remaining)
        | Error (err, gas_remaining) -> fatal_error_gas err gas_remaining
      in
      let lib_fnames = List.map ~f:(fun (name, _) -> name) env in
      let res' = Eval.exp_eval_wrapper e env in
      let res = res' Eval.init_gas_kont gas_remaining in
      match res with
      | Ok _ -> printf "%s\n" (Eval.pp_result res lib_fnames)
      | Error (el, gas_remaining) -> fatal_error_gas el gas_remaining )
  | Error e -> fatal_error e

let () = try run () with FatalError msg -> exit_with_error msg<|MERGE_RESOLUTION|>--- conflicted
+++ resolved
@@ -18,12 +18,8 @@
 
 open Core_kernel
 open! Int.Replace_polymorphic_compare
-<<<<<<< HEAD
-=======
 open Scilla_base
 open Scilla_eval
-open Identifier
->>>>>>> e746d670
 open Syntax
 open FrontEndParser
 open RunnerUtil
