--- conflicted
+++ resolved
@@ -127,13 +127,8 @@
   (* Check for version mismatch. Subtract penalty for mismatch. *)
   let emsg = mk_error0 ("Scilla version mismatch\n") in
   let rgas = Uint64.sub gas_remaining (Uint64.of_int Gas.version_mismatch_penalty) in
-<<<<<<< HEAD
   let init_json_scilla_version = List.Assoc.find initargs ~equal:String.equal ContractUtil.scilla_version_label in
-  let _ =
-=======
-  let init_json_scilla_version = List.Assoc.find initargs ~equal:(=) ContractUtil.scilla_version_label in
   let () =
->>>>>>> 2cca42e6
     match init_json_scilla_version with
     | Some (UintLit (Uint32L v)) ->
       let (mver, _, _) = scilla_version in
@@ -161,7 +156,7 @@
 
       (* Checking initialized libraries! *)
       let gas_remaining' = check_libs clibs elibs cli.input gas_remaining in
-      let () = validate_get_init_json cli.input_init gas_remaining' lmod.smver in
+      let _ = validate_get_init_json cli.input_init gas_remaining' lmod.smver in
 
       let output_json = `Assoc [
         "gas_remaining", `String (Uint64.to_string gas_remaining');
