(*
  This file is part of scilla.

  Copyright (c) 2018 - present Zilliqa Research Pvt. Ltd.
  
  scilla is free software: you can redistribute it and/or modify it under the
  terms of the GNU General Public License as published by the Free Software
  Foundation, either version 3 of the License, or (at your option) any later
  version.
 
  scilla is distributed in the hope that it will be useful, but WITHOUT ANY
  WARRANTY; without even the implied warranty of MERCHANTABILITY or FITNESS FOR
  A PARTICULAR PURPOSE.  See the GNU General Public License for more details.
 
  You should have received a copy of the GNU General Public License along with
  scilla.  If not, see <http://www.gnu.org/licenses/>.
*)



open Printf
open Syntax
open GlobalConfig
open ErrorUtils
open PrettyPrinters
open DebugMessage

(* Parse external libraries "names" (by looking for in StdlibTracker). *)
let import_libs names =
  List.map (fun id -> 
    let name = get_id id in
    let sloc = get_rep id in
    let errmsg = (sprintf "%s. " ("Failed to import library " ^ name)) in
    let dir = StdlibTracker.find_lib_dir name in
    let open Core in 
    let f = match dir with
      | None -> perr @@ scilla_error_to_string
         (mk_error1 (errmsg ^ "Not found.\n") sloc); exit 1
      | Some d -> d ^ Filename.dir_sep ^ name ^ ".scilla" in
    try
      let parse_lib = FrontEndParser.parse_file ScillaParser.lmodule f  in
      match parse_lib with
      | None -> perr @@ scilla_error_to_string
          (mk_error1 (errmsg ^ "Failed to parse.\n") sloc); exit 1
      | Some lib ->
        plog (sprintf "%s\n" "Successfully imported external library " ^ name);
        lib
    with | _ -> perr @@ scilla_error_to_string 
          (mk_error1 (errmsg ^ "Failed to parse.\n") sloc); exit 1
    ) names 

let stdlib_not_found_err () =
  (perr @@ scilla_error_to_string (mk_error0 
    ("A path to Scilla stdlib not found. Please set " ^ StdlibTracker.scilla_stdlib_env ^ 
     " environment variable, or pass through command-line argument for this script.\n" ^
     "Example:\n" ^ Sys.argv.(0) ^ " list_sort.scilla -libdir ./src/stdlib/\n"));
   exit 1)

(* Parse all libraries that can be found in ldirs. *)
let import_all_libs ldirs  =
  (* Get list of scilla libraries in dir *)
  let get_lib_list dir =
    if not (Sys.file_exists dir) then
      (perr @@ scilla_error_to_string (mk_error0 "Invalid stdlib director provided");
       exit 1);
    let files = Array.to_list (Sys.readdir dir) in
    List.fold_right (fun file names ->
      if Filename.extension file = ".scilla"
      then 
        let name = Filename.remove_extension (Filename.basename file) in
          asId name :: names
      else
        names) files []
  in
  (* Make a list of all libraries and parse them through import_libs above. *)
  let names = List.fold_right (fun dir names ->
    let names' = get_lib_list dir in
      List.append names names') ldirs []
  in
    import_libs names 

type runner_cli = {
  input_file : string;
  stdlib_dirs : string list;
<<<<<<< HEAD
  (* Run gas use analysis? *)
  gua_flag : bool;
=======
  cf_flag : bool;
>>>>>>> 62dab15f
}

let parse_cli () =
  let usage = " -libdir /path/to/stdlib [-simple-errors] input.scilla" in
  let r_stdlib_dir = ref "" in
  let r_input_file = ref "" in
  let r_json_errors = ref false in
<<<<<<< HEAD
  let r_gua = ref false in
=======
  let r_cf = ref false in
>>>>>>> 62dab15f
  let speclist = [
    ("-version", Arg.Unit (fun () -> 
        DebugMessage.pout
          (sprintf "Scilla version: %s\n" PrettyPrinters.scilla_version_string);
          if true then exit 0; (* if "true" to avoid warning on exit 0 *)
          ()
      ), "Print Scilla version and exit");
    ("-libdir", Arg.String (fun x -> r_stdlib_dir := x), "Path to stdlib");
<<<<<<< HEAD
    ("-gua", Arg.Unit (fun () -> r_gua := true), "Run gas use analysis and print use polynomial.");
=======
    ("-cf", Arg.Unit (fun () -> r_cf := true), "Run cashflow checker and print results.");
>>>>>>> 62dab15f
    ("-jsonerrors", Arg.Unit (fun () -> r_json_errors := true), "Print errors in JSON format");
  ] in 
  (* Only one input file allowed, so the last anonymous argument will be *it*. *)
  let anon_handler s = r_input_file := s in
  let () = Arg.parse speclist anon_handler ("Usage:\n" ^ usage) in
  if !r_input_file = "" then
    (DebugMessage.perr @@ "Usage:\n" ^ Sys.argv.(0) ^ usage ^ "\n"; exit 1);
  GlobalConfig.set_use_json_errors !r_json_errors;
  let stdlib_dirs = if !r_stdlib_dir = "" then [] else String.split_on_char ';' !r_stdlib_dir in
<<<<<<< HEAD
  { input_file = !r_input_file; stdlib_dirs = stdlib_dirs; gua_flag = !r_gua }
=======
  { input_file = !r_input_file; stdlib_dirs = stdlib_dirs; cf_flag = !r_cf }
>>>>>>> 62dab15f
<|MERGE_RESOLUTION|>--- conflicted
+++ resolved
@@ -82,12 +82,9 @@
 type runner_cli = {
   input_file : string;
   stdlib_dirs : string list;
-<<<<<<< HEAD
   (* Run gas use analysis? *)
   gua_flag : bool;
-=======
   cf_flag : bool;
->>>>>>> 62dab15f
 }
 
 let parse_cli () =
@@ -95,11 +92,8 @@
   let r_stdlib_dir = ref "" in
   let r_input_file = ref "" in
   let r_json_errors = ref false in
-<<<<<<< HEAD
   let r_gua = ref false in
-=======
   let r_cf = ref false in
->>>>>>> 62dab15f
   let speclist = [
     ("-version", Arg.Unit (fun () -> 
         DebugMessage.pout
@@ -108,11 +102,8 @@
           ()
       ), "Print Scilla version and exit");
     ("-libdir", Arg.String (fun x -> r_stdlib_dir := x), "Path to stdlib");
-<<<<<<< HEAD
     ("-gua", Arg.Unit (fun () -> r_gua := true), "Run gas use analysis and print use polynomial.");
-=======
     ("-cf", Arg.Unit (fun () -> r_cf := true), "Run cashflow checker and print results.");
->>>>>>> 62dab15f
     ("-jsonerrors", Arg.Unit (fun () -> r_json_errors := true), "Print errors in JSON format");
   ] in 
   (* Only one input file allowed, so the last anonymous argument will be *it*. *)
@@ -122,8 +113,4 @@
     (DebugMessage.perr @@ "Usage:\n" ^ Sys.argv.(0) ^ usage ^ "\n"; exit 1);
   GlobalConfig.set_use_json_errors !r_json_errors;
   let stdlib_dirs = if !r_stdlib_dir = "" then [] else String.split_on_char ';' !r_stdlib_dir in
-<<<<<<< HEAD
-  { input_file = !r_input_file; stdlib_dirs = stdlib_dirs; gua_flag = !r_gua }
-=======
-  { input_file = !r_input_file; stdlib_dirs = stdlib_dirs; cf_flag = !r_cf }
->>>>>>> 62dab15f
+  { input_file = !r_input_file; stdlib_dirs = stdlib_dirs; gua_flag = !r_gua; cf_flag = !r_cf }