(*
  This file is part of scilla.

  Copyright (c) 2018 - present Zilliqa Research Pvt. Ltd.

  scilla is free software: you can redistribute it and/or modify it under the
  terms of the GNU General Public License as published by the Free Software
  Foundation, either version 3 of the License, or (at your option) any later
  version.

  scilla is distributed in the hope that it will be useful, but WITHOUT ANY
  WARRANTY; without even the implied warranty of MERCHANTABILITY or FITNESS FOR
  A PARTICULAR PURPOSE.  See the GNU General Public License for more details.

  You should have received a copy of the GNU General Public License along with
  scilla.  If not, see <http://www.gnu.org/licenses/>.
*)

open Core_kernel
open Printf
open Scilla_base
open Literal
open ParserUtil
open TypeUtil
open RecursionPrinciples
open RunnerUtil
open DebugMessage
open MonadUtil
open Result.Let_syntax
open PatternChecker
open PrettyPrinters
open GasUseAnalysis
open TypeInfo
open ErrorUtils
module PSRep = ParserRep
module PERep = ParserRep
(* Stdlib are implicitly imported, so we need to use local names in the parser *)
module FEParser = FrontEndParser.ScillaFrontEndParser (LocalLiteral)
module Parser = FEParser.Parser
module Syn = FEParser.FESyntax
module Dis = Disambiguate.ScillaDisambiguation (PSRep) (PERep)
module GlobalSyntax = Dis.PostDisSyntax
module TC = TypeChecker.ScillaTypechecker (PSRep) (PERep)
module TCSRep = TC.OutputSRep
module TCERep = TC.OutputERep
module PM_Checker = ScillaPatternchecker (TCSRep) (TCERep)
module TI = ScillaTypeInfo (TCSRep) (TCERep)
module GUA_Checker = ScillaGUA (TCSRep) (TCERep)

(* Check that the expression parses *)
let check_parsing filename =
  match FEParser.parse_file Parser.Incremental.exp_term filename with
  | Error _ -> fail0 (sprintf "Failed to parse input file %s\n." filename)
  | Ok e ->
      plog
      @@ sprintf "\n[Parsing]:\nExpression in [%s] is successfully parsed.\n"
           filename;
      pure e

let disambiguate e (std_lib : GlobalSyntax.libtree list) =
  let open Dis in
  let open GlobalSyntax in
  let%bind imp_var_dict, imp_typ_dict, imp_ctr_dict =
    foldM std_lib ~init:([], [], [])
      ~f:(fun acc_dicts lt ->
          let { libn ; _ } : libtree = lt in
          let lib_address = SIdentifier.as_string libn.lname in
          amend_ns_dict libn lib_address None acc_dicts (SIdentifier.get_rep libn.lname))
  in
  let imp_dicts =
    {
      var_dict = imp_var_dict;
      typ_dict = imp_typ_dict;
      ctr_dict = imp_ctr_dict;
    }
  in
  match disambiguate_exp imp_dicts e with
  | Error _ -> fail0 (sprintf "Failed to disambiguate\n")
  | Ok e ->
      plog
      @@ sprintf "\n[Disambiguation]:\nExpression successfully disambiguated.\n";
      pure e

(* Type check the expression with external libraries *)
let check_typing e elibs gas_limit =
  let open TC in
  let open TC.TypeEnv in
  let rec_lib =
    {
      GlobalSyntax.lname = TCIdentifier.mk_loc_id (TCName.parse_simple_name "rec_lib");
      GlobalSyntax.lentries = recursion_principles;
    }
  in
  let tenv0 = TEnv.mk () in
  let%bind typed_rlibs, remaining_gas = type_library tenv0 rec_lib gas_limit in
  (* Step 1: Type check external libraries *)
  let%bind typed_elibs, remaining_gas =
    type_libraries elibs tenv0 remaining_gas
  in
  let%bind typed_expr, remaining_gas =
    type_expr e tenv0 init_gas_kont remaining_gas
  in
  pure ((typed_rlibs, typed_elibs, typed_expr), remaining_gas)

let check_patterns rlibs elibs e =
  let%bind pm_checked_rlibs = PM_Checker.pm_check_library rlibs in
  let%bind pm_checked_elibs = mapM elibs ~f:PM_Checker.pm_check_libtree in
  let%bind pm_checked_e = PM_Checker.pm_check_expr e in
  pure (pm_checked_rlibs, pm_checked_elibs, pm_checked_e)

let analyze_gas e = GUA_Checker.gua_expr_wrapper e

let run () =
  GlobalConfig.reset ();
  ErrorUtils.reset_warnings ();
  Datatypes.DataTypeDictionary.reinit ();
  let cli = parse_cli None ~exe_name:Sys.argv.(0) in
  let open GlobalConfig in
  StdlibTracker.add_stdlib_dirs cli.stdlib_dirs;
  set_debug_level Debug_None;
  let filename = cli.input_file in
  let gas_limit = cli.gas_limit in
  match FEParser.parse_file Parser.Incremental.exp_term filename with
  | Ok e -> (
      (* Get list of stdlib dirs. *)
      let lib_dirs = StdlibTracker.get_stdlib_dirs () in
      if List.is_empty lib_dirs then stdlib_not_found_err ();
      (* Import all libs. *)
      let std_lib = import_all_libs lib_dirs in
<<<<<<< HEAD
      match disambiguate e std_lib with
      | Ok dis_e -> (
          match check_typing dis_e std_lib gas_limit with
          | Ok (((_, (e_typ, _)) as typed_erep), _remaining_gas) -> (
              match check_patterns typed_erep with
              | Ok _ -> (
                  let tj =
                    [ ("type", `String (GlobalSyntax.SType.pp_typ e_typ.tp)) ]
                  in
                  let output_j =
                    `Assoc
                      ( if cli.p_type_info then
                          ( "type_info",
                            JSON.TypeInfo.type_info_to_json
                              (TI.type_info_expr typed_erep) )
                          :: tj
                        else tj )
                  in
                  pout (sprintf "%s\n" (Yojson.Basic.pretty_to_string output_j));
                  if cli.gua_flag then
                    match analyze_gas typed_erep with
                    | Ok _ -> ()
                    | Error el -> fatal_error el )
              | Error el -> fatal_error el )
          | Error ((_, el), _remaining_gas) -> fatal_error el )
      | Error e -> fatal_error e)
=======
      match check_typing e std_lib gas_limit with
      | Ok
          ( (typed_rlibs, typed_elibs, ((_, (e_typ, _)) as typed_erep)),
            _remaining_gas ) -> (
          match check_patterns typed_rlibs typed_elibs typed_erep with
          | Ok _ -> (
              let tj =
                [ ("type", `String (FrontEndParser.FEPType.pp_typ e_typ.tp)) ]
              in
              let output_j =
                `Assoc
                  ( if cli.p_type_info then
                    ( "type_info",
                      JSON.TypeInfo.type_info_to_json
                        (TI.type_info_expr typed_erep) )
                    :: tj
                  else tj )
              in
              pout (sprintf "%s\n" (Yojson.Basic.pretty_to_string output_j));
              if cli.gua_flag then
                match analyze_gas typed_erep with
                | Ok _ -> ()
                | Error el -> fatal_error el )
          | Error el -> fatal_error el )
      | Error ((_, el), _remaining_gas) -> fatal_error el )
>>>>>>> 86f796ab
  | Error e -> fatal_error e

let () = try run () with FatalError msg -> exit_with_error msg<|MERGE_RESOLUTION|>--- conflicted
+++ resolved
@@ -127,12 +127,13 @@
       if List.is_empty lib_dirs then stdlib_not_found_err ();
       (* Import all libs. *)
       let std_lib = import_all_libs lib_dirs in
-<<<<<<< HEAD
       match disambiguate e std_lib with
       | Ok dis_e -> (
           match check_typing dis_e std_lib gas_limit with
-          | Ok (((_, (e_typ, _)) as typed_erep), _remaining_gas) -> (
-              match check_patterns typed_erep with
+          | Ok
+              ( (typed_rlibs, typed_elibs, ((_, (e_typ, _)) as typed_erep)),
+                _remaining_gas ) -> (
+              match check_patterns typed_rlibs typed_elibs typed_erep with
               | Ok _ -> (
                   let tj =
                     [ ("type", `String (GlobalSyntax.SType.pp_typ e_typ.tp)) ]
@@ -154,33 +155,6 @@
               | Error el -> fatal_error el )
           | Error ((_, el), _remaining_gas) -> fatal_error el )
       | Error e -> fatal_error e)
-=======
-      match check_typing e std_lib gas_limit with
-      | Ok
-          ( (typed_rlibs, typed_elibs, ((_, (e_typ, _)) as typed_erep)),
-            _remaining_gas ) -> (
-          match check_patterns typed_rlibs typed_elibs typed_erep with
-          | Ok _ -> (
-              let tj =
-                [ ("type", `String (FrontEndParser.FEPType.pp_typ e_typ.tp)) ]
-              in
-              let output_j =
-                `Assoc
-                  ( if cli.p_type_info then
-                    ( "type_info",
-                      JSON.TypeInfo.type_info_to_json
-                        (TI.type_info_expr typed_erep) )
-                    :: tj
-                  else tj )
-              in
-              pout (sprintf "%s\n" (Yojson.Basic.pretty_to_string output_j));
-              if cli.gua_flag then
-                match analyze_gas typed_erep with
-                | Ok _ -> ()
-                | Error el -> fatal_error el )
-          | Error el -> fatal_error el )
-      | Error ((_, el), _remaining_gas) -> fatal_error el )
->>>>>>> 86f796ab
   | Error e -> fatal_error e
 
 let () = try run () with FatalError msg -> exit_with_error msg