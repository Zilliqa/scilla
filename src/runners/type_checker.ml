--- conflicted
+++ resolved
@@ -41,7 +41,6 @@
           "\n[Parsing]:\nContract module [%s] is successfully parsed.\n" filename;
         pure e
 
-<<<<<<< HEAD
 (* Type check the contract with external libraries *)
 let check_typing e elibs =
   let%bind _ = TypeChecker.type_recursion_principles in
@@ -53,26 +52,6 @@
   let%bind tenv1 = MonadUtil.foldM elibs ~init:tenv0
       ~f:(fun acc elib -> TypeChecker.type_library acc elib) in
   TypeChecker.type_expr tenv1 e
-=======
-let () =
-  let filename = Sys.argv.(1) in
-  match FrontEndParser.parse_file ScillaParser.exps filename with
-  | Some [e] ->
-      let res = (
-        let%bind _ = TypeChecker.type_recursion_principles in      
-        let recs = List.map recursion_principles
-            ~f:(fun ({lname = a; _}, c) -> (a, c)) in
-        let tenv = TEnv.addTs TEnv.mk recs in
-        TypeChecker.type_expr tenv e 
-      ) in
-      (match res with
-      | Ok res ->
-          printf "%s\n" (pp_typ res.tp)
-      | Error s -> printf "Type checking failed:\n%s\n" s)
-  | Some _ | None ->
-      printf "%s\n" "Failed to parse input file."
-  
->>>>>>> d5186c26
 
 let () =
   if (Array.length Sys.argv) < 2
