(*
  This file is part of scilla.

  Copyright (c) 2018 - present Zilliqa Research Pvt. Ltd.
  
  scilla is free software: you can redistribute it and/or modify it under the
  terms of the GNU General Public License as published by the Free Software
  Foundation, either version 3 of the License, or (at your option) any later
  version.
 
  scilla is distributed in the hope that it will be useful, but WITHOUT ANY
  WARRANTY; without even the implied warranty of MERCHANTABILITY or FITNESS FOR
  A PARTICULAR PURPOSE.  See the GNU General Public License for more details.
 
  You should have received a copy of the GNU General Public License along with
  scilla.  If not, see <http://www.gnu.org/licenses/>.
*)

open Core
open Printf
open Syntax
open ParserUtil
open TypeUtil
open RecursionPrinciples
open RunnerUtil
open DebugMessage
open MonadUtil
open Result.Let_syntax
open PatternChecker
open PrettyPrinters
open GasUseAnalysis

module ParsedSyntax = ParserUtil.ParsedSyntax
module PSRep = ParserRep
module PERep = ParserRep
  
module TC = TypeChecker.ScillaTypechecker (PSRep) (PERep)
module TCSRep = TC.OutputSRep
module TCERep = TC.OutputERep

module PM_Checker = ScillaPatternchecker (TCSRep) (TCERep)

module GUA_Checker = ScillaGUA(TCSRep)(TCERep)

(* Check that the expression parses *)
let check_parsing filename = 
    match FrontEndParser.parse_file ScillaParser.Incremental.exp_term filename with
    | Error _ -> fail0 (sprintf "Failed to parse input file %s\n." filename)
    | Ok e ->
        plog @@ sprintf
          "\n[Parsing]:\nExpression in [%s] is successfully parsed.\n" filename;
        pure e

(* Type check the expression with external libraries *)
let check_typing e elibs gas =
  let open TC in
  let open TC.TypeEnv in
  let rec_lib = { ParsedSyntax.lname = asId "rec_lib" ;
                  ParsedSyntax.lentries = recursion_principles } in
  let%bind ((_typed_rec_libs, tenv0), remaining_gas) = type_library TEnv.mk rec_lib gas in
  (* Step 1: Type check external libraries *)
  let%bind (_, tenv1, remaining_gas) = type_libraries elibs tenv0 remaining_gas in
  let%bind (typed_e, remaining_gas) = type_expr tenv1 e remaining_gas in
  pure @@ (typed_e, remaining_gas)

let check_patterns e = PM_Checker.pm_check_expr e
let analyze_gas e = GUA_Checker.gua_expr_wrapper e
    
let () =
    let cli = parse_cli () in
    let open GlobalConfig in
    StdlibTracker.add_stdlib_dirs cli.stdlib_dirs;
    set_debug_level Debug_None;
    let filename = cli.input_file in
<<<<<<< HEAD
    let gas_limit = cli.gas_limit in
    match FrontEndParser.parse_file ScillaParser.exp_term filename  with
=======
    match FrontEndParser.parse_file ScillaParser.Incremental.exp_term filename  with
>>>>>>> 13ac4e8c
    | Ok e ->
        (* Get list of stdlib dirs. *)
        let lib_dirs = StdlibTracker.get_stdlib_dirs() in
        if lib_dirs = [] then stdlib_not_found_err ();
        (* Import all libs. *)
        let std_lib = import_all_libs lib_dirs  in
        (match check_typing e std_lib gas_limit with
         | Ok ((_, (e_typ, _)) as typed_erep, _remaining_gas) ->
             (match check_patterns typed_erep with
              | Ok _ -> 
                printf "%s\n" (pp_typ e_typ.tp);
                if cli.gua_flag then
                (match analyze_gas typed_erep with
                 | Ok _ -> ()
                 | Error el -> fatal_error el)
              | Error el -> fatal_error el)
         | Error (el, _remaining_gas) -> fatal_error el)
    | Error e -> fatal_error e<|MERGE_RESOLUTION|>--- conflicted
+++ resolved
@@ -72,12 +72,8 @@
     StdlibTracker.add_stdlib_dirs cli.stdlib_dirs;
     set_debug_level Debug_None;
     let filename = cli.input_file in
-<<<<<<< HEAD
     let gas_limit = cli.gas_limit in
-    match FrontEndParser.parse_file ScillaParser.exp_term filename  with
-=======
     match FrontEndParser.parse_file ScillaParser.Incremental.exp_term filename  with
->>>>>>> 13ac4e8c
     | Ok e ->
         (* Get list of stdlib dirs. *)
         let lib_dirs = StdlibTracker.get_stdlib_dirs() in
