--- conflicted
+++ resolved
@@ -2,16 +2,16 @@
   This file is part of scilla.
 
   Copyright (c) 2018 - present Zilliqa Research Pvt. Ltd.
-  
+
   scilla is free software: you can redistribute it and/or modify it under the
   terms of the GNU General Public License as published by the Free Software
   Foundation, either version 3 of the License, or (at your option) any later
   version.
- 
+
   scilla is distributed in the hope that it will be useful, but WITHOUT ANY
   WARRANTY; without even the implied warranty of MERCHANTABILITY or FITNESS FOR
   A PARTICULAR PURPOSE.  See the GNU General Public License for more details.
- 
+
   You should have received a copy of the GNU General Public License along with
   scilla.  If not, see <http://www.gnu.org/licenses/>.
 *)
@@ -29,11 +29,7 @@
 open PrettyPrinters
 open GasUseAnalysis
 open TypeInfo
-<<<<<<< HEAD
 open ErrorUtils
-
-=======
->>>>>>> 7e2ed699
 module PSRep = ParserRep
 module PERep = ParserRep
 module TC = TypeChecker.ScillaTypechecker (PSRep) (PERep)
@@ -76,55 +72,13 @@
 let check_patterns e = PM_Checker.pm_check_expr e
 
 let analyze_gas e = GUA_Checker.gua_expr_wrapper e
-<<<<<<< HEAD
-   
+
 let run () =
-    let cli = parse_cli () in
-    let open GlobalConfig in
-    StdlibTracker.add_stdlib_dirs cli.stdlib_dirs;
-    (* Initialize the type environment with the built-in ADTs *)
-    Datatypes.DataTypeDictionary.reinit ();
-    set_debug_level Debug_None;
-    let filename = cli.input_file in
-    let gas_limit = cli.gas_limit in
-    match FrontEndParser.parse_file ScillaParser.Incremental.exp_term filename  with
-    | Ok e ->
-        (* Get list of stdlib dirs. *)
-        let lib_dirs = StdlibTracker.get_stdlib_dirs() in
-        if lib_dirs = [] then stdlib_not_found_err ();
-        (* Import all libs. *)
-        let std_lib = import_all_libs lib_dirs  in
-        (match check_typing e std_lib gas_limit with
-         | Ok ((_, (e_typ, _)) as typed_erep, _remaining_gas) ->
-             (match check_patterns typed_erep with
-              | Ok _ ->
-                let tj = [("type", `String (pp_typ e_typ.tp))] in
-                let output_j = `Assoc (
-                  if cli.p_type_info
-                  then
-                    ("type_info", (JSON.TypeInfo.type_info_to_json (TI.type_info_expr typed_erep))) :: tj
-                  else
-                    tj
-                )
-                in
-                pout (sprintf "%s\n" (Yojson.Basic.pretty_to_string output_j));
-                if cli.gua_flag then
-                (match analyze_gas typed_erep with
-                 | Ok _ -> ()
-                 | Error el -> fatal_error el)
-              | Error el -> fatal_error el)
-         | Error (_, el, _remaining_gas) -> fatal_error el)
-    | Error e -> fatal_error e
-
-let () =
-  try run ()
-  with FatalError msg -> exit_with_error msg
-=======
-
-let () =
   let cli = parse_cli () in
   let open GlobalConfig in
   StdlibTracker.add_stdlib_dirs cli.stdlib_dirs;
+  (* Initialize the type environment with the built-in ADTs *)
+  Datatypes.DataTypeDictionary.reinit ();
   set_debug_level Debug_None;
   let filename = cli.input_file in
   let gas_limit = cli.gas_limit in
@@ -159,4 +113,7 @@
           | Error el -> fatal_error el )
       | Error (_, el, _remaining_gas) -> fatal_error el )
   | Error e -> fatal_error e
->>>>>>> 7e2ed699
+
+let () =
+  try run ()
+  with FatalError msg -> exit_with_error msg