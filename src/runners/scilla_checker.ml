--- conflicted
+++ resolved
@@ -17,37 +17,12 @@
 *)
 
 open Core_kernel
-open! Int.Replace_polymorphic_compare
 open Syntax
 open ErrorUtils
 open DebugMessage
 
 let () =
-<<<<<<< HEAD
   try
     let result = Checker.run None in
     pout @@ sprintf "%s\n" result
-  with FatalError msg -> exit_with_error msg
-=======
-  let cli = parse_cli () in
-  let open GlobalConfig in
-  StdlibTracker.add_stdlib_dirs cli.stdlib_dirs;
-  (* Get list of stdlib dirs. *)
-  let lib_dirs = StdlibTracker.get_stdlib_dirs () in
-  if List.is_empty lib_dirs then stdlib_not_found_err ();
-
-  (* Testsuite runs this executable with cwd=tests and ends
-       up complaining about missing _build directory for logger.
-       So disable the logger. *)
-  set_debug_level Debug_None;
-
-  let open FilePath in
-  let open StdlibTracker in
-  if check_extension cli.input_file file_extn_library then
-    (* Check library modules. *)
-    check_lmodule cli
-  else if check_extension cli.input_file file_extn_contract then
-    (* Check contract modules. *)
-    check_cmodule cli
-  else fatal_error (mk_error0 (sprintf "Unknown file extension\n"))
->>>>>>> d955a942
+  with FatalError msg -> exit_with_error msg