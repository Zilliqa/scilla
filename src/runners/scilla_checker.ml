--- conflicted
+++ resolved
@@ -151,13 +151,9 @@
 (* Check a library module. *)
 let check_lmodule cli =
   let r = (
-<<<<<<< HEAD
     let initial_gas = cli.gas_limit in
     let%bind (lmod : ParsedSyntax.lmodule) = wrap_error_with_gas initial_gas @@
-      check_parsing cli.input_file ScillaParser.lmodule in
-=======
-    let%bind (lmod : ParsedSyntax.lmodule) = check_parsing cli.input_file ScillaParser.Incremental.lmodule in
->>>>>>> 13ac4e8c
+      check_parsing cli.input_file ScillaParser.Incremental.lmodule in
     let elibs = import_libs lmod.elibs cli.init_file  in
     let%bind (recursion_lmod, recursion_rec_principles, recursion_elibs) = 
       wrap_error_with_gas initial_gas @@ check_recursion_lmod lmod elibs in
@@ -179,13 +175,9 @@
 (* Check a contract module. *)
 let check_cmodule cli =
   let r = (
-<<<<<<< HEAD
     let initial_gas = cli.gas_limit in
     let%bind (cmod : ParsedSyntax.cmodule) = wrap_error_with_gas initial_gas @@
-      check_parsing cli.input_file ScillaParser.cmodule  in
-=======
-    let%bind (cmod : ParsedSyntax.cmodule) = check_parsing cli.input_file ScillaParser.Incremental.cmodule  in
->>>>>>> 13ac4e8c
+      check_parsing cli.input_file ScillaParser.Incremental.cmodule  in
     (* Import whatever libs we want. *)
     let elibs = import_libs cmod.elibs cli.init_file in
     let%bind (recursion_cmod, recursion_rec_principles, recursion_elibs) =
