(*
  This file is part of scilla.

  Copyright (c) 2018 - present Zilliqa Research Pvt. Ltd.
  
  scilla is free software: you can redistribute it and/or modify it under the
  terms of the GNU General Public License as published by the Free Software
  Foundation, either version 3 of the License, or (at your option) any later
  version.
 
  scilla is distributed in the hope that it will be useful, but WITHOUT ANY
  WARRANTY; without even the implied warranty of MERCHANTABILITY or FITNESS FOR
  A PARTICULAR PURPOSE.  See the GNU General Public License for more details.
 
  You should have received a copy of the GNU General Public License along with
  scilla.  If not, see <http://www.gnu.org/licenses/>.
*)


open Syntax
open Core
open ErrorUtils
open PrettyPrinters
open ParserUtil
open DebugMessage
open MonadUtil
open Result.Let_syntax
open RunnerUtil
open PatternChecker
open SanityChecker
open GasUseAnalysis
open Recursion
open EventInfo
open Cashflow

module ParsedSyntax = ParserUtil.ParsedSyntax
module PSRep = ParserRep
module PERep = ParserRep
  
module TC = TypeChecker.ScillaTypechecker (PSRep) (PERep)
module TCSRep = TC.OutputSRep
module TCERep = TC.OutputERep

module PMC = ScillaPatternchecker (TCSRep) (TCERep)
module PMCSRep = PMC.SPR
module PMCERep = PMC.EPR

module SC = ScillaSanityChecker (PMCSRep) (PMCERep)
module EI = ScillaEventInfo (PMCSRep) (PMCERep)
<<<<<<< HEAD

module GUA = ScillaGUA (TCSRep) (TCERep)

=======
module CF = ScillaCashflowChecker (TCSRep) (TCERep)
>>>>>>> 62dab15f

(* Check that the module parses *)
let check_parsing ctr  = 
    let parse_module =
      FrontEndParser.parse_file ScillaParser.cmodule ctr in
    match parse_module with
    | None -> exit 1 (* Error is printed by the parser. *)
    | Some cmod -> 
        plog @@ sprintf
          "\n[Parsing]:\nContract module [%s] is successfully parsed.\n" ctr;
        pure cmod

(* Type check the contract with external libraries *)
let check_typing cmod elibs  =
  let open TC in
  let res = type_module cmod recursion_principles elibs in
  match res with
  | Error msgs -> pout @@ scilla_error_to_string msgs ; res
  | Ok typed_module -> pure @@ typed_module

let check_patterns e  =
  let res = PMC.pm_check_module e in
  match res with
  | Error msg -> pout @@ scilla_error_to_string msg ; res
  | Ok pm_checked_module -> pure @@ pm_checked_module

let check_sanity c  =
  let res = SC.contr_sanity c in
  match res with
  | Error msg -> pout @@ scilla_error_to_string msg ; res
  | Ok _ -> pure ()

let check_events_info einfo  =
  match einfo with
  | Error msg -> pout @@ scilla_error_to_string msg ; einfo
  | Ok _ -> einfo

<<<<<<< HEAD
let analyze_print_gas cmod typed_elibs =
  let res = GUA.gua_module cmod typed_elibs in
  match res with
  | Error msg -> pout @@ scilla_error_to_string msg ; res
  | Ok cpol ->
    let _ = List.iter ~f:(fun (i, pol) ->
        pout @@ sprintf "Gas use polynomial for transition %s:\n%s\n\n" (get_id i)
          (GUA.sprint_gup pol)
      ) cpol;
    in res

=======
let check_cashflow typed_cmod =
  let j = CF.main typed_cmod in
  List.map j
    ~f:(fun (i, t) -> 
        (i, CF.ECFR.sexp_of_money_tag t |> Sexplib.Sexp.to_string))
      
>>>>>>> 62dab15f
let () =
    let cli = parse_cli () in
    let open GlobalConfig in
    StdlibTracker.add_stdlib_dirs cli.stdlib_dirs;
    set_debug_level Debug_None;
    (* Testsuite runs this executable with cwd=tests and ends
       up complaining about missing _build directory for logger.
       So disable the logger. *)
    let r = (
      let%bind cmod = check_parsing cli.input_file  in
      (* Get list of stdlib dirs. *)
      let lib_dirs = StdlibTracker.get_stdlib_dirs() in
      if lib_dirs = [] then stdlib_not_found_err ();
      (* Import whatever libs we want. *)
      let elibs = import_libs cmod.elibs  in
      let%bind (typed_cmod, tenv, typed_elibs) = check_typing cmod elibs  in
      let%bind pm_checked_cmod = check_patterns typed_cmod  in
      let%bind _ = check_sanity pm_checked_cmod.contr  in
      let%bind event_info = check_events_info (EI.event_info pm_checked_cmod.contr)  in
<<<<<<< HEAD
      let%bind _ = if cli.gua_flag then analyze_print_gas typed_cmod typed_elibs else pure [] in
      pure @@ (cmod, tenv, event_info)
=======
      let cf_info_opt = if cli.cf_flag then Some (check_cashflow typed_cmod) else None in
      pure @@ (cmod, tenv, event_info, cf_info_opt)
>>>>>>> 62dab15f
    ) in
    match r with
    | Error el -> exit 1 (* we've already printed the error(s). *)
    | Ok (cmod, _, event_info, cf_info_opt) ->
        let base_output =
          [
            ("contract_info", (JSON.ContractInfo.get_json cmod.smver cmod.contr event_info));
            ("warnings", scilla_warning_to_json (get_warnings()))
          ] in
        let output_with_cf =
          match cf_info_opt with
          | None -> base_output
          | Some cf_info -> ("cashflow_tags", JSON.CashflowInfo.get_json cf_info) :: base_output in
        let j = `Assoc output_with_cf in
        pout (sprintf "%s\n" (Yojson.pretty_to_string j));<|MERGE_RESOLUTION|>--- conflicted
+++ resolved
@@ -47,13 +47,9 @@
 
 module SC = ScillaSanityChecker (PMCSRep) (PMCERep)
 module EI = ScillaEventInfo (PMCSRep) (PMCERep)
-<<<<<<< HEAD
 
 module GUA = ScillaGUA (TCSRep) (TCERep)
-
-=======
 module CF = ScillaCashflowChecker (TCSRep) (TCERep)
->>>>>>> 62dab15f
 
 (* Check that the module parses *)
 let check_parsing ctr  = 
@@ -91,7 +87,6 @@
   | Error msg -> pout @@ scilla_error_to_string msg ; einfo
   | Ok _ -> einfo
 
-<<<<<<< HEAD
 let analyze_print_gas cmod typed_elibs =
   let res = GUA.gua_module cmod typed_elibs in
   match res with
@@ -103,14 +98,11 @@
       ) cpol;
     in res
 
-=======
 let check_cashflow typed_cmod =
   let j = CF.main typed_cmod in
   List.map j
     ~f:(fun (i, t) -> 
         (i, CF.ECFR.sexp_of_money_tag t |> Sexplib.Sexp.to_string))
-      
->>>>>>> 62dab15f
 let () =
     let cli = parse_cli () in
     let open GlobalConfig in
@@ -130,13 +122,10 @@
       let%bind pm_checked_cmod = check_patterns typed_cmod  in
       let%bind _ = check_sanity pm_checked_cmod.contr  in
       let%bind event_info = check_events_info (EI.event_info pm_checked_cmod.contr)  in
-<<<<<<< HEAD
       let%bind _ = if cli.gua_flag then analyze_print_gas typed_cmod typed_elibs else pure [] in
       pure @@ (cmod, tenv, event_info)
-=======
       let cf_info_opt = if cli.cf_flag then Some (check_cashflow typed_cmod) else None in
       pure @@ (cmod, tenv, event_info, cf_info_opt)
->>>>>>> 62dab15f
     ) in
     match r with
     | Error el -> exit 1 (* we've already printed the error(s). *)
