(*
  This file is part of scilla.

  Copyright (c) 2018 - present Zilliqa Research Pvt. Ltd.
  
  scilla is free software: you can redistribute it and/or modify it under the
  terms of the GNU General Public License as published by the Free Software
  Foundation, either version 3 of the License, or (at your option) any later
  version.
 
  scilla is distributed in the hope that it will be useful, but WITHOUT ANY
  WARRANTY; without even the implied warranty of MERCHANTABILITY or FITNESS FOR
  A PARTICULAR PURPOSE.  See the GNU General Public License for more details.
 
  You should have received a copy of the GNU General Public License along with
  scilla.  If not, see <http://www.gnu.org/licenses/>.
*)

open Core_kernel
open Scilla_base
open ParserUtil
open MonadUtil
open EvalMonad
open EvalMonad.Let_syntax
open Stdint
open ContractUtil
open PrettyPrinters
open TypeUtil
open EvalBuiltins
open Gas
module SR = ParserRep
module ER = ParserRep
module EvalGas = ScillaGas (SR) (ER)
module EvalSyntax = EvalGas.GasSyntax
module EvalLiteral = EvalSyntax.SLiteral
module EvalTypeUtilities = TypeUtilities
module EvalBuiltIns = ScillaEvalBuiltIns (SR) (ER)
module EvalType = EvalSyntax.SType
module EvalIdentifier = EvalSyntax.SIdentifier
module EvalName = EvalIdentifier.Name
open EvalIdentifier
open EvalSyntax

(*****************************************************)
(* Update-only execution environment for expressions *)
(*****************************************************)
module Env = struct
  type ident = EvalName.t

  (* Environment *)
  type t = (EvalName.t * EvalLiteral.t) list [@@deriving sexp]

  (* Pretty-printing *)
  let rec pp_value = pp_literal

  and pp ?(f = fun (_ : EvalName.t * EvalLiteral.t) -> true) e =
    (* FIXME: Do not print folds *)
    let e_filtered = List.filter e ~f in
    let ps =
      List.map e_filtered ~f:(fun (k, v) ->
          " [" ^ EvalName.as_string k ^ " -> " ^ pp_value v ^ "]")
    in
    let cs = String.concat ~sep:",\n " ps in
    "{" ^ cs ^ " }"

  let empty = []

  (* Core's List.Assoc.add function removes duplicate key-value entries to keep lists small *)
  let bind e k v = List.Assoc.add e k v ~equal:[%equal: EvalName.t]

  let bind_all e kvs =
    List.fold_left ~init:e ~f:(fun z (k, v) -> bind z k v) kvs

  (* Unbind those identifiers "id" from "e" which have "f id" false. *)
  let filter e ~f = List.filter e ~f:(fun (id, _) -> f id)

  let lookup e k =
    let open MonadUtil in
    let i = get_id k in
    match List.Assoc.find e i ~equal:[%equal: EvalName.t] with
    | Some v -> pure v
    | None ->
        fail1
          (sprintf "Identifier \"%s\" is not bound in environment:\n"
             (EvalName.as_error_string i))
          (get_rep k)
end

(**************************************************)
(*                 Blockchain State               *)
(**************************************************)
module BlockchainState = struct
  type t = (string * EvalLiteral.t) list

  let lookup e k =
    match List.Assoc.find e k ~equal:String.( = ) with
    | Some v -> pure v
    | None ->
        fail0
        @@ sprintf "No value for key \"%s\" at in the blockchain state:\n%s" k
             (pp_literal_map e)
end

(**************************************************)
(*          Runtime contract configuration        *)
(**************************************************)
module Configuration = struct
  (* Runtime contract configuration and operations with it *)
  type t = {
    (* Initial environment of parameters *)
    init_env : Env.t;
    (* Current environment parameters and local variables *)
    env : Env.t;
    (* Contract fields *)
    fields : (EvalName.t * EvalType.t) list;
    (* Contract balance *)
    balance : uint128;
    (* Was incoming money accepted? *)
    accepted : bool;
    (* Blockchain state *)
    blockchain_state : BlockchainState.t;
    (* Available incoming funds *)
    incoming_funds : uint128;
    (* Procedures available to the current component. The list is in
       reverse order, so that for any procedure p in the list such
       that p :: p_rest is a suffix of the list, p_rest contains the
       procedures available to p. *)
    procedures : EvalSyntax.component list;
    (* The stack of procedure call, starting from the externally invoked transition. *)
    component_stack : ER.rep EvalIdentifier.t list;
    (* Emitted messages *)
    emitted : EvalLiteral.t list;
    (* Emitted events *)
    events : EvalLiteral.t list;
  }

  let pp conf =
    let pp_env = Env.pp conf.env in
    let pp_fields = pp_typ_map conf.fields in
    let pp_balance = Uint128.to_string conf.balance in
    let pp_accepted = Bool.to_string conf.accepted in
    let pp_bc_conf = pp_literal_map conf.blockchain_state in
    let pp_in_funds = Uint128.to_string conf.incoming_funds in
    (*  let pp_procs = TODO... *)
    let pp_emitted = pp_literal_list conf.emitted in
    let pp_events = pp_literal_list conf.events in
    sprintf
      "Confuration\n\
       Env =\n\
       %s\n\
       Fields =\n\
       %s\n\
       Balance =%s\n\
       Accepted=%s\n\
       \\\n\
      \    Blockchain conf =\n\
       %s\n\
       Incoming funds = %s\n\
       Emitted Messages =\n\
       %s\n\
       Emitted events =\n\
       %s\n"
      pp_env pp_fields pp_balance pp_accepted pp_bc_conf pp_in_funds pp_emitted
      pp_events

  (*  Manipulations with configuration *)

  let store i l = fromR @@ StateService.update ~fname:i ~keys:[] ~value:l

  let lookup st k = Env.lookup st.env k

  (* Helper function for remote fetches *)
  let lookup_sender_addr st =
    let%bind sender =
      fromR
      @@ lookup st
           (mk_loc_id (label_name_of_string MessagePayload.sender_label))
    in
    match sender with
    | EvalLiteral.ByStrX bs -> pure bs
    | _ ->
        fail0
          (sprintf "Incorrect type of _sender in environment: %s"
             (pp_literal sender))

  let load st k =
    let i = get_id k in
    if [%equal: EvalName.t] i balance_label then
      (* Balance is a special case *)
      let l = EvalLiteral.UintLit (Uint128L st.balance) in
      pure l
    else
      let%bind fval = fromR @@ StateService.fetch ~fname:k ~keys:[] in
      match fval with
      | Some v -> pure v
      | _ ->
          fail1
            (Printf.sprintf "Error loading field %s"
               (EvalName.as_error_string i))
            (ER.get_loc (get_rep k))

  let remote_load st caddr k =
    let%bind fval =
      fromR
      @@ StateService.external_fetch ~caddr ~fname:k ~keys:[] ~ignoreval:false
    in
    match fval with
    | Some v, _ ->
        (* _sender._balance is a special case if funds have been accepted. _amount must be deducted. *)
        let%bind sender_addr = lookup_sender_addr st in
        if
          st.accepted
          && EvalLiteral.Bystrx.equal sender_addr caddr
          && EvalName.equal (get_id k) balance_label
        then
          let%bind amount_lit =
            fromR
            @@ lookup st
                 (mk_loc_id (label_name_of_string MessagePayload.amount_label))
          in
          match (v, amount_lit) with
          | UintLit (Uint128L sender_balance), UintLit (Uint128L amount)
            when Uint128.compare sender_balance amount >= 0 ->
              pure
              @@ EvalLiteral.UintLit
                   (Uint128L Uint128.(sender_balance - amount))
          | _ ->
              fail0
              @@ sprintf
                   "Unexpected sender balance or amount literal: sender \
                    balance = %s, amount = %s"
                   (pp_literal v) (pp_literal amount_lit)
        else pure v
    | _ ->
        fail1
          (Printf.sprintf "Error loading field %s"
             (EvalName.as_error_string (get_id k)))
          (ER.get_loc (get_rep k))

  let remote_field_type caddr k =
    let%bind fval =
      fromR
      @@ StateService.external_fetch ~caddr ~fname:k ~keys:[] ~ignoreval:true
    in
    match fval with
    | _, Some ty -> pure ty
    | _ ->
        fail0
          (sprintf "Unable to fetch type for field %s at address %s"
             (EvalLiteral.Bystrx.hex_encoding caddr)
             (as_error_string k))

  (* Update a map. If "vopt" is None, delete the key, else replace the key value with Some v. *)
  let map_update m klist vopt =
    match vopt with
    | Some v -> fromR @@ StateService.update ~fname:m ~keys:klist ~value:v
    | None -> fromR @@ StateService.remove ~fname:m ~keys:klist

  (* Fetch from a map. If "fetchval" is true, fetch the value, else just query if the key exists. *)
  let map_get st m klist fetchval =
    let open EvalLiteral in
    if fetchval then
      let%bind vopt = fromR @@ StateService.fetch ~fname:m ~keys:klist in
      match
        List.Assoc.find st.fields (get_id m) ~equal:[%equal: EvalName.t]
      with
      | Some mt -> (
          let%bind vt =
            fromR @@ EvalTypeUtilities.map_access_type mt (List.length klist)
          in
          (* Need to wrap the result in a Scilla Option. *)
          match vopt with
          | Some v ->
              let%bind v_lit = pure @@ build_some_lit v vt in
              pure v_lit
          | None -> pure (build_none_lit vt) )
      | None ->
          fail1
            (sprintf "Unable to fetch from map field %s" (as_error_string m))
            (ER.get_loc (get_rep m))
    else
      let%bind is_member =
        fromR @@ StateService.is_member ~fname:m ~keys:klist
      in
      pure @@ EvalLiteral.build_bool_lit is_member

  let remote_map_get caddr m keys fetchval =
    let open EvalLiteral in
    if fetchval then
      (* We need to fetch the type in advance because the type-option returned
       * by the actual call may be None if the key(s) wasn't found,
       * (but the map map field itself still exists). *)
      let%bind mt = remote_field_type caddr m in
      let%bind vt =
        fromR @@ EvalTypeUtilities.map_access_type mt (List.length keys)
      in
      let%bind vopt, _ =
        fromR
        @@ StateService.external_fetch ~caddr ~fname:m ~keys ~ignoreval:false
      in
      (* Need to wrap the result in a Scilla Option. *)
      match vopt with
      | Some v -> pure @@ build_some_lit v vt
      | None -> pure (build_none_lit vt)
    else
      let%bind _, topt =
        fromR
        @@ StateService.external_fetch ~caddr ~fname:m ~keys ~ignoreval:true
      in
      pure @@ EvalLiteral.build_bool_lit (Option.is_some topt)

  let bind st k v =
    let e = st.env in
    { st with env = List.Assoc.add e k v ~equal:[%equal: EvalName.t] }

  let bind_all st ks vs =
    let e = st.env in
    match List.zip ks vs with
    | Unequal_lengths ->
        fail0
          "Attempting to bind different number of keys and values in \
           environment"
    | Ok kvs ->
        let filtered_env =
          List.filter e ~f:(fun z ->
              not (List.mem ks (fst z) ~equal:[%equal: EvalName.t]))
        in
        pure { st with env = kvs @ filtered_env }

  let bc_lookup st k = BlockchainState.lookup st.blockchain_state k

  let accept_incoming st =
    if st.accepted then (* Do nothing *)
      pure st
    else
      (* Check that sender balance is sufficient *)
      let%bind sender_addr = lookup_sender_addr st in
      let%bind sender_balance_l =
        remote_load st sender_addr (mk_loc_id balance_label)
      in
      let incoming' = st.incoming_funds in
      match sender_balance_l with
      | UintLit (Uint128L sender_balance) ->
          if Uint128.compare incoming' sender_balance >= 0 then
            fail0 "Insufficient sender balance for acceptance."
          else if
            (* Although unsigned integer is used, and this check isn't
             * necessary, we have it just in case, somehow a malformed
             * Uint128 literal manages to reach here. *)
            Uint128.compare incoming' Uint128.zero >= 0
          then
            let balance = Uint128.add st.balance incoming' in
            let accepted = true in
            let incoming_funds = Uint128.zero in
            pure @@ { st with balance; accepted; incoming_funds }
          else
            fail0
            @@ sprintf "Incoming balance is negative (somehow):%s."
                 (Uint128.to_string incoming')
      | _ ->
          fail0
          @@ sprintf "Unrecognized balance literal at sender: %s"
               (pp_literal sender_balance_l)

  (* Finds a procedure proc_name, and returns the procedure and the
     list of procedures in scope for that procedure *)
  let lookup_procedure st proc_name =
    let rec finder procs =
      match procs with
      | p :: p_rest when EvalIdentifier.equal p.comp_name proc_name ->
          pure (p, p_rest)
      | _ :: p_rest -> finder p_rest
      | [] ->
          fail0 @@ sprintf "Procedure %s not found." (as_error_string proc_name)
    in
    finder st.procedures

  let validate_outgoing_message m' =
    let open EvalLiteral in
    let open ContractUtil.MessagePayload in
    match m' with
    | Msg m ->
        (* All outgoing messages must have certain mandatory fields *)
        let tag_found =
          List.exists m ~f:(fun (x, _, _) -> String.(tag_label = x))
        in
        let amount_found =
          List.exists m ~f:(fun (x, _, _) -> String.(amount_label = x))
        in
        let recipient_found =
          List.exists m ~f:(fun (x, _, _) -> String.(recipient_label = x))
        in
        let uniq_entries =
          not
          @@ List.contains_dup m ~compare:(fun (s, _, _) (t, _, _) ->
                 String.compare s t)
        in
        if tag_found && amount_found && recipient_found && uniq_entries then
          pure m'
        else
          fail0
          @@ sprintf
               "Message %s is missing a mandatory field or has duplicate \
                fields."
               (pp_literal (Msg m))
    | _ ->
        fail0
        @@ sprintf "Literal %s is not a message, cannot be sent."
             (pp_literal m')

  let send_messages conf ms =
    let%bind ls' = fromR @@ Datatypes.scilla_list_to_ocaml ms in
    let%bind ls = mapM ~f:validate_outgoing_message ls' in
    let old_emitted = conf.emitted in
    let emitted = old_emitted @ ls in
    pure { conf with emitted }

  let validate_event m' =
    let open EvalLiteral in
    let open ContractUtil.MessagePayload in
    match m' with
    | Msg m ->
        (* All events must have certain mandatory fields *)
        let eventname_found =
          List.exists m ~f:(fun (x, _, _) -> String.(eventname_label = x))
        in
        let uniq_entries =
          not
          @@ List.contains_dup m ~compare:(fun (s, _, _) (t, _, _) ->
                 String.compare s t)
        in
        if eventname_found && uniq_entries then pure m'
        else
          fail0
          @@ sprintf
               "Event %s is missing a mandatory field or has duplicate fields."
               (pp_literal (Msg m))
    | _ ->
        fail0
        @@ sprintf "Literal %s is not a valid event argument." (pp_literal m')

  let create_event conf l =
    let open EvalLiteral in
    let%bind event =
      match l with
      | Msg _ -> pure @@ l
      | _ ->
          fail0 @@ sprintf "Incorrect event parameter(s): %s\n" (pp_literal l)
    in
    let%bind event' = validate_event event in
    let old_events = conf.events in
    let events = event' :: old_events in
    pure { conf with events }
end

(*****************************************************)
(*         Contract state after initialization       *)
(*****************************************************)

module ContractState = struct
  type init_args = (string * EvalLiteral.t) list

  (* Runtime contract configuration and operations with it *)
  type t = {
    (* Immutable parameters *)
    env : Env.t;
    (* Contract fields *)
    fields : (EvalName.t * EvalType.t) list;
    (* Contract balance *)
    balance : uint128;
  }

  (* Pretty-printing *)
  let pp cstate =
    let pp_params = Env.pp cstate.env in
    let pp_fields = pp_typ_map cstate.fields in
    let pp_balance = Uint128.to_string cstate.balance in
    sprintf
      "Contract State:\n\
       Immutable parameters and libraries =\n\
       %s\n\
       Mutable fields = \n\
       %s\n\
       Balance = %s\n"
      pp_params pp_fields pp_balance
end

(*****************************************************)
(*          Dynamic typecheck of addresses           *)
(*****************************************************)
module EvalTypecheck = struct
  open MonadUtil
  open Result.Let_syntax

  let typecheck_remote_field_types ~caddr fts =
    let open EvalType in
<<<<<<< HEAD
    (* First check that the address is in use: balance > 0 || nonce > 0 *)
    let balance_id = EvalIdentifier.mk_loc_id balance_label in
    let nonce_id = EvalIdentifier.mk_loc_id nonce_label in
    let%bind balance_lit, _ = StateService.external_fetch ~caddr ~fname:balance_id ~keys:[] ~ignoreval:false in
    let%bind nonce_lit, _ = StateService.external_fetch ~caddr ~fname:nonce_id ~keys:[] ~ignoreval:false in
    match balance_lit, nonce_lit with
    | Some (UintLit (Uint128L balance)), Some (UintLit (Uint128L nonce))
      when Uint128.compare balance Uint128.zero > 0 ||
           Uint128.compare nonce Uint128.zero > 0 
      ->
        (* Check that all fields are defined at caddr, and that their types are assignable to what is expected *)
        allM fts ~f:(fun (f, t) ->
            let%bind res = StateService.external_fetch ~caddr ~fname:f ~keys:[] ~ignoreval:true in
            match res with
            | (_, Some ext_typ) -> pure @@ type_assignable ~expected:t ~actual:ext_typ
            | (_, None) -> pure false)
    | _ ->
        fail0 @@ sprintf "Address %s not in use." (EvalLiteral.Bystrx.hex_encoding caddr)

=======
    (* Add _balance to fields list, to ensure that caddr is in use *)
    let all_fts =
      (EvalIdentifier.mk_loc_id balance_label, balance_type) :: fts
    in
    (* Check that all fields are defined at caddr, and that their types are assignable to what is expected *)
    allM all_fts ~f:(fun (f, t) ->
        let%bind res =
          StateService.external_fetch ~caddr ~fname:f ~keys:[] ~ignoreval:true
        in
        match res with
        | _, Some ext_typ -> pure @@ type_assignable ~expected:t ~actual:ext_typ
        | _, None -> pure false)
>>>>>>> 4db00c42
end<|MERGE_RESOLUTION|>--- conflicted
+++ resolved
@@ -494,7 +494,6 @@
 
   let typecheck_remote_field_types ~caddr fts =
     let open EvalType in
-<<<<<<< HEAD
     (* First check that the address is in use: balance > 0 || nonce > 0 *)
     let balance_id = EvalIdentifier.mk_loc_id balance_label in
     let nonce_id = EvalIdentifier.mk_loc_id nonce_label in
@@ -513,19 +512,4 @@
             | (_, None) -> pure false)
     | _ ->
         fail0 @@ sprintf "Address %s not in use." (EvalLiteral.Bystrx.hex_encoding caddr)
-
-=======
-    (* Add _balance to fields list, to ensure that caddr is in use *)
-    let all_fts =
-      (EvalIdentifier.mk_loc_id balance_label, balance_type) :: fts
-    in
-    (* Check that all fields are defined at caddr, and that their types are assignable to what is expected *)
-    allM all_fts ~f:(fun (f, t) ->
-        let%bind res =
-          StateService.external_fetch ~caddr ~fname:f ~keys:[] ~ignoreval:true
-        in
-        match res with
-        | _, Some ext_typ -> pure @@ type_assignable ~expected:t ~actual:ext_typ
-        | _, None -> pure false)
->>>>>>> 4db00c42
 end