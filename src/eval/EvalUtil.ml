--- conflicted
+++ resolved
@@ -18,11 +18,7 @@
 
 open Core_kernel
 open! Int.Replace_polymorphic_compare
-<<<<<<< HEAD
-=======
 open Scilla_base
-open Identifier
->>>>>>> e746d670
 open Literal
 open Syntax
 open ErrorUtils
