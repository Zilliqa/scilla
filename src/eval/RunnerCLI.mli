(*
  This file is part of scilla.

  Copyright (c) 2018 - present Zilliqa Research Pvt. Ltd.

  scilla is free software: you can redistribute it and/or modify it under the
  terms of the GNU General Public License as published by the Free Software
  Foundation, either version 3 of the License, or (at your option) any later
  version.

  scilla is distributed in the hope that it will be useful, but WITHOUT ANY
  WARRANTY; without even the implied warranty of MERCHANTABILITY or FITNESS FOR
  A PARTICULAR PURPOSE.  See the GNU General Public License for more details.

  You should have received a copy of the GNU General Public License along with
  scilla.  If not, see <http://www.gnu.org/licenses/>.
*)

type args = {
  input_init : string;
  input_state : string;
  input_message : string;
  input_blockchain : string;
  output : string;
  input : string;
  libdirs : string list;
  gas_limit : Stdint.uint64;
  balance : Stdint.uint128;
  pp_json : bool;
  ipc_address : string;
<<<<<<< HEAD
  ext_states : string list;
=======
  reinit : bool;
>>>>>>> b2e183cb
}

val parse : string list option -> exe_name:string -> args
(** Parses the command line arguments. If [string array] is given
    then it parses this array as if it were the command line
    (this feature is used in the scilla-server implementation). *)<|MERGE_RESOLUTION|>--- conflicted
+++ resolved
@@ -28,11 +28,8 @@
   balance : Stdint.uint128;
   pp_json : bool;
   ipc_address : string;
-<<<<<<< HEAD
   ext_states : string list;
-=======
   reinit : bool;
->>>>>>> b2e183cb
 }
 
 val parse : string list option -> exe_name:string -> args
