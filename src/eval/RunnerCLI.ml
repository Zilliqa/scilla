(*
  This file is part of scilla.

  Copyright (c) 2018 - present Zilliqa Research Pvt. Ltd.

  scilla is free software: you can redistribute it and/or modify it under the
  terms of the GNU General Public License as published by the Free Software
  Foundation, either version 3 of the License, or (at your option) any later
  version.

  scilla is distributed in the hope that it will be useful, but WITHOUT ANY
  WARRANTY; without even the implied warranty of MERCHANTABILITY or FITNESS FOR
  A PARTICULAR PURPOSE.  See the GNU General Public License for more details.

  You should have received a copy of the GNU General Public License along with
  scilla.  If not, see <http://www.gnu.org/licenses/>.
*)

open Core_kernel
open Scilla_base

type args = {
  input_init : string;
  input_state : string;
  input_message : string;
  input_blockchain : string;
  output : string;
  input : string;
  libdirs : string list;
  gas_limit : Stdint.uint64;
  balance : Stdint.uint128;
  pp_json : bool;
  ipc_address : string;
  reinit : bool;
}

let f_input_init = ref ""

let f_input_state = ref ""

let f_input_message = ref ""

let f_input_blockchain = ref ""

let f_output = ref ""

let f_input = ref ""

let f_trace_file = ref ""

let f_trace_level = ref ""

let d_libs = ref []

let v_gas_limit = ref Stdint.Uint64.zero

let v_balance = ref None

let b_pp_lit = ref true

let b_json_errors = ref false

let b_pp_json = ref true

let b_validate_json = ref true

let i_ipc_address = ref ""

let b_reinit = ref false

let reset () =
  f_input_init := "";
  f_input_state := "";
  f_input_message := "";
  f_input_blockchain := "";
  f_output := "";
  f_input := "";
  f_trace_file := "";
  f_trace_level := "";
  d_libs := [];
  v_gas_limit := Stdint.Uint64.zero;
  v_balance := None;
  b_pp_lit := true;
  b_json_errors := false;
  b_pp_json := true;
  b_validate_json := true;
  i_ipc_address := "";
  b_reinit := false

let process_trace () =
  match !f_trace_level with
  | "stmt" ->
      GlobalConfig.set_trace_level GlobalConfig.Trace_Statement;
      GlobalConfig.set_trace_file !f_trace_file
  | "exp" ->
      GlobalConfig.set_trace_level GlobalConfig.Trace_Expression;
      GlobalConfig.set_trace_file !f_trace_file
  | _ -> ()

let process_pplit () = GlobalConfig.set_pp_lit !b_pp_lit

let process_json_errors () = GlobalConfig.set_use_json_errors !b_json_errors

let process_json_validation () = GlobalConfig.set_validate_json true

let validate_main usage =
  (* not mandatory file name input, but if provided, should be valid *)
  let invalid_optional_fname fname =
    not (String.is_empty fname || Sys.file_exists fname)
  in
  let msg = "" in
  let msg =
    (* init.json is mandatory *)
    if not @@ Sys.file_exists !f_input_init then "Invalid initialization file\n"
    else msg
  in
  let msg =
    (* input_state.json is not mandatory, but if provided, should be valid *)
    if invalid_optional_fname !f_input_state then
      msg ^ "Invalid input contract state: " ^ !f_input_state ^ "\n"
    else msg
  in
  let msg =
    (* input_message.json is not mandatory, but if provided, should be valid *)
    if invalid_optional_fname !f_input_message then
      msg ^ "Invalid input message\n"
    else msg
  in
  let msg =
    (* input_blockchain.json is mandatory *)
    if not @@ Sys.file_exists !f_input_blockchain then
      msg ^ "Invalid input blockchain state\n"
    else msg
  in
  let msg =
    (* input file is mandatory *)
    if not @@ Sys.file_exists !f_input then
      msg ^ "Invalid input contract file\n"
    else msg
  in
  (* Note: output file is optional, if it's missing we will output to stdout *)
  let msg =
    (* input_message.json and input_state.json / i_ipc_address+balance can either both be there or both absent *)
    if
      String.(
        !f_input_message <> ""
        && ( !f_input_state <> ""
             && (!i_ipc_address <> "" || Option.is_some !v_balance)
           || !f_input_state = ""
              && (!i_ipc_address = "" || Option.is_none !v_balance) ))
    then
      msg
      ^ "Input message provided, but either none or both of input state / (IPC \
         address and balance) provided\n"
    else msg
  in
  (* If reinit is provided, then we can't have a message. *)
  let msg =
    if
      !b_reinit
      && String.(
           !f_input_message <> "" || !i_ipc_address = "" || !f_input_state = "")
    then
      msg
      ^ "Reinitialization of state specified. State JSON and IPC address must \
         be specified without specifying a message."
    else msg
  in
  if not @@ String.is_empty msg then
    PrettyPrinters.fatal_error_noformat (usage ^ Printf.sprintf "%s\n" msg)

let parse args ~exe_name =
  reset ();
  let speclist =
    [
      ( "-version",
        Arg.Unit
          (fun () ->
            DebugMessage.pout
              (Core_kernel.sprintf "Scilla version: %s\n"
                 PrettyPrinters.scilla_version_string);
            if true then exit 0;
            (* if "true" to avoid warning on exit 0 *)
            ()),
        "Print Scilla version and exit" );
      ( "-init",
        Arg.String (fun x -> f_input_init := x),
        "Path to initialization json" );
      ( "-istate",
        Arg.String (fun x -> f_input_state := x),
        "Path to state input json" );
      ( "-imessage",
        Arg.String (fun x -> f_input_message := x),
        "Path to message input json" );
      ( "-ipcaddress",
        Arg.String (fun x -> i_ipc_address := x),
        "Socket address for IPC communication with blockchain for state access"
      );
      ( "-iblockchain",
        Arg.String (fun x -> f_input_blockchain := x),
        "Path to blockchain input json" );
      ("-o", Arg.String (fun x -> f_output := x), "Path to output json");
      ("-i", Arg.String (fun x -> f_input := x), "Path to scilla contract");
      ( "-tracefile",
        Arg.String (fun x -> f_trace_file := x),
        "Path to trace file. (prints to stdout if no file specified)" );
      ( "-tracelevel",
        Arg.String (fun x -> f_trace_level := x),
        "Trace level: none|stmt|exp. (default none)" );
      ( "-libdir",
        Arg.String
          (fun x ->
            let xl =
              if String.is_empty x then [] else Str.split (Str.regexp "[;:]") x
            in
            d_libs := !d_libs @ xl),
        "Path(s) to directory containing libraries separated by ':' (';' on \
         windows)" );
      ( "-gaslimit",
        Arg.String
          (fun i ->
            let g =
              try Stdint.Uint64.of_string i
              with _ ->
                PrettyPrinters.fatal_error_noformat
                  (Printf.sprintf "Invalid gaslimit %s\n" i)
            in
            v_gas_limit := g),
        "Gas limit" );
      ( "-balance",
        Arg.String
          (fun i ->
            let g =
              try Stdint.Uint128.of_string i
              with _ ->
                PrettyPrinters.fatal_error
                  (ErrorUtils.mk_error0
                     (Printf.sprintf "Invalid balance %s\n" i))
            in
            v_balance := Some g),
        "Account balance" );
      ("-pplit", Arg.Bool (fun b -> b_pp_lit := b), "Pretty print literals");
      ( "-jsonerrors",
        Arg.Unit (fun () -> b_json_errors := true),
        "Print errors in JSON format" );
      ( "-debuglevel",
        Arg.Symbol
          ( [ "none"; "normal"; "verbose" ],
            fun s ->
              match s with
              | "none" -> GlobalConfig.set_debug_level Debug_None
              | "normal" -> GlobalConfig.set_debug_level Debug_Normal
              | "verbose" -> GlobalConfig.set_debug_level Debug_Verbose
              | _ -> raise (ErrorUtils.FatalError "Invalid debug log level") ),
        ": Set debug logging level" );
      ( "-disable-pp-json",
        Arg.Unit (fun () -> b_pp_json := false),
        "Disable pretty printing of JSONs" );
<<<<<<< HEAD
      ( "-disable-validate-json",
        Arg.Unit (fun () -> b_validate_json := false),
        "Disable validation of input JSONs" );
      ( "-reinit",
        Arg.Unit (fun () -> b_reinit := true),
        "Reinitialize state from JSON" );
=======
>>>>>>> 591c728f
    ]
  in

  let mandatory_usage =
    "Usage:\n" ^ exe_name ^ " -init init.json [-istate input_state.json]"
    ^ " -iblockchain input_blockchain.json [-imessage input_message.json]"
    ^ " [-o output.json] -i input.scilla -libdir /path/to/stdlib"
    ^ " -gaslimit limit" ^ "\n"
  in
  let optional_usage =
    String.concat ~sep:"\n  "
    @@ List.map speclist ~f:(fun (flag, _, desc) -> flag ^ " " ^ desc)
  in
  let usage = mandatory_usage ^ "\n  " ^ optional_usage ^ "\n" in
  let ignore_anon _ = () in
  let () =
    match args with
    | None -> Arg.parse speclist ignore_anon mandatory_usage
    | Some argv -> (
        try
          Arg.parse_argv ~current:(ref 0)
            (List.to_array @@ (exe_name :: argv))
            speclist ignore_anon mandatory_usage
        with Arg.Bad msg ->
          PrettyPrinters.fatal_error_noformat (Printf.sprintf "%s\n" msg) )
  in
  let () = process_trace () in
  let () = process_pplit () in
  let () = process_json_errors () in
  let () = process_json_validation () in
  let () = validate_main usage in
  {
    input_init = !f_input_init;
    input_state = !f_input_state;
    input_message = !f_input_message;
    input_blockchain = !f_input_blockchain;
    output = !f_output;
    input = !f_input;
    balance = (match !v_balance with Some v -> v | None -> Stdint.Uint128.zero);
    libdirs = !d_libs;
    gas_limit = !v_gas_limit;
    pp_json = !b_pp_json;
    ipc_address = !i_ipc_address;
    reinit = !b_reinit;
  }<|MERGE_RESOLUTION|>--- conflicted
+++ resolved
@@ -256,15 +256,9 @@
       ( "-disable-pp-json",
         Arg.Unit (fun () -> b_pp_json := false),
         "Disable pretty printing of JSONs" );
-<<<<<<< HEAD
-      ( "-disable-validate-json",
-        Arg.Unit (fun () -> b_validate_json := false),
-        "Disable validation of input JSONs" );
       ( "-reinit",
         Arg.Unit (fun () -> b_reinit := true),
         "Reinitialize state from JSON" );
-=======
->>>>>>> 591c728f
     ]
   in
 
