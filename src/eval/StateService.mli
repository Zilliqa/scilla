(*
  This file is part of scilla.

  Copyright (c) 2018 - present Zilliqa Research Pvt. Ltd.
  
  scilla is free software: you can redistribute it and/or modify it under the
  terms of the GNU General Public License as published by the Free Software
  Foundation, either version 3 of the License, or (at your option) any later
  version.
 
  scilla is distributed in the hope that it will be useful, but WITHOUT ANY
  WARRANTY; without even the implied warranty of MERCHANTABILITY or FITNESS FOR
  A PARTICULAR PURPOSE.  See the GNU General Public License for more details.
 
  You should have received a copy of the GNU General Public License along with
  scilla.  If not, see <http://www.gnu.org/licenses/>.
*)

(* This file describes function that communicate with the blockchain to fetch
 * and update state variables on demand. *)

<<<<<<< HEAD
open Literal
=======
open Scilla_base
>>>>>>> e746d670
open Syntax
open ParsedSyntax
open ErrorUtils

(* TODO: Change this to CanonicalLiteral = Literals based on canonical names. *)
module SSLiteral = FlattenedLiteral
module SSType = SSLiteral.LType
module SSIdentifier = SSType.TIdentifier

type ss_field = {
  fname : string;
  ftyp : SSType.t;
  fval : SSLiteral.t option; (* Value may not be available (in IPC mode) *)
}

type service_mode =
  | IPC of string
  (* port number for IPC *)
  | Local

(* [ Initialization of StateService ]

  We have two service modes currently, one via an inter-process-communication
  with the blockchain and the other via the full state provided as an input
  to the interpreter. The IPC mode is on-demand, which means that only parts
  of the state that are necessary are fetched / updated, not all of it.

  While the below API provides a uniform interface for fetching and updating
  states for either modes, setting up a new contract (deployment) requires
  more care. At the time of deployment, a remote database (i.e., IPC  mode)
  needs to be updated with the initial state values. This requires a call
  to the `update` function below for each state variable. On the other hand,
  for the `Local` mode, the StateService module is directly initialized with
  the field values (`fval` of `ss_field` will not be `None`) on every run,
  not just deployment.

*)

(* Sets up the state service object. Should be called before any queries. *)
val initialize : sm:service_mode -> fields:ss_field list -> unit

(* Expensive operation, use with care. *)
val get_full_state :
  unit -> ((string * SSLiteral.t) list, scilla_error list) result

(* Finalize: no more queries. *)
val finalize : unit -> (unit, scilla_error list) result

(* Fetch from a field. "keys" is empty when fetching non-map fields or an entire Map field.
 * If a map key is not found, then None is returned, otherwise (Some value) is returned. *)
val fetch :
  fname:loc SSIdentifier.t ->
  keys:SSLiteral.t list ->
  (SSLiteral.t option * stmt_eval_context, scilla_error list) result

(* Update a field. "keys" is empty when updating non-map fields or an entire Map field. *)
val update :
  fname:loc SSIdentifier.t ->
  keys:SSLiteral.t list ->
  value:SSLiteral.t ->
  (stmt_eval_context, scilla_error list) result

(* Is a key in a map. keys must be non-empty. *)
val is_member :
  fname:loc SSIdentifier.t ->
  keys:SSLiteral.t list ->
  (bool * stmt_eval_context, scilla_error list) result

(* Remove a key from a map. keys must be non-empty. *)
val remove :
  fname:loc SSIdentifier.t ->
  keys:SSLiteral.t list ->
  (stmt_eval_context, scilla_error list) result

(* Should rarely be used, and is useful only when multiple StateService objects are required *)
module MakeStateService () : sig
  val initialize : sm:service_mode -> fields:ss_field list -> unit

  val get_full_state :
    unit -> ((string * SSLiteral.t) list, scilla_error list) result

  val finalize : unit -> (unit, scilla_error list) result

  val fetch :
    fname:loc SSIdentifier.t ->
    keys:SSLiteral.t list ->
    (SSLiteral.t option * stmt_eval_context, scilla_error list) result

  val update :
    fname:loc SSIdentifier.t ->
    keys:SSLiteral.t list ->
    value:SSLiteral.t ->
    (stmt_eval_context, scilla_error list) result

  val is_member :
    fname:loc SSIdentifier.t ->
    keys:SSLiteral.t list ->
    (bool * stmt_eval_context, scilla_error list) result

  val remove :
    fname:loc SSIdentifier.t ->
    keys:SSLiteral.t list ->
    (stmt_eval_context, scilla_error list) result
end<|MERGE_RESOLUTION|>--- conflicted
+++ resolved
@@ -19,11 +19,8 @@
 (* This file describes function that communicate with the blockchain to fetch
  * and update state variables on demand. *)
 
-<<<<<<< HEAD
+open Scilla_base
 open Literal
-=======
-open Scilla_base
->>>>>>> e746d670
 open Syntax
 open ParsedSyntax
 open ErrorUtils
