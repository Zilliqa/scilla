(*
  This file is part of scilla.

  Copyright (c) 2018 - present Zilliqa Research Pvt. Ltd.
  
  scilla is free software: you can redistribute it and/or modify it under the
  terms of the GNU General Public License as published by the Free Software
  Foundation, either version 3 of the License, or (at your option) any later
  version.
 
  scilla is distributed in the hope that it will be useful, but WITHOUT ANY
  WARRANTY; without even the implied warranty of MERCHANTABILITY or FITNESS FOR
  A PARTICULAR PURPOSE.  See the GNU General Public License for more details.
 
  You should have received a copy of the GNU General Public License along with
  scilla.  If not, see <http://www.gnu.org/licenses/>.
*)

open Core_kernel
open! Int.Replace_polymorphic_compare
<<<<<<< HEAD
=======
open Scilla_base
open Identifier
open Type
open Literal
>>>>>>> e746d670
open Syntax
open ErrorUtils
open EvalUtil
open MonadUtil
open EvalMonad
open EvalMonad.Let_syntax
open PatternMatching
open Stdint
open ContractUtil
open PrettyPrinters
open EvalTypeUtilities
open EvalIdentifier
open EvalType
open EvalLiteral
open EvalSyntax
module CU = ScillaContractUtil (ParserRep) (ParserRep)

(***************************************************)
(*                    Utilities                    *)
(***************************************************)

let reserved_names =
  List.map
    ~f:(fun entry ->
      match entry with
      | LibVar (lname, _, _) -> get_id lname
      | LibTyp (tname, _) -> get_id tname)
    RecursionPrinciples.recursion_principles

(* Printing result *)
let pp_result r exclude_names =
  let enames = List.append exclude_names reserved_names in
  match r with
  | Error (s, _) -> sprint_scilla_error_list s
  | Ok ((e, env), _) ->
      let filter_prelude (k, _) =
        not @@ List.mem enames k ~equal:String.( = )
      in
      sprintf "%s,\n%s" (Env.pp_value e) (Env.pp ~f:filter_prelude env)

(* Makes sure that the literal has no closures in it *)
(* TODO: Augment with deep checking *)
let rec is_pure_literal l =
  match l with
  | Clo _ -> false
  | TAbs _ -> false
  | Msg es -> List.for_all es ~f:(fun (_, l') -> is_pure_literal l')
  | ADTValue (_, _, es) -> List.for_all es ~f:(fun e -> is_pure_literal e)
  (* | Map (_, ht) ->
   *     let es = Caml.Hashtbl.to_alist ht in
   *     List.for_all es ~f:(fun (k, v) -> is_pure_literal k && is_pure_literal v) *)
  | _ -> true

(* Sanitize before storing into a message *)
let sanitize_literal l =
  let%bind t = fromR @@ literal_type l in
  if is_serializable_type t then pure l
  else fail0 @@ sprintf "Cannot serialize literal %s" (pp_literal l)

(*******************************************************)
(* A monadic big-step evaluator for Scilla expressions *)
(*******************************************************)

(* [Evaluation in CPS]

   The following evaluator is implemented in a monadic style, with the
   monad, at the moment to be CPS, with the specialised return result
   type as described in [Specialising the Return Type of Closures].
 *)

let rec exp_eval erep env =
  let e, loc = erep in
  match e with
  | Literal l -> pure (l, env)
  | Var i ->
      let%bind v = Env.lookup env i in
      pure @@ (v, env)
  | Let (i, _, lhs, rhs) ->
      let%bind lval, _ = exp_eval_wrapper lhs env in
      let env' = Env.bind env (get_id i) lval in
      exp_eval_wrapper rhs env'
  | Message bs ->
      (* Resolve all message payload *)
      let resolve pld =
        match pld with
        | MLit l -> sanitize_literal l
        | MVar i ->
            let%bind v = Env.lookup env i in
            sanitize_literal v
      in
      let%bind payload_resolved =
        (* Make sure we resolve all the payload *)
        mapM bs ~f:(fun (s, pld) -> liftPair2 s @@ resolve pld)
      in
      pure (Msg payload_resolved, env)
  | Fun (formal, _, body) ->
      (* Apply to an argument *)
      let runner arg =
        let env1 = Env.bind env (get_id formal) arg in
        let%bind v, _ = exp_eval_wrapper body env1 in
        pure v
      in
      pure (Clo runner, env)
  | App (f, actuals) ->
      (* Resolve the actuals *)
      let%bind args = mapM actuals ~f:(fun arg -> Env.lookup env arg) in
      let%bind ff = Env.lookup env f in
      (* Apply iteratively, also evaluating curried lambdas *)
      let%bind fully_applied =
        List.fold_left args ~init:(pure ff) ~f:(fun res arg ->
            let%bind v = res in
            try_apply_as_closure v arg)
      in
      pure (fully_applied, env)
  | Constr (cname, ts, actuals) ->
      let open Datatypes.DataTypeDictionary in
      let%bind _, constr =
        fromR
        @@ lookup_constructor ~sloc:(SR.get_loc (get_rep cname)) (get_id cname)
      in
      let alen = List.length actuals in
      if constr.arity <> alen then
        fail1
          (sprintf "Constructor %s expects %d arguments, but got %d."
             (get_id cname) constr.arity alen)
          (SR.get_loc (get_rep cname))
      else
        (* Resolve the actuals *)
        let%bind args = mapM actuals ~f:(fun arg -> Env.lookup env arg) in
        (* Make sure we only pass "pure" literals, not closures *)
        let lit = ADTValue (get_id cname, ts, args) in
        pure (lit, env)
  | MatchExpr (x, clauses) ->
      let%bind v = Env.lookup env x in
      (* Get the branch and the bindings *)
      let%bind (_, e_branch), bnds =
        tryM clauses
          ~msg:(fun () ->
            mk_error1
              (sprintf "Match expression failed. No clause matched.")
              loc)
          ~f:(fun (p, _) -> fromR @@ match_with_pattern v p)
      in
      (* Update the environment for the branch *)
      let env' =
        List.fold_left bnds ~init:env ~f:(fun z (i, w) ->
            Env.bind z (get_id i) w)
      in
      exp_eval_wrapper e_branch env'
  | Builtin (i, actuals) ->
      let%bind args = mapM actuals ~f:(fun arg -> Env.lookup env arg) in
      let%bind tps = fromR @@ MonadUtil.mapM args ~f:literal_type in
      let%bind res = builtin_executor i tps args in
      pure (res, env)
  | Fixpoint (g, _, body) ->
      let rec fix arg =
        let env1 = Env.bind env (get_id g) clo_fix in
        let%bind fbody, _ = exp_eval_wrapper body env1 in
        match fbody with
        | Clo f -> f arg
        | _ -> fail0 "Cannot apply fxpoint argument to a value"
      and clo_fix = Clo fix in
      pure (clo_fix, env)
  | TFun (tv, body) ->
      let typer arg_type =
        let body_subst = subst_type_in_expr tv arg_type body in
        let%bind v, _ = exp_eval_wrapper body_subst env in
        pure v
      in
      pure (TAbs typer, env)
  | TApp (tf, arg_types) ->
      let%bind ff = Env.lookup env tf in
      let%bind fully_applied =
        List.fold_left arg_types ~init:(pure ff) ~f:(fun res arg_type ->
            let%bind v = res in
            try_apply_as_type_closure v arg_type)
      in
      pure (fully_applied, env)

(* Applying a function *)
and try_apply_as_closure v arg =
  match v with
  | Clo clo -> clo arg
  | _ -> fail0 @@ sprintf "Not a functional value: %s." (Env.pp_value v)

and try_apply_as_type_closure v arg_type =
  match v with
  | TAbs tclo -> tclo arg_type
  | _ -> fail0 @@ sprintf "Not a type closure: %s." (Env.pp_value v)

(* Adding gas cost to the reduction *)
and exp_eval_wrapper expr env =
  let _, eloc = expr in
  let thunk () = exp_eval expr env in
  let%bind cost = fromR @@ EvalGas.expr_static_cost expr in
  let emsg = sprintf "Ran out of gas.\n" in
  (* Add end location too: https://github.com/Zilliqa/scilla/issues/134 *)
  checkwrap_op thunk (Uint64.of_int cost) (mk_error1 emsg eloc)

(* [Initial Gas-Passing Continuation]

   The following function is used as an initial continuation to
   "bootstrap" the gas-aware computation and then retrieve not just
   the result, but also the remaining gas.

*)
let init_gas_kont r gas' =
  match r with Ok z -> Ok (z, gas') | Error msg -> Error (msg, gas')

(* [Continuation for Expression Evaluation]

   The following function implements an impedance matcher. Even though
   it takes a continuation `k` from the callee, it starts evaluating
   an expression `expr` in a "basic" continaution `init_gas_kont` (cf.
   [Initial Gas-Passing Continuation]) with a _fixed_ result type (cf
   [Specialising the Return Type of Closures]). In short, it fully
   evaluates an expression with the fixed continuation, after which
   the result is passed further to the callee's continuation `k`.

*)
let exp_eval_wrapper_no_cps expr env k gas =
  let eval_res = exp_eval_wrapper expr env init_gas_kont gas in
  let res, remaining_gas =
    match eval_res with Ok (z, g) -> (Ok z, g) | Error (m, g) -> (Error m, g)
  in
  k res remaining_gas

open EvalSyntax

(*******************************************************)
(* A monadic big-step evaluator for Scilla statemnts   *)
(*******************************************************)
let rec stmt_eval conf stmts =
  match stmts with
  | [] -> pure conf
  | (s, sloc) :: sts -> (
      match s with
      | Load (x, r) ->
          let%bind l, scon = Configuration.load conf r in
          let conf' = Configuration.bind conf (get_id x) l in
          let%bind _ = stmt_gas_wrap scon sloc in
          stmt_eval conf' sts
      | Store (x, r) ->
          let%bind v = Configuration.lookup conf r in
          let%bind scon = Configuration.store x v in
          let%bind _ = stmt_gas_wrap scon sloc in
          stmt_eval conf sts
      | Bind (x, e) ->
          let%bind lval, _ = exp_eval_wrapper_no_cps e conf.env in
          let conf' = Configuration.bind conf (get_id x) lval in
          let%bind _ = stmt_gas_wrap G_Bind sloc in
          stmt_eval conf' sts
      | MapUpdate (m, klist, ropt) ->
          let%bind klist' =
            mapM ~f:(fun k -> Configuration.lookup conf k) klist
          in
          let%bind v =
            match ropt with
            | Some r ->
                let%bind v = Configuration.lookup conf r in
                pure (Some v)
            | None -> pure None
          in
          let%bind scon = Configuration.map_update m klist' v in
          let%bind _ = stmt_gas_wrap scon sloc in
          stmt_eval conf sts
      | MapGet (x, m, klist, fetchval) ->
          let%bind klist' =
            mapM ~f:(fun k -> Configuration.lookup conf k) klist
          in
          let%bind l, scon = Configuration.map_get conf m klist' fetchval in
          let conf' = Configuration.bind conf (get_id x) l in
          let%bind _ = stmt_gas_wrap scon sloc in
          stmt_eval conf' sts
      | ReadFromBC (x, bf) ->
          let%bind l = Configuration.bc_lookup conf bf in
          let conf' = Configuration.bind conf (get_id x) l in
          let%bind _ = stmt_gas_wrap G_ReadFromBC sloc in
          stmt_eval conf' sts
      | MatchStmt (x, clauses) ->
          let%bind v = Env.lookup conf.env x in
          let%bind (_, branch_stmts), bnds =
            tryM clauses
              ~msg:(fun () ->
                mk_error0
                  (sprintf "Value %s\ndoes not match any clause of\n%s."
                     (Env.pp_value v) (pp_stmt s)))
              ~f:(fun (p, _) -> fromR @@ match_with_pattern v p)
          in
          (* Update the environment for the branch *)
          let conf' =
            List.fold_left bnds ~init:conf ~f:(fun z (i, w) ->
                Configuration.bind z (get_id i) w)
          in
          let%bind conf'' = stmt_eval conf' branch_stmts in
          (* Restore initial immutable bindings *)
          let cont_conf = { conf'' with env = conf.env } in
          let%bind _ = stmt_gas_wrap (G_MatchStmt (List.length clauses)) sloc in
          stmt_eval cont_conf sts
      | AcceptPayment ->
          let%bind conf' = Configuration.accept_incoming conf in
          let%bind _ = stmt_gas_wrap G_AcceptPayment sloc in
          stmt_eval conf' sts
      (* Caution emitting messages does not change balance immediately! *)
      | SendMsgs ms ->
          let%bind ms_resolved = Configuration.lookup conf ms in
          let%bind conf', scon = Configuration.send_messages conf ms_resolved in
          let%bind _ = stmt_gas_wrap scon sloc in
          stmt_eval conf' sts
      | CreateEvnt params ->
          let%bind eparams_resolved = Configuration.lookup conf params in
          let%bind conf', scon =
            Configuration.create_event conf eparams_resolved
          in
          let%bind _ = stmt_gas_wrap scon sloc in
          stmt_eval conf' sts
      | CallProc (p, actuals) ->
          (* Resolve the actuals *)
          let%bind args =
            mapM actuals ~f:(fun arg -> Env.lookup conf.env arg)
          in
          let%bind proc, p_rest =
            Configuration.lookup_procedure conf (get_id p)
          in
          (* Apply procedure. No gas charged for the application *)
          let%bind conf' = try_apply_as_procedure conf proc p_rest args in
          let%bind _ = stmt_gas_wrap G_CallProc sloc in
          stmt_eval conf' sts
      | Iterate (l, p) ->
          let%bind l_actual = Env.lookup conf.env l in
          let%bind l' = fromR @@ Datatypes.scilla_list_to_ocaml l_actual in
          let%bind proc, p_rest =
            Configuration.lookup_procedure conf (get_id p)
          in
          let%bind conf' =
            foldM l' ~init:conf ~f:(fun confacc arg ->
                let%bind conf' =
                  try_apply_as_procedure confacc proc p_rest [ arg ]
                in
                let%bind _ = stmt_gas_wrap G_CallProc sloc in
                pure conf')
          in
          stmt_eval conf' sts
      | Throw eopt ->
          let%bind estr =
            match eopt with
            | Some e ->
                let%bind e_resolved = Configuration.lookup conf e in
                pure @@ ": " ^ pp_literal e_resolved
            | None -> pure ""
          in
          let err = mk_error1 ("Exception thrown" ^ estr) sloc in
          let elist =
            List.map conf.component_stack ~f:(fun cname ->
                {
                  emsg = "Raised from " ^ get_id cname;
                  startl = ER.get_loc (get_rep cname);
                  endl = dummy_loc;
                })
          in
          fail (err @ elist) )

and try_apply_as_procedure conf proc proc_rest actuals =
  (* Create configuration for procedure call *)
  let%bind sender_value = Configuration.lookup conf (asId "_sender") in
  let%bind amount_value = Configuration.lookup conf (asId "_amount") in
  let%bind proc_conf =
    Configuration.bind_all
      { conf with env = conf.init_env; procedures = proc_rest }
      ( "_sender" :: "_amount"
      :: List.map proc.comp_params ~f:(fun id_typ -> get_id (fst id_typ)) )
      (sender_value :: amount_value :: actuals)
  in
  let%bind conf' = stmt_eval proc_conf proc.comp_body in
  (* Reset configuration *)
  pure
    {
      conf' with
      env = conf.env;
      procedures = conf.procedures;
      component_stack = proc.comp_name :: conf.component_stack;
    }

(*******************************************************)
(*          BlockchainState initialization             *)
(*******************************************************)

let check_blockchain_entries entries =
  let expected = [ (TypeUtil.blocknum_name, BNum "0") ] in
  (* every entry must be expected *)
  let c1 =
    List.for_all entries ~f:(fun (s, _) ->
        List.Assoc.mem expected s ~equal:String.( = ))
  in
  (* everything expected must be entered *)
  let c2 =
    List.for_all expected ~f:(fun (s, _) ->
        List.Assoc.mem entries s ~equal:String.( = ))
  in
  if c1 && c2 then pure entries
  else
    fail0
    @@ sprintf
         "Mismatch in input blockchain variables:\n\
          expected:\n\
          %s\n\
          provided:\n\
          %s\n"
         (pp_literal_map expected) (pp_literal_map entries)

(*******************************************************)
(*              Contract initialization                *)
(*******************************************************)

(* Evaluate constraint, and abort if false *)
let eval_constraint cconstraint env =
  let%bind contract_val, _ = exp_eval_wrapper_no_cps cconstraint env in
  match contract_val with
  | ADTValue ("True", [], []) -> pure ()
  | _ -> fail0 (sprintf "Contract constraint violation.\n")

let init_lib_entries env libs =
  let init_lib_entry env id e =
    let%bind v, _ = exp_eval_wrapper_no_cps e env in
    let env' = Env.bind env (get_id id) v in
    pure env'
  in

  List.fold_left libs ~init:env ~f:(fun eres lentry ->
      match lentry with
      | LibTyp (tname, ctr_defs) ->
          let open Datatypes.DataTypeDictionary in
          let ctrs, tmaps =
            List.fold_right ctr_defs ~init:([], [])
              ~f:(fun ctr_def (tmp_ctrs, tmp_tmaps) ->
                let { cname; c_arg_types } = ctr_def in
                ( {
                    Datatypes.cname = get_id cname;
                    Datatypes.arity = List.length c_arg_types;
                  }
                  :: tmp_ctrs,
                  (get_id cname, c_arg_types) :: tmp_tmaps ))
          in
          let adt =
            {
              Datatypes.tname = get_id tname;
              Datatypes.tparams = [];
              Datatypes.tconstr = ctrs;
              Datatypes.tmap = tmaps;
            }
          in
          let _ = add_adt adt (get_rep tname) in
          eres
      | LibVar (lname, _, lexp) ->
          let%bind env = eres in
          init_lib_entry env lname lexp)

(* Initializing libraries of a contract *)
let init_libraries clibs elibs =
  DebugMessage.plog "Loading library types and functions.";
  let%bind rec_env =
    init_lib_entries (pure Env.empty) RecursionPrinciples.recursion_principles
  in
  let rec recurser libnl =
    if List.is_empty libnl then pure rec_env
    else
      (* Walk through library dependence tree. *)
      foldM libnl ~init:[] ~f:(fun acc_env libnode ->
          let dep_env = recurser libnode.deps in
          let entries = libnode.libn.lentries in
          let%bind env' = init_lib_entries dep_env entries in
          (* Remove dep_env from env'. We don't want transitive imports.
           * TODO: Add a utility function in Env for this. *)
          let env =
            Env.filter env' ~f:(fun name ->
                (* If "name" exists in "entries" or rec_env, retain it. *)
                List.exists entries ~f:(fun entry ->
                    match entry with
                    | LibTyp _ -> false (* Types are not part of Env. *)
                    | LibVar (i, _, _) -> String.(get_id i = name))
                || List.Assoc.mem rec_env name ~equal:String.( = ))
          in
          pure @@ Env.bind_all acc_env env)
  in
  let extlibs_env = recurser elibs in
  (* Finally walk the local library. *)
  match clibs with
  | Some l -> init_lib_entries extlibs_env l.lentries
  | None -> extlibs_env

(* Initialize fields in a constant environment *)
let init_fields env fs =
  (* Initialize a field in a constant environment *)
  let init_field fname _t fexp =
    let%bind v, _ = exp_eval_wrapper_no_cps fexp env in
    match v with
    | l when is_pure_literal l -> pure (fname, l)
    | _ -> fail0 @@ sprintf "Closure cannot be stored in a field %s." fname
  in
  mapM fs ~f:(fun (i, t, e) -> init_field (get_id i) t e)

let init_contract clibs elibs cconstraint' cparams' cfields args' init_bal =
  (* All contracts take a few implicit parameters. *)
  let cparams = CU.append_implict_contract_params cparams' in
  (* Remove arguments that the evaluator doesn't (need to) deal with.
   * Validation of these init parameters is left to the blockchain. *)
  let args = CU.remove_noneval_args args' in
  (* Initialize libraries *)
  let%bind libenv = init_libraries clibs elibs in
  (* Is there an argument that is not a parameter? *)
  let%bind _ =
    forallM
      ~f:(fun a ->
        let%bind atyp = fromR @@ literal_type (snd a) in
        let emsg () =
          mk_error0
            (sprintf "Parameter %s : %s is not specified in the contract.\n"
               (fst a) (pp_typ atyp))
        in
        (* For each argument there should be a parameter *)
        let%bind _, mp =
          tryM
            ~f:(fun (ps, pt) ->
              let%bind at = fromR @@ literal_type (snd a) in
              if String.(get_id ps = fst a) && [%equal: EvalType.t] pt at then
                pure true
              else fail0 "")
            cparams ~msg:emsg
        in
        pure mp)
      args
  in
  let%bind _ =
    forallM
      ~f:(fun (p, _) ->
        (* For each parameter there should be exactly one argument. *)
        if List.count args ~f:(fun a -> String.(get_id p = fst a)) <> 1 then
          fail0
            (sprintf "Parameter %s must occur exactly once in input.\n"
               (get_id p))
        else pure true)
      cparams
  in
  (* Fold params into already initialized libraries, possibly shadowing *)
  let env =
    List.fold_left ~init:libenv args ~f:(fun e (p, v) -> Env.bind e p v)
  in
  (* Evaluate constraint, and abort if false *)
  let%bind _ = eval_constraint cconstraint' env in
  let%bind field_values = init_fields env cfields in
  let fields = List.map cfields ~f:(fun (f, t, _) -> (get_id f, t)) in
  let balance = init_bal in
  let open ContractState in
  let cstate = { env; fields; balance } in
  pure (cstate, field_values)

(* Combine initialized state with infro from current state *)
let create_cur_state_fields initcstate curcstate =
  (* If there's a field in curcstate that isn't in initcstate,
     flag it as invalid input state *)
  let%bind _ =
    forallM
      ~f:(fun (s, lc) ->
        let%bind t_lc = fromR @@ literal_type lc in
        let emsg () =
          mk_error0
            (sprintf "Field %s : %s not defined in the contract\n" s
               (pp_typ t_lc))
        in
        let%bind _, ex =
          tryM
            ~f:(fun (t, li) ->
              let%bind t1 = fromR @@ literal_type lc in
              let%bind t2 = fromR @@ literal_type li in
              if String.(s = t) && [%equal: EvalType.t] t1 t2 then pure true
              else fail0 "")
            initcstate ~msg:emsg
        in
        pure ex)
      curcstate
  in
  (* Each entry name is unique *)
  let%bind _ =
    forallM
      ~f:(fun (e, _) ->
        if List.count curcstate ~f:(fun (e', _) -> String.(e = e')) > 1 then
          fail0 (sprintf "Field %s occurs more than once in input.\n" e)
        else pure true)
      initcstate
  in
  (* Get only those fields from initcstate that are not in curcstate *)
  let filtered_init =
    List.filter initcstate ~f:(fun (s, _) ->
        not (List.Assoc.mem curcstate s ~equal:String.( = )))
  in
  (* Combine filtered list and curcstate *)
  pure (filtered_init @ curcstate)

(* Initialize a module with given arguments and initial balance *)
let init_module md initargs curargs init_bal bstate elibs =
  let { libs; contr; _ } = md in
  let { cconstraint; cparams; cfields; _ } = contr in
  let%bind initcstate, field_vals =
    init_contract libs elibs cconstraint cparams cfields initargs init_bal
  in
  let%bind curfield_vals = create_cur_state_fields field_vals curargs in
  (* blockchain input provided is only validated and not used here. *)
  let%bind _ = check_blockchain_entries bstate in
  let cstate = { initcstate with fields = initcstate.fields } in
  pure (contr, cstate, curfield_vals)

(*******************************************************)
(*               Message processing                    *)
(*******************************************************)

(* Extract necessary bits from the message *)
let preprocess_message es =
  let%bind tag = fromR @@ MessagePayload.get_tag es in
  let%bind amount = fromR @@ MessagePayload.get_amount es in
  let other = MessagePayload.get_other_entries es in
  pure (tag, amount, other)

(* Retrieve transition based on the tag *)
let get_transition_and_procedures ctr tag =
  let rec procedure_and_transition_finder procs_acc cs =
    match cs with
    | [] ->
        (* Transition not found *)
        (procs_acc, None)
    | c :: c_rest -> (
        match c.comp_type with
        | CompProc ->
            (* Procedure is in scope - continue searching *)
            procedure_and_transition_finder (c :: procs_acc) c_rest
        | CompTrans when String.(tag = get_id c.comp_name) ->
            (* Transition found - return *)
            (procs_acc, Some c)
        | CompTrans ->
            (* Not the correct transition - ignore *)
            procedure_and_transition_finder procs_acc c_rest )
  in
  let procs, trans_opt = procedure_and_transition_finder [] ctr.ccomps in
  match trans_opt with
  | None -> fail0 @@ sprintf "No contract transition for tag %s found." tag
  | Some t ->
      let params = t.comp_params in
      let body = t.comp_body in
      let name = t.comp_name in
      pure (procs, params, body, name)

(* Ensure match b/w transition defined params and passed arguments (entries) *)
let check_message_entries cparams_o entries =
  let tparams = CU.append_implict_comp_params cparams_o in
  (* There as an entry for each parameter *)
  let valid_entries =
    List.for_all tparams ~f:(fun (s, _) ->
        List.Assoc.mem entries (get_id s) ~equal:String.( = ))
  in
  (* There is a parameter for each entry *)
  let valid_params =
    List.for_all entries ~f:(fun (s, _) ->
        List.exists tparams ~f:(fun (i, _) -> String.(s = get_id i)))
  in
  (* Each entry name is unique *)
  let uniq_entries =
    not
    @@ List.contains_dup entries ~compare:(fun (s, _) (t, _) ->
           String.compare s t)
  in
  if not (valid_entries && uniq_entries && valid_params) then
    fail0
    @@ sprintf
         "Duplicate entries or mismatch b/w message entries:\n\
          %s\n\
          and expected transition parameters%s\n"
         (pp_literal_map entries) (pp_cparams tparams)
  else pure entries

(* Get the environment, incoming amount, procedures in scope, and body to execute*)
let prepare_for_message contr m =
  match m with
  | Msg entries ->
      let%bind tag, incoming_amount, other = preprocess_message entries in
      let%bind tprocedures, tparams, tbody, tname =
        get_transition_and_procedures contr tag
      in
      let%bind tenv = check_message_entries tparams other in
      pure (tenv, incoming_amount, tprocedures, tbody, tname)
  | _ -> fail0 @@ sprintf "Not a message literal: %s." (pp_literal m)

(* Subtract the amounts to be transferred *)
let post_process_msgs cstate outs =
  (* Evey outgoing message should carry an "_amount" tag *)
  let%bind amounts =
    mapM outs ~f:(fun l ->
        match l with
        | Msg es -> fromR @@ MessagePayload.get_amount es
        | _ -> fail0 @@ sprintf "Not a message literal: %s." (pp_literal l))
  in
  let open Uint128 in
  let to_be_transferred =
    List.fold_left amounts ~init:zero ~f:(fun z a -> add z a)
  in
  let open ContractState in
  if compare cstate.balance to_be_transferred < 0 then
    fail0
    @@ sprintf
         "The balance is too low (%s) to transfer all the funds in the \
          messages (%s)"
         (to_string cstate.balance)
         (to_string to_be_transferred)
  else
    let balance = sub cstate.balance to_be_transferred in
    pure { cstate with balance }

(* 
Handle message:
* contr : Syntax.contract - code of the contract (containing transitions and procedures)
* cstate : ContractState.t - current contract state
* bstate : (string * literal) list - blockchain state
* m : Syntax.literal - incoming message 
*)
let handle_message contr cstate bstate m =
  let%bind tenv, incoming_funds, procedures, stmts, tname =
    prepare_for_message contr m
  in
  let open ContractState in
  let { env; fields; balance } = cstate in
  (* Add all values to the contract environment *)
  let actual_env =
    List.fold_left tenv ~init:env ~f:(fun e (n, l) -> Env.bind e n l)
  in
  let open Configuration in
  (* Create configuration *)
  let conf =
    {
      init_env = actual_env;
      env = actual_env;
      fields;
      balance;
      accepted = false;
      blockchain_state = bstate;
      incoming_funds;
      procedures;
      component_stack = [ tname ];
      emitted = [];
      events = [];
    }
  in

  (* Finally, run the evaluator for statements *)
  let%bind conf' = stmt_eval conf stmts in
  let cstate' =
    { env = cstate.env; fields = conf'.fields; balance = conf'.balance }
  in
  let new_msgs = conf'.emitted in
  let new_events = conf'.events in
  (* Make sure that we aren't too generous and subract funds *)
  let%bind cstate'' = post_process_msgs cstate' new_msgs in

  (*Return new contract state, messages and events *)
  pure (cstate'', new_msgs, new_events, conf'.accepted)<|MERGE_RESOLUTION|>--- conflicted
+++ resolved
@@ -18,13 +18,7 @@
 
 open Core_kernel
 open! Int.Replace_polymorphic_compare
-<<<<<<< HEAD
-=======
 open Scilla_base
-open Identifier
-open Type
-open Literal
->>>>>>> e746d670
 open Syntax
 open ErrorUtils
 open EvalUtil
