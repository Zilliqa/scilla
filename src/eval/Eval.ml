--- conflicted
+++ resolved
@@ -50,22 +50,15 @@
     RecursionPrinciples.recursion_principles
 
 (* Printing result *)
-let pp_result (e, env) exclude_names gas_remaining =
+let pp_result r exclude_names gas_remaining =
   let enames = List.append exclude_names reserved_names in
-<<<<<<< HEAD
   match r with
   | Error (s, _) -> sprint_scilla_error_list s
   | Ok ((e, env), _) ->
       let filter_prelude (k, _) =
         not @@ List.mem enames k ~equal:[%equal : EvalName.t]
       in
-      sprintf "%s,\n%s" (Env.pp_value e) (Env.pp ~f:filter_prelude env)
-=======
-  let filter_prelude (k, _) = not @@ List.mem enames k ~equal:String.( = ) in
-  sprintf "%s,\n%s\nGas remaining: %s" (Env.pp_value e)
-    (Env.pp ~f:filter_prelude env)
-    (Stdint.Uint64.to_string gas_remaining)
->>>>>>> 32f75721
+      sprintf "%s,\n%s\nGas remaining: %s" (Env.pp_value e) (Env.pp ~f:filter_prelude env) (Stdint.Uint64.to_string gas_remaining)
 
 (* Makes sure that the literal has no closures in it *)
 (* TODO: Augment with deep checking *)
@@ -101,7 +94,7 @@
         let%bind l = Env.lookup env (mk_loc_id vstr) in
         match l with
         | UintLit (Uint32L ui) -> pure @@ Uint32.to_int ui
-        | _ -> fail0 ("Variable " ^ vstr ^ " did not resolve to an integer") )
+        | _ -> fail0 ("Variable " ^ (EvalName.as_error_string vstr) ^ " did not resolve to an integer") )
     | SGasCharge.LogOf vstr -> (
         let%bind l = Env.lookup env (mk_loc_id vstr) in
         match l with
@@ -451,8 +444,8 @@
   (* Create configuration for procedure call *)
   let sender = GlobalName.parse_simple_name (MessagePayload.sender_label) in
   let amount = GlobalName.parse_simple_name (MessagePayload.amount_label) in
-  let%bind sender_value = Configuration.lookup conf (mk_loc_id sender) in
-  let%bind amount_value = Configuration.lookup conf (mk_loc_id amount) in
+  let%bind sender_value = fromR @@ Configuration.lookup conf (mk_loc_id sender) in
+  let%bind amount_value = fromR @@ Configuration.lookup conf (mk_loc_id amount) in
   let%bind proc_conf =
     Configuration.bind_all
       { conf with env = conf.init_env; procedures = proc_rest }
