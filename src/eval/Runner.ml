(*
  This file is part of scilla.

  Copyright (c) 2018 - present Zilliqa Research Pvt. Ltd.

  scilla is free software: you can redistribute it and/or modify it under the
  terms of the GNU General Public License as published by the Free Software
  Foundation, either version 3 of the License, or (at your option) any later
  version.

  scilla is distributed in the hope that it will be useful, but WITHOUT ANY
  WARRANTY; without even the implied warranty of MERCHANTABILITY or FITNESS FOR
  A PARTICULAR PURPOSE.  See the GNU General Public License for more details.

  You should have received a copy of the GNU General Public License along with
  scilla.  If not, see <http://www.gnu.org/licenses/>.
*)

open Core_kernel
open Scilla_base
open ParserUtil
open Literal
open Syntax
open ErrorUtils
open Eval
open DebugMessage
open ContractUtil
open PrettyPrinters
open Stdint
open RunnerUtil
open RunnerCLI
open GlobalConfig
module RG = Gas.ScillaGas (ParserUtil.ParserRep) (ParserUtil.ParserRep)
module FEParser = FrontEndParser.ScillaFrontEndParser (LocalLiteral)
module Dis = Disambiguate.ScillaDisambiguation (ParserRep) (ParserRep)
module RunnerSyntax = Dis.PostDisSyntax
module RunnerName = RunnerSyntax.SIdentifier.Name

(****************************************************)
(*          Checking initialized libraries          *)
(****************************************************)

let check_libs clibs elibs name gas_limit =
  let ls = init_libraries clibs elibs in
  (* Are libraries ok? *)
  match ls Eval.init_gas_kont gas_limit with
  | Ok (res, gas_remaining) ->
      plog
        (sprintf
           "\n\
            [Initializing libraries]:\n\
            %s\n\n\
            Libraries for [%s] are on. All seems fine so far!\n\n"
           (* (Env.pp res) *)
           (String.concat ~sep:", "
              (List.rev_map res ~f:(fun x ->
                   EvalUtil.EvalName.as_string (fst x))))
           name);
      gas_remaining
  | Error (err, gas_remaining) ->
      fatal_error_gas_scale Gas.scale_factor err gas_remaining

(****************************************************)
(*     Checking initialized contract state          *)
(****************************************************)
let check_extract_cstate name res gas_limit =
  match res Eval.init_gas_kont gas_limit with
  | Error (err, remaining_gas) ->
      fatal_error_gas_scale Gas.scale_factor err remaining_gas
  | Ok ((_, cstate, field_vals), remaining_gas) ->
      plog (sprintf "[Initializing %s's fields]\nSuccess!\n" name);
      (cstate, remaining_gas, field_vals)

(*****************************************************)
(*   Running the simulation and printing results     *)
(*****************************************************)

let check_after_step res gas_limit =
  match res Eval.init_gas_kont gas_limit with
  | Error (err, remaining_gas) ->
      fatal_error_gas_scale Gas.scale_factor err remaining_gas
  | Ok ((cstate, outs, events, accepted_b), remaining_gas) ->
      plog
        ( sprintf "Success! Here's what we got:\n"
        (* sprintf "%s" (ContractState.pp cstate) ^ *)
        ^ sprintf "Emitted messages:\n%s\n\n" (pp_literal_list outs)
        ^ sprintf "Gas remaining:%s\n" (Uint64.to_string remaining_gas)
        ^ sprintf "Emitted events:\n%s\n\n" (pp_literal_list events) );
      ((cstate, outs, events, accepted_b), remaining_gas)

let map_json_input_strings_to_names map =
  List.map map ~f:(fun (x, l) ->
      match String.split x ~on:'.' with
      | [ simple_name ] -> (RunnerName.parse_simple_name simple_name, l)
      | _ -> raise (mk_invalid_json (sprintf "invalid name %s in json input" x)))

(* Parse the input state json and extract out _balance separately *)
let input_state_json filename =
  let open JSON.ContractState in
<<<<<<< HEAD
  let states = get_json_data filename in
  let bal_lit, no_bal_states =
    List.partition_map states ~f:(fun (name, _ty, v) -> 
    if String.equal name balance_label
    then `Fst v else `Snd (name, v)
    )
  in
  let bal_int =
    match bal_lit with
    | [UintLit (Uint128L x)] -> x
    | _ -> raise (mk_invalid_json (balance_label ^ " missing or invalid"))
=======
  let states_str = get_json_data filename in
  let states = map_json_input_strings_to_names states_str in
  let bal_lit =
    match
      List.Assoc.find states balance_label ~equal:[%equal: RunnerName.t]
    with
    | Some v -> v
    | None ->
        raise
        @@ mk_invalid_json
             (sprintf "%s field missing" (RunnerName.as_string balance_label))
  in
  let bal_int =
    match bal_lit with
    | UintLit (Uint128L x) -> x
    | _ ->
        raise
          (mk_invalid_json (RunnerName.as_string balance_label ^ " invalid"))
  in
  let no_bal_states =
    List.Assoc.remove states balance_label ~equal:[%equal: RunnerName.t]
>>>>>>> 4ef03331
  in
  (no_bal_states, bal_int)

(* Add balance to output json and print it out *)
let output_state_json balance field_vals =
  let bal_lit = (balance_label, JSON.JSONLiteral.UintLit (Uint128L balance)) in
  JSON.ContractState.state_to_json (bal_lit :: field_vals)

let output_message_json gas_remaining mlist =
  let open JSON.JSONLiteral in
  `List
    (List.map mlist ~f:(function
      | Msg m -> JSON.Message.message_to_json m
      | _ ->
          fatal_error_gas_scale Gas.scale_factor
            (mk_error0 "Attempt to send non-message construct.")
            gas_remaining))

let output_event_json elist =
  let open JSON.JSONLiteral in
  List.map elist ~f:(function
    | Msg m -> JSON.Event.event_to_json m
    | _ -> `Null)

let validate_get_init_json init_file gas_remaining source_ver =
  (* Retrieve initial parameters *)
  let initargs_str =
    try JSON.ContractState.get_json_data init_file
    with Invalid_json s ->
      fatal_error_gas_scale Gas.scale_factor
        (s @ mk_error0 (sprintf "Failed to parse json %s:\n" init_file))
        gas_remaining
  in
  let initargs = map_json_input_strings_to_names initargs_str in
  (* Check for version mismatch. Subtract penalty for mismatch. *)
  let emsg = mk_error0 "Scilla version mismatch\n" in
  let rgas =
    Uint64.sub gas_remaining (Uint64.of_int Gas.version_mismatch_penalty)
  in
  let init_json_scilla_version =
<<<<<<< HEAD
    List.find_map initargs ~f:(fun (name, _, v) -> 
      if String.equal name ContractUtil.scilla_version_label
      then Some v else None)
=======
    List.Assoc.find initargs ~equal:[%equal: RunnerName.t]
      ContractUtil.scilla_version_label
>>>>>>> 4ef03331
  in
  let () =
    match init_json_scilla_version with
    | Some (UintLit (Uint32L v)) ->
        let mver, _, _ = scilla_version in
        let v' = Uint32.to_int v in
        if v' <> mver || mver <> source_ver then
          fatal_error_gas_scale Gas.scale_factor emsg rgas
    | _ -> fatal_error_gas_scale Gas.scale_factor emsg rgas
  in
  initargs

let gas_cost_rewriter_wrapper gas_remaining rewriter anode =
  match rewriter anode with
  | Error e -> fatal_error_gas_scale Gas.scale_factor e gas_remaining
  | Ok anode' -> anode'

let deploy_library args gas_remaining =
  match FEParser.parse_lmodule args.input with
  | Error e ->
      (* Error is printed by the parser. *)
      plog (sprintf "%s\n" "Failed to parse input library file.");
      fatal_error_gas_scale Gas.scale_factor e gas_remaining
  | Ok lmod_nogas -> (
      plog
        (sprintf "\n[Parsing]:\nLibrary module [%s] is successfully parsed.\n"
           args.input);

      (* Parse external libraries. *)
      let lib_dirs = FilePath.dirname args.input :: args.libdirs in
      StdlibTracker.add_stdlib_dirs lib_dirs;
      let this_address_opt, init_address_map =
        get_init_this_address_and_extlibs args.input_init
      in
      match this_address_opt with
      | None ->
          let msg =
            sprintf "No %s entry found in init file %s\n"
              (CUName.as_string ContractUtil.this_address_label)
              args.input_init
          in
          plog msg;
          fatal_error_gas_scale Gas.scale_factor (mk_error0 msg) gas_remaining
      | Some this_address ->
          let elibs =
            List.map
              ~f:(gas_cost_rewriter_wrapper gas_remaining RG.libtree_cost)
            @@ import_libs lmod_nogas.elibs init_address_map
          in
          let dis_lmod_nogas =
            match
              Dis.disambiguate_lmodule lmod_nogas elibs init_address_map
                this_address
            with
            | Error e ->
                plog (sprintf "%s\n" "Failed to disambiguate library file.");
                fatal_error_gas_scale Gas.scale_factor e gas_remaining
            | Ok res ->
                plog
                  (sprintf
                     "\n\
                      [Disambiguation]:\n\
                      Library module [%s] is successfully disambiguated.\n"
                     args.input);
                res
          in
          let dis_lmod =
            gas_cost_rewriter_wrapper gas_remaining RG.lmod_cost dis_lmod_nogas
          in
          (* Contract library. *)
          let clibs = Some dis_lmod.libs in

          (* Checking initialized libraries! *)
          let gas_remaining' =
            check_libs clibs elibs args.input gas_remaining
          in
          let _ =
            validate_get_init_json args.input_init gas_remaining' dis_lmod.smver
          in
          let gas_remaining'' =
            Gas.finalize_remaining_gas args.gas_limit gas_remaining'
          in
          `Assoc
            [ ("gas_remaining", `String (Uint64.to_string gas_remaining'')) ] )

let run_with_args args =
  let is_deployment = String.is_empty args.input_message in
  let is_ipc = not @@ String.is_empty args.ipc_address in
  let is_library =
    FilePath.check_extension args.input
      GlobalConfig.StdlibTracker.file_extn_library
  in
  let initial_gas_limit = Uint64.mul args.gas_limit Gas.scale_factor in
  let gas_remaining =
    (* Subtract gas based on (contract+init) size / message size. *)
    if is_deployment then
      let cost' =
        UnixLabels.((stat args.input).st_size + (stat args.input_init).st_size)
      in
      let cost = Uint64.of_int cost' in
      if Uint64.compare initial_gas_limit cost < 0 then
        fatal_error_gas_scale Gas.scale_factor
          (mk_error0
             (sprintf "Ran out of gas when parsing contract/init files.\n"))
          Uint64.zero
      else Uint64.sub initial_gas_limit cost
    else
      let cost = Uint64.of_int (UnixLabels.stat args.input_message).st_size in
      (* libraries can only be deployed, not "run". *)
      if is_library then
        fatal_error_gas_scale Gas.scale_factor
          (mk_error0
             (sprintf
                "Cannot run a library contract. They can only be deployed\n"))
          Uint64.zero
      else if Uint64.compare initial_gas_limit cost < 0 then
        fatal_error_gas_scale Gas.scale_factor
          (mk_error0 (sprintf "Ran out of gas when parsing message.\n"))
          Uint64.zero
      else Uint64.sub initial_gas_limit cost
  in

  if is_library then deploy_library args gas_remaining
  else
    match FEParser.parse_cmodule args.input with
    | Error e ->
        (* Error is printed by the parser. *)
        plog (sprintf "%s\n" "Failed to parse input file.");
        fatal_error_gas_scale Gas.scale_factor e gas_remaining
    | Ok cmod_nogas -> (
        plog
          (sprintf
             "\n[Parsing]:\nContract module [%s] is successfully parsed.\n"
             args.input);

        (* Parse external libraries. *)
        let lib_dirs = FilePath.dirname args.input :: args.libdirs in
        StdlibTracker.add_stdlib_dirs lib_dirs;
<<<<<<< HEAD
        let elibs = import_libs cmod.elibs (Some args.input_init) in
        (* Contract library. *)
        let clibs = cmod.libs in

        (* Checking initialized libraries! *)
        let gas_remaining = check_libs clibs elibs args.input gas_remaining in
        let initargs =
          List.map (validate_get_init_json args.input_init gas_remaining cmod.smver)
            ~f:(fun (name, _ty, v) -> (name, v))
        in

        (* Retrieve block chain state  *)
        let bstate =
          try 
            List.map (JSON.BlockChainState.get_json_data args.input_blockchain)
              ~f:(fun (name, _ty, v) -> (name, v))
          with Invalid_json s ->
            fatal_error_gas
              ( s
              @ mk_error0
                  (sprintf "Failed to parse json %s:\n" args.input_blockchain)
              )
              gas_remaining
        in
        let ( ( output_msg_json,
                output_state_json,
                output_events_json,
                accepted_b ),
              gas ) =
          if is_deployment then (
            (* Initializing the contract's state, just for checking things. *)
            let init_res =
              init_module cmod initargs [] Uint128.zero bstate elibs
=======
        let this_address_opt, init_address_map =
          get_init_this_address_and_extlibs args.input_init
        in
        match this_address_opt with
        | None ->
            let msg =
              sprintf "No %s entry found in init file %s\n"
                (CUName.as_string ContractUtil.this_address_label)
                args.input_init
>>>>>>> 4ef03331
            in
            plog msg;
            fatal_error_gas_scale Gas.scale_factor
              (mk_error0
                 (sprintf "Ran out of gas when parsing contract/init files.\n"))
              gas_remaining
        | Some this_address ->
            let elibs =
              List.map
                ~f:(gas_cost_rewriter_wrapper gas_remaining RG.libtree_cost)
              @@ import_libs cmod_nogas.elibs init_address_map
            in
<<<<<<< HEAD

            (* If the data store is not local, we must update the store with the initial field values.
             * Refer to the details comments at [Initialization of StateService]. *)
            ( if is_ipc then
              let open StateService in
              let open MonadUtil in
              let open Result.Let_syntax in
              (* We push all fields except _balance. *)
              let fields =
                List.filter_map cstate'.fields ~f:(fun (s, t) ->
                    if String.(s = balance_label) then None
                    else Some { fname = s; ftyp = t; fval = None })
              in
              let sm = IPC args.ipc_address in
              let () = initialize ~sm ~fields ~ext_states:[] in
=======
            let dis_cmod_nogas =
>>>>>>> 4ef03331
              match
                Dis.disambiguate_cmodule cmod_nogas elibs init_address_map
                  this_address
              with
              | Error e ->
                  plog (sprintf "%s\n" "Failed to disambiguate contract file.");
                  fatal_error_gas_scale Gas.scale_factor e gas_remaining
              | Ok res ->
                  plog
                    (sprintf
                       "\n\
                        [Disambiguation]:\n\
                        Contract module [%s] is successfully disambiguated.\n"
                       args.input);
                  res
            in
            let dis_cmod =
              gas_cost_rewriter_wrapper gas_remaining RG.cmod_cost
                dis_cmod_nogas
            in

            (* Contract library. *)
            let clibs = dis_cmod.libs in

            (* Checking initialized libraries! *)
            let gas_remaining =
              check_libs clibs elibs args.input gas_remaining
            in
            let initargs =
              validate_get_init_json args.input_init gas_remaining
                dis_cmod.smver
            in

            (* Retrieve block chain state  *)
            let bstate =
              try JSON.BlockChainState.get_json_data args.input_blockchain
              with Invalid_json s ->
                fatal_error_gas_scale Gas.scale_factor
                  ( s
                  @ mk_error0
                      (sprintf "Failed to parse json %s:\n"
                         args.input_blockchain) )
                  gas_remaining
            in
            let ( ( output_msg_json,
                    output_state_json,
                    output_events_json,
                    accepted_b ),
                  gas ) =
              if is_deployment then (
                (* Initializing the contract's state, just for checking things. *)
                let init_res =
                  init_module dis_cmod initargs [] Uint128.zero bstate elibs
                in
                (* Prints stats after the initialization and returns the initial state *)
                (* Will throw an exception if unsuccessful. *)
                let cstate', remaining_gas', field_vals =
                  check_extract_cstate args.input init_res gas_remaining
                in
<<<<<<< HEAD
                (* Initialize the state server. *)
                let fields =
                  List.filter_map cstate.fields ~f:(fun (s, t) ->
                      let open StateService in
                      if String.(s = balance_label) then None
                      else Some { fname = s; ftyp = t; fval = None })
                in
                let () =
                  StateService.initialize ~sm:(IPC args.ipc_address) ~fields
                    ~ext_states:[]
                in
                (cstate, gas_remaining')
              else
                (* Retrieve state variables *)
                let curargs, cur_bal, ext_states =
                  try
                    let curargs, cur_bal = input_state_json args.input_state in
                    let extstates = List.map args.ext_states ~f:(fun fname ->
                      let cstate = JSON.ContractState.get_json_data fname in
                      let caddr = Caml.Filename.remove_extension (Filename.basename fname) in
                      StateService.{caddr = caddr; cstate = 
                        List.map cstate ~f:(fun (name, ty, v) -> { fname = name; ftyp = ty; fval = Some v}) }
                    ) in
                    curargs, cur_bal, extstates
=======

                (* If the data store is not local, we must update the store with the initial field values.
                 * Refer to the details comments at [Initialization of StateService]. *)
                ( if is_ipc then
                  let open StateService in
                  let open MonadUtil in
                  let open Result.Let_syntax in
                  (* We push all fields except _balance. *)
                  let fields =
                    List.filter_map cstate'.fields ~f:(fun (s, t) ->
                        if [%equal: RunnerName.t] s balance_label then None
                        else Some { fname = s; ftyp = t; fval = None })
                  in
                  let sm = IPC args.ipc_address in
                  let () = initialize ~sm ~fields in
                  match
                    (* TODO: Move gas accounting for initialization here? It's currently inside init_module. *)
                    let%bind () =
                      Result.ignore_m
                      @@ mapM field_vals ~f:(fun (s, v) ->
                             update ~fname:(SSIdentifier.mk_loc_id s) ~keys:[]
                               ~value:v)
                    in
                    finalize ()
                  with
                  | Error s ->
                      fatal_error_gas_scale Gas.scale_factor s remaining_gas'
                  | Ok _ -> () );

                (* In IPC mode, we don't need to output an initial state as it will be updated directly. *)
                let field_vals' = if is_ipc then [] else field_vals in

                plog (sprintf "\nContract initialized successfully\n");
                ( ( `Null,
                    output_state_json cstate'.balance field_vals',
                    `List [],
                    false ),
                  remaining_gas' ) )
              else
                (* Not initialization, execute transition specified in the message *)
                let mmsg =
                  try JSON.Message.get_json_data args.input_message
>>>>>>> 4ef03331
                  with Invalid_json s ->
                    fatal_error_gas_scale Gas.scale_factor
                      ( s
                      @ mk_error0
                          (sprintf "Failed to parse json %s:\n"
                             args.input_message) )
                      gas_remaining
                in
                let m = JSON.JSONLiteral.Msg mmsg in

                let cstate, gas_remaining' =
                  if is_ipc then
                    let cur_bal = args.balance in
                    let init_res =
                      init_module dis_cmod initargs [] cur_bal bstate elibs
                    in
                    let cstate, gas_remaining', _ =
                      check_extract_cstate args.input init_res gas_remaining
                    in

                    (* Initialize the state server. *)
                    let fields =
                      List.filter_map cstate.fields ~f:(fun (s, t) ->
                          let open StateService in
                          if [%equal: RunnerName.t] s balance_label then None
                          else Some { fname = s; ftyp = t; fval = None })
                    in
                    let () =
                      StateService.initialize ~sm:(IPC args.ipc_address) ~fields
                    in
                    (cstate, gas_remaining')
                  else
                    (* Retrieve state variables *)
                    let curargs, cur_bal =
                      try input_state_json args.input_state
                      with Invalid_json s ->
                        fatal_error_gas_scale Gas.scale_factor
                          ( s
                          @ mk_error0
                              (sprintf "Failed to parse json %s:\n"
                                 args.input_state) )
                          gas_remaining
                    in

                    (* Initializing the contract's state *)
                    let init_res =
                      init_module dis_cmod initargs curargs cur_bal bstate elibs
                    in
                    (* Prints stats after the initialization and returns the initial state *)
                    (* Will throw an exception if unsuccessful. *)
                    let cstate, gas_remaining', field_vals =
                      check_extract_cstate args.input init_res gas_remaining
                    in

                    (* Initialize the state server. *)
                    let fields =
                      List.map field_vals ~f:(fun (s, l) ->
                          let open StateService in
                          let t =
                            List.Assoc.find_exn cstate.fields s
                              ~equal:[%equal: RunnerName.t]
                          in
                          { fname = s; ftyp = t; fval = Some l })
                    in
                    let () = StateService.initialize ~sm:Local ~fields in
                    (cstate, gas_remaining')
                in

                (* Contract code *)
                let ctr = dis_cmod.contr in

                plog
                  (sprintf "Executing message:\n%s\n"
                     (JSON.Message.message_to_jstring mmsg));
                plog
                  (sprintf "In a Blockchain State:\n%s\n"
                     (pp_literal_map bstate));
                let step_result = handle_message ctr cstate bstate m in
                let (cstate', mlist, elist, accepted_b), gas =
                  check_after_step step_result gas_remaining'
                in

                (* If we're using a local state (JSON file) then need to fetch and dump it. *)
                let field_vals =
                  if is_ipc then []
                  else
                    match
                      (StateService.get_full_state (), StateService.finalize ())
                    with
                    | Ok fv, Ok () -> fv
                    | _ ->
                        fatal_error_gas_scale Gas.scale_factor
                          (mk_error0 "Error finalizing state from StateService")
                          gas
                in
<<<<<<< HEAD
                let () = StateService.initialize ~sm:Local ~fields ~ext_states in
                (cstate, gas_remaining')
            in
=======
>>>>>>> 4ef03331

                let osj = output_state_json cstate'.balance field_vals in
                let omj = output_message_json gas mlist in
                let oej = `List (output_event_json elist) in
                let gas' = Gas.finalize_remaining_gas args.gas_limit gas in

                ((omj, osj, oej, accepted_b), gas')
            in
            `Assoc
              [
                ("scilla_major_version", `String (Int.to_string dis_cmod.smver));
                ("gas_remaining", `String (Uint64.to_string gas));
                ( RunnerName.as_string ContractUtil.accepted_label,
                  `String (Bool.to_string accepted_b) );
                ("messages", output_msg_json);
                ("states", output_state_json);
                ("events", output_events_json);
              ] )

let run args_list ~exe_name =
  GlobalConfig.reset ();
  ErrorUtils.reset_warnings ();
  Datatypes.DataTypeDictionary.reinit ();
  let args = RunnerCLI.parse args_list ~exe_name in
  let result = run_with_args args in
  (result, args)<|MERGE_RESOLUTION|>--- conflicted
+++ resolved
@@ -97,19 +97,6 @@
 (* Parse the input state json and extract out _balance separately *)
 let input_state_json filename =
   let open JSON.ContractState in
-<<<<<<< HEAD
-  let states = get_json_data filename in
-  let bal_lit, no_bal_states =
-    List.partition_map states ~f:(fun (name, _ty, v) -> 
-    if String.equal name balance_label
-    then `Fst v else `Snd (name, v)
-    )
-  in
-  let bal_int =
-    match bal_lit with
-    | [UintLit (Uint128L x)] -> x
-    | _ -> raise (mk_invalid_json (balance_label ^ " missing or invalid"))
-=======
   let states_str = get_json_data filename in
   let states = map_json_input_strings_to_names states_str in
   let bal_lit =
@@ -131,7 +118,6 @@
   in
   let no_bal_states =
     List.Assoc.remove states balance_label ~equal:[%equal: RunnerName.t]
->>>>>>> 4ef03331
   in
   (no_bal_states, bal_int)
 
@@ -172,14 +158,8 @@
     Uint64.sub gas_remaining (Uint64.of_int Gas.version_mismatch_penalty)
   in
   let init_json_scilla_version =
-<<<<<<< HEAD
-    List.find_map initargs ~f:(fun (name, _, v) -> 
-      if String.equal name ContractUtil.scilla_version_label
-      then Some v else None)
-=======
     List.Assoc.find initargs ~equal:[%equal: RunnerName.t]
       ContractUtil.scilla_version_label
->>>>>>> 4ef03331
   in
   let () =
     match init_json_scilla_version with
@@ -318,41 +298,6 @@
         (* Parse external libraries. *)
         let lib_dirs = FilePath.dirname args.input :: args.libdirs in
         StdlibTracker.add_stdlib_dirs lib_dirs;
-<<<<<<< HEAD
-        let elibs = import_libs cmod.elibs (Some args.input_init) in
-        (* Contract library. *)
-        let clibs = cmod.libs in
-
-        (* Checking initialized libraries! *)
-        let gas_remaining = check_libs clibs elibs args.input gas_remaining in
-        let initargs =
-          List.map (validate_get_init_json args.input_init gas_remaining cmod.smver)
-            ~f:(fun (name, _ty, v) -> (name, v))
-        in
-
-        (* Retrieve block chain state  *)
-        let bstate =
-          try 
-            List.map (JSON.BlockChainState.get_json_data args.input_blockchain)
-              ~f:(fun (name, _ty, v) -> (name, v))
-          with Invalid_json s ->
-            fatal_error_gas
-              ( s
-              @ mk_error0
-                  (sprintf "Failed to parse json %s:\n" args.input_blockchain)
-              )
-              gas_remaining
-        in
-        let ( ( output_msg_json,
-                output_state_json,
-                output_events_json,
-                accepted_b ),
-              gas ) =
-          if is_deployment then (
-            (* Initializing the contract's state, just for checking things. *)
-            let init_res =
-              init_module cmod initargs [] Uint128.zero bstate elibs
-=======
         let this_address_opt, init_address_map =
           get_init_this_address_and_extlibs args.input_init
         in
@@ -362,7 +307,6 @@
               sprintf "No %s entry found in init file %s\n"
                 (CUName.as_string ContractUtil.this_address_label)
                 args.input_init
->>>>>>> 4ef03331
             in
             plog msg;
             fatal_error_gas_scale Gas.scale_factor
@@ -375,25 +319,7 @@
                 ~f:(gas_cost_rewriter_wrapper gas_remaining RG.libtree_cost)
               @@ import_libs cmod_nogas.elibs init_address_map
             in
-<<<<<<< HEAD
-
-            (* If the data store is not local, we must update the store with the initial field values.
-             * Refer to the details comments at [Initialization of StateService]. *)
-            ( if is_ipc then
-              let open StateService in
-              let open MonadUtil in
-              let open Result.Let_syntax in
-              (* We push all fields except _balance. *)
-              let fields =
-                List.filter_map cstate'.fields ~f:(fun (s, t) ->
-                    if String.(s = balance_label) then None
-                    else Some { fname = s; ftyp = t; fval = None })
-              in
-              let sm = IPC args.ipc_address in
-              let () = initialize ~sm ~fields ~ext_states:[] in
-=======
             let dis_cmod_nogas =
->>>>>>> 4ef03331
               match
                 Dis.disambiguate_cmodule cmod_nogas elibs init_address_map
                   this_address
@@ -453,33 +379,6 @@
                 let cstate', remaining_gas', field_vals =
                   check_extract_cstate args.input init_res gas_remaining
                 in
-<<<<<<< HEAD
-                (* Initialize the state server. *)
-                let fields =
-                  List.filter_map cstate.fields ~f:(fun (s, t) ->
-                      let open StateService in
-                      if String.(s = balance_label) then None
-                      else Some { fname = s; ftyp = t; fval = None })
-                in
-                let () =
-                  StateService.initialize ~sm:(IPC args.ipc_address) ~fields
-                    ~ext_states:[]
-                in
-                (cstate, gas_remaining')
-              else
-                (* Retrieve state variables *)
-                let curargs, cur_bal, ext_states =
-                  try
-                    let curargs, cur_bal = input_state_json args.input_state in
-                    let extstates = List.map args.ext_states ~f:(fun fname ->
-                      let cstate = JSON.ContractState.get_json_data fname in
-                      let caddr = Caml.Filename.remove_extension (Filename.basename fname) in
-                      StateService.{caddr = caddr; cstate = 
-                        List.map cstate ~f:(fun (name, ty, v) -> { fname = name; ftyp = ty; fval = Some v}) }
-                    ) in
-                    curargs, cur_bal, extstates
-=======
-
                 (* If the data store is not local, we must update the store with the initial field values.
                  * Refer to the details comments at [Initialization of StateService]. *)
                 ( if is_ipc then
@@ -493,7 +392,7 @@
                         else Some { fname = s; ftyp = t; fval = None })
                   in
                   let sm = IPC args.ipc_address in
-                  let () = initialize ~sm ~fields in
+                  let () = initialize ~sm ~fields ~ext_states:[] in
                   match
                     (* TODO: Move gas accounting for initialization here? It's currently inside init_module. *)
                     let%bind () =
@@ -521,7 +420,6 @@
                 (* Not initialization, execute transition specified in the message *)
                 let mmsg =
                   try JSON.Message.get_json_data args.input_message
->>>>>>> 4ef03331
                   with Invalid_json s ->
                     fatal_error_gas_scale Gas.scale_factor
                       ( s
@@ -550,7 +448,7 @@
                           else Some { fname = s; ftyp = t; fval = None })
                     in
                     let () =
-                      StateService.initialize ~sm:(IPC args.ipc_address) ~fields
+                      StateService.initialize ~sm:(IPC args.ipc_address) ~fields ~ext_states:[]
                     in
                     (cstate, gas_remaining')
                   else
@@ -586,7 +484,7 @@
                           in
                           { fname = s; ftyp = t; fval = Some l })
                     in
-                    let () = StateService.initialize ~sm:Local ~fields in
+                    let () = StateService.initialize ~sm:Local ~fields ~ext_states:[] in
                     (cstate, gas_remaining')
                 in
 
@@ -617,12 +515,6 @@
                           (mk_error0 "Error finalizing state from StateService")
                           gas
                 in
-<<<<<<< HEAD
-                let () = StateService.initialize ~sm:Local ~fields ~ext_states in
-                (cstate, gas_remaining')
-            in
-=======
->>>>>>> 4ef03331
 
                 let osj = output_state_json cstate'.balance field_vals in
                 let omj = output_message_json gas mlist in
