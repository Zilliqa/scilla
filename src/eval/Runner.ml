--- conflicted
+++ resolved
@@ -188,7 +188,6 @@
       (* Parse external libraries. *)
       let lib_dirs = FilePath.dirname args.input :: args.libdirs in
       StdlibTracker.add_stdlib_dirs lib_dirs;
-<<<<<<< HEAD
       let this_address_opt, init_address_map = get_init_this_address_and_extlibs args.input_init in
       match this_address_opt with
       | None -> 
@@ -198,42 +197,30 @@
             (mk_error0 msg)
             gas_remaining
       | Some this_address ->
-          let elibs = import_libs lmod.elibs init_address_map in
+          let elibs =
+            List.map ~f:(gas_cost_rewriter_wrapper gas_remaining RG.libtree_cost)
+            @@ import_libs lmod.elibs init_address_map
+          in
           let dis_lmod = match Dis.disambiguate_lmodule lmod elibs init_address_map this_address with
-          | Error e ->
-              plog (sprintf "%s\n" "Failed to disambiguate library file.");
-              fatal_error_gas e gas_remaining
-          | Ok res ->
-              plog (sprintf "\n[Disambiguation]:\nLibrary module [%s] is successfully disambiguated.\n" args.input);
-              res
-        in
-        (* Contract library. *)
-        let clibs = Some dis_lmod.libs in
-        
-        (* Checking initialized libraries! *)
-        let gas_remaining' = check_libs clibs elibs args.input gas_remaining in
-        let _ =
-          validate_get_init_json args.input_init gas_remaining' lmod.smver
-        in
-        `Assoc [ ("gas_remaining", `String (Uint64.to_string gas_remaining')) ]
-=======
-      let elibs =
-        List.map ~f:(gas_cost_rewriter_wrapper gas_remaining RG.libtree_cost)
-        @@ import_libs lmod.elibs (Some args.input_init)
-      in
-      (* Contract library. *)
-      let clibs = Some lmod.libs in
-
-      (* Checking initialized libraries! *)
-      let gas_remaining' = check_libs clibs elibs args.input gas_remaining in
-      let _ =
-        validate_get_init_json args.input_init gas_remaining' lmod.smver
-      in
-      let gas_remaining'' =
-        Gas.finalize_remaining_gas args.gas_limit gas_remaining'
-      in
-      `Assoc [ ("gas_remaining", `String (Uint64.to_string gas_remaining'')) ]
->>>>>>> e4e1a0c9
+            | Error e ->
+                plog (sprintf "%s\n" "Failed to disambiguate library file.");
+                fatal_error_gas e gas_remaining
+            | Ok res ->
+                plog (sprintf "\n[Disambiguation]:\nLibrary module [%s] is successfully disambiguated.\n" args.input);
+                res
+          in
+          (* Contract library. *)
+          let clibs = Some dis_lmod.libs in
+
+          (* Checking initialized libraries! *)
+          let gas_remaining' = check_libs clibs elibs args.input gas_remaining in
+          let _ =
+            validate_get_init_json args.input_init gas_remaining' lmod.smver
+          in
+          let gas_remaining'' =
+            Gas.finalize_remaining_gas args.gas_limit gas_remaining'
+          in
+          `Assoc [ ("gas_remaining", `String (Uint64.to_string gas_remaining'')) ]
 
 let run_with_args args =
   let is_deployment = String.is_empty args.input_message in
@@ -291,7 +278,6 @@
         (* Parse external libraries. *)
         let lib_dirs = FilePath.dirname args.input :: args.libdirs in
         StdlibTracker.add_stdlib_dirs lib_dirs;
-<<<<<<< HEAD
         let this_address_opt, init_address_map = get_init_this_address_and_extlibs args.input_init in
         match this_address_opt with
         | None -> 
@@ -300,34 +286,12 @@
             fatal_error_gas 
               (mk_error0
                  (sprintf "Ran out of gas when parsing contract/init files.\n"))
-=======
-        let elibs =
-          List.map ~f:(gas_cost_rewriter_wrapper gas_remaining RG.libtree_cost)
-          @@ import_libs cmod.elibs (Some args.input_init)
-        in
-
-        (* Contract library. *)
-        let clibs = cmod.libs in
-
-        (* Checking initialized libraries! *)
-        let gas_remaining = check_libs clibs elibs args.input gas_remaining in
-        let initargs =
-          validate_get_init_json args.input_init gas_remaining cmod.smver
-        in
-
-        (* Retrieve block chain state  *)
-        let bstate =
-          try JSON.BlockChainState.get_json_data args.input_blockchain
-          with Invalid_json s ->
-            fatal_error_gas_scale Gas.scale_factor
-              ( s
-              @ mk_error0
-                  (sprintf "Failed to parse json %s:\n" args.input_blockchain)
-              )
->>>>>>> e4e1a0c9
               gas_remaining
         | Some this_address ->
-            let elibs = import_libs cmod.elibs init_address_map in
+            let elibs =
+              List.map ~f:(gas_cost_rewriter_wrapper gas_remaining RG.libtree_cost)
+              @@ import_libs cmod.elibs init_address_map
+            in
             let dis_cmod = match Dis.disambiguate_cmodule cmod elibs init_address_map this_address with
               | Error e ->
                   plog (sprintf "%s\n" "Failed to disambiguate contract file.");
@@ -338,60 +302,16 @@
             in
             (* Contract library. *)
             let clibs = dis_cmod.libs in
-            
+
             (* Checking initialized libraries! *)
             let gas_remaining = check_libs clibs elibs args.input gas_remaining in
             let initargs =
               validate_get_init_json args.input_init gas_remaining cmod.smver
             in
 
-<<<<<<< HEAD
             (* Retrieve block chain state  *)
             let bstate =
               try JSON.BlockChainState.get_json_data args.input_blockchain
-=======
-            (* If the data store is not local, we must update the store with the initial field values.
-             * Refer to the details comments at [Initialization of StateService]. *)
-            ( if is_ipc then
-              let open StateService in
-              let open MonadUtil in
-              let open Result.Let_syntax in
-              (* We push all fields except _balance. *)
-              let fields =
-                List.filter_map cstate'.fields ~f:(fun (s, t) ->
-                    if String.(s = balance_label) then None
-                    else Some { fname = s; ftyp = t; fval = None })
-              in
-              let sm = IPC args.ipc_address in
-              let () = initialize ~sm ~fields in
-              match
-                (* TODO: Move gas accounting for initialization here? It's currently inside init_module. *)
-                let%bind () =
-                  Result.ignore_m
-                  @@ mapM field_vals ~f:(fun (s, v) ->
-                         update ~fname:(SSIdentifier.mk_loc_id s) ~keys:[]
-                           ~value:v)
-                in
-                finalize ()
-              with
-              | Error s ->
-                  fatal_error_gas_scale Gas.scale_factor s remaining_gas'
-              | Ok _ -> () );
-
-            (* In IPC mode, we don't need to output an initial state as it will be updated directly. *)
-            let field_vals' = if is_ipc then [] else field_vals in
-
-            plog (sprintf "\nContract initialized successfully\n");
-            ( ( `Null,
-                output_state_json cstate'.balance field_vals',
-                `List [],
-                false ),
-              remaining_gas' ) )
-          else
-            (* Not initialization, execute transition specified in the message *)
-            let mmsg =
-              try JSON.Message.get_json_data args.input_message
->>>>>>> e4e1a0c9
               with Invalid_json s ->
                 fatal_error_gas_scale Gas.scale_factor
                   ( s
@@ -440,7 +360,8 @@
                       in
                       finalize ()
                     with
-                    | Error s -> fatal_error_gas s remaining_gas'
+                    | Error s ->
+                        fatal_error_gas_scale Gas.scale_factor s remaining_gas'
                     | Ok _ -> () );
 
                 (* In IPC mode, we don't need to output an initial state as it will be updated directly. *)
@@ -544,16 +465,16 @@
                     with
                     | Ok fv, Ok () -> fv
                     | _ ->
-                        fatal_error_gas
+                        fatal_error_gas_scale Gas.scale_factor
                           (mk_error0 "Error finalizing state from StateService")
                           gas
                 in
 
-<<<<<<< HEAD
                 let osj = output_state_json cstate'.balance field_vals in
                 let omj = output_message_json gas mlist in
                 let oej = `List (output_event_json elist) in
-                ((omj, osj, oej, accepted_b), gas)
+                let gas' = Gas.finalize_remaining_gas args.gas_limit gas in
+                ((omj, osj, oej, accepted_b), gas')
             in
             `Assoc
               [
@@ -564,37 +485,6 @@
                 ("states", output_state_json);
                 ("events", output_events_json);
               ]
-=======
-            (* If we're using a local state (JSON file) then need to fetch and dump it. *)
-            let field_vals =
-              if is_ipc then []
-              else
-                match
-                  (StateService.get_full_state (), StateService.finalize ())
-                with
-                | Ok fv, Ok () -> fv
-                | _ ->
-                    fatal_error_gas_scale Gas.scale_factor
-                      (mk_error0 "Error finalizing state from StateService")
-                      gas
-            in
-
-            let osj = output_state_json cstate'.balance field_vals in
-            let omj = output_message_json gas mlist in
-            let oej = `List (output_event_json elist) in
-            let gas' = Gas.finalize_remaining_gas args.gas_limit gas in
-            ((omj, osj, oej, accepted_b), gas')
-        in
-        `Assoc
-          [
-            ("scilla_major_version", `String (Int.to_string cmod.smver));
-            ("gas_remaining", `String (Uint64.to_string gas));
-            (ContractUtil.accepted_label, `String (Bool.to_string accepted_b));
-            ("messages", output_msg_json);
-            ("states", output_state_json);
-            ("events", output_events_json);
-          ]
->>>>>>> e4e1a0c9
 
 let run args_list ~exe_name =
   GlobalConfig.reset ();
