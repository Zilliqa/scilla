(*
  This file is part of scilla.

  Copyright (c) 2018 - present Zilliqa Research Pvt. Ltd.

  scilla is free software: you can redistribute it and/or modify it under the
  terms of the GNU General Public License as published by the Free Software
  Foundation, either version 3 of the License, or (at your option) any later
  version.

  scilla is distributed in the hope that it will be useful, but WITHOUT ANY
  WARRANTY; without even the implied warranty of MERCHANTABILITY or FITNESS FOR
  A PARTICULAR PURPOSE.  See the GNU General Public License for more details.

  You should have received a copy of the GNU General Public License along with
  scilla.  If not, see <http://www.gnu.org/licenses/>.
*)

open Core_kernel
open! Int.Replace_polymorphic_compare
<<<<<<< HEAD
=======
open Scilla_base
open Identifier
open Literal
>>>>>>> e746d670
open Syntax
open FrontEndParser
open ErrorUtils
open Eval
open DebugMessage
open ContractUtil
open PrettyPrinters
open Stdint
open RunnerUtil
open RunnerCLI
open GlobalConfig

(****************************************************)
(*          Checking initialized libraries          *)
(****************************************************)

let check_libs clibs elibs name gas_limit =
  let ls = init_libraries clibs elibs in
  (* Are libraries ok? *)
  match ls Eval.init_gas_kont gas_limit with
  | Ok (res, gas_remaining) ->
      plog
        (sprintf
           "\n\
            [Initializing libraries]:\n\
            %s\n\n\
            Libraries for [%s] are on. All seems fine so far!\n\n"
           (* (Env.pp res) *)
           (String.concat ~sep:", " (List.rev_map res ~f:fst))
           name);
      gas_remaining
  | Error (err, gas_remaining) -> fatal_error_gas err gas_remaining

(****************************************************)
(*     Checking initialized contract state          *)
(****************************************************)
let check_extract_cstate name res gas_limit =
  match res Eval.init_gas_kont gas_limit with
  | Error (err, remaining_gas) -> fatal_error_gas err remaining_gas
  | Ok ((_, cstate, field_vals), remaining_gas) ->
      plog (sprintf "[Initializing %s's fields]\nSuccess!\n" name);
      (cstate, remaining_gas, field_vals)

(*****************************************************)
(*   Running the simulation and printing results     *)
(*****************************************************)

let check_after_step res gas_limit =
  match res Eval.init_gas_kont gas_limit with
  | Error (err, remaining_gas) -> fatal_error_gas err remaining_gas
  | Ok ((cstate, outs, events, accepted_b), remaining_gas) ->
      plog
        ( sprintf "Success! Here's what we got:\n"
        (* sprintf "%s" (ContractState.pp cstate) ^ *)
        ^ sprintf "Emitted messages:\n%s\n\n" (pp_literal_list outs)
        ^ sprintf "Gas remaining:%s\n" (Uint64.to_string remaining_gas)
        ^ sprintf "Emitted events:\n%s\n\n" (pp_literal_list events) );
      ((cstate, outs, events, accepted_b), remaining_gas)

(* Parse the input state json and extract out _balance separately *)
let input_state_json filename =
  let open JSON.ContractState in
  let states = get_json_data filename in
  let bal_lit =
    match List.Assoc.find states balance_label ~equal:String.( = ) with
    | Some v -> v
    | None -> raise @@ mk_invalid_json (balance_label ^ " field missing")
  in
  let bal_int =
    match bal_lit with
    | UintLit (Uint128L x) -> x
    | _ -> raise (mk_invalid_json (balance_label ^ " invalid"))
  in
  let no_bal_states =
    List.Assoc.remove states balance_label ~equal:String.( = )
  in
  (no_bal_states, bal_int)

(* Add balance to output json and print it out *)
let output_state_json balance field_vals =
  let bal_lit = (balance_label, JSON.JSONLiteral.UintLit (Uint128L balance)) in
  JSON.ContractState.state_to_json (bal_lit :: field_vals)

let output_message_json gas_remaining mlist =
  let open JSON.JSONLiteral in
  `List
    (List.map mlist ~f:(function
      | Msg m -> JSON.Message.message_to_json m
      | _ ->
          fatal_error_gas
            (mk_error0 "Attempt to send non-message construct.")
            gas_remaining))

let output_event_json elist =
  let open JSON.JSONLiteral in
  List.map elist ~f:(function
    | Msg m -> JSON.Event.event_to_json m
    | _ -> `Null)

let validate_get_init_json init_file gas_remaining source_ver =
  (* Retrieve initial parameters *)
  let initargs =
    try JSON.ContractState.get_json_data init_file
    with Invalid_json s ->
      fatal_error_gas
        (s @ mk_error0 (sprintf "Failed to parse json %s:\n" init_file))
        gas_remaining
  in
  (* Check for version mismatch. Subtract penalty for mismatch. *)
  let emsg = mk_error0 "Scilla version mismatch\n" in
  let rgas =
    Uint64.sub gas_remaining (Uint64.of_int Gas.version_mismatch_penalty)
  in
  let init_json_scilla_version =
    List.Assoc.find initargs ~equal:String.equal
      ContractUtil.scilla_version_label
  in
  let () =
    match init_json_scilla_version with
    | Some (UintLit (Uint32L v)) ->
        let mver, _, _ = scilla_version in
        let v' = Uint32.to_int v in
        if v' <> mver || mver <> source_ver then fatal_error_gas emsg rgas
    | _ -> fatal_error_gas emsg rgas
  in
  initargs

let deploy_library args gas_remaining =
  match parse_lmodule args.input with
  | Error e ->
      (* Error is printed by the parser. *)
      plog (sprintf "%s\n" "Failed to parse input library file.");
      fatal_error_gas e gas_remaining
  | Ok lmod ->
      plog
        (sprintf "\n[Parsing]:\nLibrary module [%s] is successfully parsed.\n"
           args.input);
      (* Parse external libraries. *)
      let lib_dirs = FilePath.dirname args.input :: args.libdirs in
      StdlibTracker.add_stdlib_dirs lib_dirs;
      let elibs = import_libs lmod.elibs (Some args.input_init) in
      (* Contract library. *)
      let clibs = Some lmod.libs in

      (* Checking initialized libraries! *)
      let gas_remaining' = check_libs clibs elibs args.input gas_remaining in
      let _ =
        validate_get_init_json args.input_init gas_remaining' lmod.smver
      in
      `Assoc [ ("gas_remaining", `String (Uint64.to_string gas_remaining')) ]

let run_with_args args =
  let is_deployment = String.is_empty args.input_message in
  let is_ipc = not @@ String.is_empty args.ipc_address in
  let is_library =
    FilePath.check_extension args.input
      GlobalConfig.StdlibTracker.file_extn_library
  in
  let gas_remaining =
    (* Subtract gas based on (contract+init) size / message size. *)
    if is_deployment then
      let cost' =
        Unix.((stat args.input).st_size + (stat args.input_init).st_size)
      in
      let cost = Uint64.of_int cost' in
      if Uint64.compare args.gas_limit cost < 0 then
        fatal_error_gas
          (mk_error0
             (sprintf "Ran out of gas when parsing contract/init files.\n"))
          Uint64.zero
      else Uint64.sub args.gas_limit cost
    else
      let cost = Uint64.of_int (Unix.stat args.input_message).st_size in
      (* libraries can only be deployed, not "run". *)
      if is_library then
        fatal_error_gas
          (mk_error0
             (sprintf
                "Cannot run a library contract. They can only be deployed\n"))
          Uint64.zero
      else if Uint64.compare args.gas_limit cost < 0 then
        fatal_error_gas
          (mk_error0 (sprintf "Ran out of gas when parsing message.\n"))
          Uint64.zero
      else Uint64.sub args.gas_limit cost
  in

  if is_library then deploy_library args gas_remaining
  else
    match parse_cmodule args.input with
    | Error e ->
        (* Error is printed by the parser. *)
        plog (sprintf "%s\n" "Failed to parse input file.");
        fatal_error_gas e gas_remaining
    | Ok cmod ->
        plog
          (sprintf
             "\n[Parsing]:\nContract module [%s] is successfully parsed.\n"
             args.input);

        (* Parse external libraries. *)
        let lib_dirs = FilePath.dirname args.input :: args.libdirs in
        StdlibTracker.add_stdlib_dirs lib_dirs;
        let elibs = import_libs cmod.elibs (Some args.input_init) in
        (* Contract library. *)
        let clibs = cmod.libs in

        (* Checking initialized libraries! *)
        let gas_remaining = check_libs clibs elibs args.input gas_remaining in
        let initargs =
          validate_get_init_json args.input_init gas_remaining cmod.smver
        in

        (* Retrieve block chain state  *)
        let bstate =
          try JSON.BlockChainState.get_json_data args.input_blockchain
          with Invalid_json s ->
            fatal_error_gas
              ( s
              @ mk_error0
                  (sprintf "Failed to parse json %s:\n" args.input_blockchain)
              )
              gas_remaining
        in
        let ( ( output_msg_json,
                output_state_json,
                output_events_json,
                accepted_b ),
              gas ) =
          if is_deployment then (
            (* Initializing the contract's state, just for checking things. *)
            let init_res =
              init_module cmod initargs [] Uint128.zero bstate elibs
            in
            (* Prints stats after the initialization and returns the initial state *)
            (* Will throw an exception if unsuccessful. *)
            let cstate', remaining_gas', field_vals =
              check_extract_cstate args.input init_res gas_remaining
            in

            (* If the data store is not local, we must update the store with the initial field values.
             * Refer to the details comments at [Initialization of StateService]. *)
            ( if is_ipc then
              let open StateService in
              let open MonadUtil in
              let open Result.Let_syntax in
              (* We push all fields except _balance. *)
              let fields =
                List.filter_map cstate'.fields ~f:(fun (s, t) ->
                    if String.(s = balance_label) then None
                    else Some { fname = s; ftyp = t; fval = None })
              in
              let sm = IPC args.ipc_address in
              let () = initialize ~sm ~fields in
              match
                (* TODO: Move gas accounting for initialization here? It's currently inside init_module. *)
                let%bind _ =
                  mapM field_vals ~f:(fun (s, v) ->
                      update ~fname:(SSIdentifier.asId s) ~keys:[] ~value:v)
                in
                finalize ()
              with
              | Error s -> fatal_error_gas s remaining_gas'
              | Ok _ -> () );

            (* In IPC mode, we don't need to output an initial state as it will be updated directly. *)
            let field_vals' = if is_ipc then [] else field_vals in

            plog (sprintf "\nContract initialized successfully\n");
            ( ( `Null,
                output_state_json cstate'.balance field_vals',
                `List [],
                false ),
              remaining_gas' ) )
          else
            (* Not initialization, execute transition specified in the message *)
            let mmsg =
              try JSON.Message.get_json_data args.input_message
              with Invalid_json s ->
                fatal_error_gas
                  ( s
                  @ mk_error0
                      (sprintf "Failed to parse json %s:\n" args.input_message)
                  )
                  gas_remaining
            in
            let m = JSON.JSONLiteral.Msg mmsg in

            let cstate, gas_remaining' =
              if is_ipc then
                let cur_bal = args.balance in
                let init_res =
                  init_module cmod initargs [] cur_bal bstate elibs
                in
                let cstate, gas_remaining', _ =
                  check_extract_cstate args.input init_res gas_remaining
                in
                (* Initialize the state server. *)
                let fields =
                  List.filter_map cstate.fields ~f:(fun (s, t) ->
                      let open StateService in
                      if String.(s = balance_label) then None
                      else Some { fname = s; ftyp = t; fval = None })
                in
                let () =
                  StateService.initialize ~sm:(IPC args.ipc_address) ~fields
                in
                (cstate, gas_remaining')
              else
                (* Retrieve state variables *)
                let curargs, cur_bal =
                  try input_state_json args.input_state
                  with Invalid_json s ->
                    fatal_error_gas
                      ( s
                      @ mk_error0
                          (sprintf "Failed to parse json %s:\n"
                             args.input_state) )
                      gas_remaining
                in

                (* Initializing the contract's state *)
                let init_res =
                  init_module cmod initargs curargs cur_bal bstate elibs
                in
                (* Prints stats after the initialization and returns the initial state *)
                (* Will throw an exception if unsuccessful. *)
                let cstate, gas_remaining', field_vals =
                  check_extract_cstate args.input init_res gas_remaining
                in

                (* Initialize the state server. *)
                let fields =
                  List.map field_vals ~f:(fun (s, l) ->
                      let open StateService in
                      let t =
                        List.Assoc.find_exn cstate.fields s ~equal:String.( = )
                      in
                      { fname = s; ftyp = t; fval = Some l })
                in
                let () = StateService.initialize ~sm:Local ~fields in
                (cstate, gas_remaining')
            in

            (* Contract code *)
            let ctr = cmod.contr in

            plog
              (sprintf "Executing message:\n%s\n"
                 (JSON.Message.message_to_jstring mmsg));
            plog
              (sprintf "In a Blockchain State:\n%s\n" (pp_literal_map bstate));
            let step_result = handle_message ctr cstate bstate m in
            let (cstate', mlist, elist, accepted_b), gas =
              check_after_step step_result gas_remaining'
            in

            (* If we're using a local state (JSON file) then need to fetch and dump it. *)
            let field_vals =
              if is_ipc then []
              else
                match
                  (StateService.get_full_state (), StateService.finalize ())
                with
                | Ok fv, Ok () -> fv
                | _ ->
                    fatal_error_gas
                      (mk_error0 "Error finalizing state from StateService")
                      gas
            in

            let osj = output_state_json cstate'.balance field_vals in
            let omj = output_message_json gas mlist in
            let oej = `List (output_event_json elist) in
            ((omj, osj, oej, accepted_b), gas)
        in
        `Assoc
          [
            ("scilla_major_version", `String (Int.to_string cmod.smver));
            ("gas_remaining", `String (Uint64.to_string gas));
            (ContractUtil.accepted_label, `String (Bool.to_string accepted_b));
            ("messages", output_msg_json);
            ("states", output_state_json);
            ("events", output_events_json);
          ]

let run args_list ~exe_name =
  GlobalConfig.reset ();
  ErrorUtils.reset_warnings ();
  Datatypes.DataTypeDictionary.reinit ();
  let args = RunnerCLI.parse args_list ~exe_name in
  let result = run_with_args args in
  (result, args)<|MERGE_RESOLUTION|>--- conflicted
+++ resolved
@@ -18,12 +18,7 @@
 
 open Core_kernel
 open! Int.Replace_polymorphic_compare
-<<<<<<< HEAD
-=======
 open Scilla_base
-open Identifier
-open Literal
->>>>>>> e746d670
 open Syntax
 open FrontEndParser
 open ErrorUtils
