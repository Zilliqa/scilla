(*
  This file is part of scilla.

  Copyright (c) 2018 - present Zilliqa Research Pvt. Ltd.

  scilla is free software: you can redistribute it and/or modify it under the
  terms of the GNU General Public License as published by the Free Software
  Foundation, either version 3 of the License, or (at your option) any later
  version.

  scilla is distributed in the hope that it will be useful, but WITHOUT ANY
  WARRANTY; without even the implied warranty of MERCHANTABILITY or FITNESS FOR
  A PARTICULAR PURPOSE.  See the GNU General Public License for more details.

  You should have received a copy of the GNU General Public License along with
  scilla.  If not, see <http://www.gnu.org/licenses/>.
*)

open Core
open Scilla_base
open ParserUtil
open Literal
open Syntax
open ErrorUtils
open Eval
open DebugMessage
open ContractUtil
open PrettyPrinters
open Stdint
open RunnerUtil
open RunnerCLI
open GlobalConfig
module RG = Gas.ScillaGas (ParserUtil.ParserRep) (ParserUtil.ParserRep)
module FEParser = FrontEndParser.ScillaFrontEndParser (LocalLiteral)
module Dis = Disambiguate.ScillaDisambiguation (ParserRep) (ParserRep)
module RunnerSyntax = Dis.PostDisSyntax
module RunnerType = RunnerSyntax.SType
module RunnerName = RunnerSyntax.SIdentifier.Name

(****************************************************)
(*          Checking initialized libraries          *)
(****************************************************)

let check_libs clibs elibs name gas_limit =
  let ls = init_libraries clibs elibs in
  (* Are libraries ok? *)
  match ls Eval.init_gas_kont gas_limit with
  | Ok (res, gas_remaining) ->
      plog
        (sprintf
           "\n\
            [Initializing libraries]:\n\
            %s\n\n\
            Libraries for [%s] are on. All seems fine so far!\n\n"
           (* (Env.pp res) *)
           (String.concat ~sep:", "
              (List.rev_map res ~f:(fun x ->
                   EvalUtil.EvalName.as_string (fst x))))
           name);
      (res, gas_remaining)
  | Error (err, gas_remaining) ->
      fatal_error_gas_scale Gas.scale_factor err gas_remaining

let check_contr_wrapper libs_env cconstraint cfields initargs curargs gas_limit
    =
  let ls = check_contr libs_env cconstraint cfields initargs curargs in
  match ls Eval.init_gas_kont gas_limit with
  | Ok (res, gas_remaining) -> (res, gas_remaining)
  | Error (err, gas_remaining) ->
      fatal_error_gas_scale Gas.scale_factor err gas_remaining

(****************************************************)
(*     Checking initialized contract state          *)
(****************************************************)
let check_extract_cstate name res gas_limit =
  match res Eval.init_gas_kont gas_limit with
  | Error (err, remaining_gas) ->
      fatal_error_gas_scale Gas.scale_factor err remaining_gas
  | Ok ((_, cstate, dyn_checks), remaining_gas) ->
      plog (sprintf "[Initializing %s's fields]\nSuccess!\n" name);
      (cstate, remaining_gas, dyn_checks)

(****************************************************)
(*           Checking prepared message              *)
(****************************************************)
let check_prepare_message res gas_limit =
  match res Eval.init_gas_kont gas_limit with
  | Error (err, remaining_gas) ->
      fatal_error_gas_scale Gas.scale_factor err remaining_gas
  | Ok ((preppred_msg, dyn_checks), remaining_gas) ->
      plog "[Preparing message]\nSuccess!\n";
      (preppred_msg, dyn_checks, remaining_gas)

(*****************************************************)
(*   Running the simulation and printing results     *)
(*****************************************************)

let check_after_step res gas_limit =
  match res Eval.init_gas_kont gas_limit with
  | Error (err, remaining_gas) ->
      fatal_error_gas_scale Gas.scale_factor err remaining_gas
  | Ok ((cstate, outs, events, accepted_b), remaining_gas) ->
      plog
        (sprintf "Success! Here's what we got:\n"
        (* sprintf "%s" (ContractState.pp cstate) ^ *)
        ^ sprintf "Emitted messages:\n%s\n\n" (pp_literal_list outs)
        ^ sprintf "Gas remaining:%s\n" (Uint64.to_string remaining_gas)
        ^ sprintf "Emitted events:\n%s\n\n" (pp_literal_list events));
      ((cstate, outs, events, accepted_b), remaining_gas)

let map_json_input_strings_to_names map =
  List.map map ~f:(fun (x, t, l) ->
      match String.split x ~on:'.' with
      | [ simple_name ] -> (RunnerName.parse_simple_name simple_name, t, l)
      | _ -> raise (mk_invalid_json ~kind:"invalid name in json input" ~inst:x))

(* Parse the input state json and extract out _balance separately *)
let input_state_json filename =
  let open JSON.ContractState in
  let states_str, estates_str = get_json_data filename in
  let states = map_json_input_strings_to_names states_str in
  let estates =
    List.map estates_str ~f:(fun (addr, states_str) ->
        (addr, map_json_input_strings_to_names states_str))
  in
  let bal_lit =
    match
      List.find states ~f:(fun (x, _, _) ->
          [%equal: RunnerName.t] x balance_label)
    with
    | Some v -> v
    | None ->
        raise
        @@ mk_invalid_json ~kind:"Field missing"
             ~inst:(RunnerName.as_string balance_label)
  in
  let bal_int =
    match bal_lit with
    | _, t, UintLit (Uint128L x)
      when [%equal: RunnerSyntax.SType.t] t balance_type ->
        x
    | _ ->
        raise
          (mk_invalid_json
             ~kind:(RunnerName.as_string balance_label ^ " invalid")
             ?inst:None)
  in
  let no_bal_states =
    List.filter states ~f:(fun (x, _, _) ->
        not @@ [%equal: RunnerName.t] x balance_label)
  in
  (no_bal_states, bal_int, estates)

(* Add balance to output json and print it out *)
let output_state_json balance field_vals =
  let bal_lit =
    (balance_label, balance_type, JSON.JSONLiteral.UintLit (Uint128L balance))
  in
  JSON.ContractState.state_to_json (bal_lit :: field_vals)

let output_message_json gas_remaining mlist =
  let open JSON.JSONLiteral in
  `List
    (List.map mlist ~f:(function
      | Msg m -> JSON.Message.message_to_json m
      | _ ->
          fatal_error_gas_scale Gas.scale_factor
            (mk_error0 ~kind:"Attempt to send non-message construct" ?inst:None)
            gas_remaining))

let output_event_json elist =
  let open JSON.JSONLiteral in
  `List
    (List.map elist ~f:(function
      | Msg m -> JSON.Event.event_to_json m
      | _ -> `Null))

let assert_no_address_type_in_type t gas_remaining =
  let open RunnerType in
  let rec recurser t =
    match t with
    | PrimType _ -> ()
    | Address _ ->
        fatal_error_gas_scale Gas.scale_factor
          (mk_error0 ~kind:"Address type not allowed in json file" ?inst:None)
          gas_remaining
    | MapType (kt, vt) ->
        let () = recurser kt in
        recurser vt
    | ADT (_, ts) -> List.iter ts ~f:recurser
    | FunType _ | TypeVar _ | PolyFun _ | Unit ->
        fatal_error_gas_scale Gas.scale_factor
          (mk_error0 ~kind:"Illegal type in json file" ~inst:(pp_typ t))
          gas_remaining
  in
  recurser t

(* No address types are allowed to occur in literals from init or message jsons *)
let assert_no_address_type_in_literal l gas_remaining =
  let open RunnerSyntax.SLiteral in
  let open RunnerType in
  let throw_address_type_error () =
    fatal_error_gas_scale Gas.scale_factor
      (mk_error0 ~kind:"Address type not allowed in json file" ?inst:None)
      gas_remaining
  in
  let rec recurser l =
    match l with
    | StringLit _ | IntLit _ | UintLit _ | BNum _ | ByStrX _ | ByStr _ -> ()
    | Map ((kt, vt), _) when is_address_type kt || is_address_type vt ->
        throw_address_type_error ()
    | Map (_, tbl) ->
        Caml.Hashtbl.iter
          (fun k v ->
            let () = recurser k in
            recurser v)
          tbl
    | ADTValue (_, ts, _) when List.exists ts ~f:is_address_type ->
        throw_address_type_error ()
    | ADTValue (_, _, ls) -> List.iter ls ~f:recurser
    | Msg _ | Clo _ | TAbs _ ->
        fatal_error_gas_scale Gas.scale_factor
          (mk_error0 ~kind:"Unknown literal in json file" ~inst:(pp_literal l))
          gas_remaining
  in
  recurser l

let validate_get_init_json init_file gas_remaining source_ver =
  (* Retrieve initial parameters *)
  let initargs_str, _ =
    try JSON.ContractState.get_json_data init_file
    with Invalid_json s ->
      fatal_error_gas_scale Gas.scale_factor
        (s @ mk_error0 ~kind:"Failed to parse json" ~inst:init_file)
        gas_remaining
  in
  (* Read init.json, and strip types. Types in init files must be ignored due to backward compatibility *)
  let initargs =
    map_json_input_strings_to_names initargs_str
    |> List.map ~f:(fun (n, t, l) ->
           let () = assert_no_address_type_in_type t gas_remaining in
           let () = assert_no_address_type_in_literal l gas_remaining in
           (n, l))
  in
  (* Check for version mismatch. Subtract penalty for mismatch. *)
  let emsg = mk_error0 ~kind:"Scilla version mismatch" ?inst:None in
  let rgas =
    Uint64.sub gas_remaining (Uint64.of_int Gas.version_mismatch_penalty)
  in
  let init_json_scilla_version =
    List.find initargs ~f:(fun x ->
        [%equal: RunnerName.t] (fst x) ContractUtil.scilla_version_label)
  in
  let () =
    match init_json_scilla_version with
    | Some (_, UintLit (Uint32L v)) ->
        let mver, _, _ = scilla_version in
        let v' = Uint32.to_int v in
        if v' <> mver || mver <> source_ver then
          fatal_error_gas_scale Gas.scale_factor emsg rgas
    | _ -> fatal_error_gas_scale Gas.scale_factor emsg rgas
  in
  initargs

let validate_incoming_message msg_info gas_remaining =
  List.iter msg_info ~f:(fun (n, t, l) ->
      (* Address types are illegal in messages, except for _sender, _origin and _recipient *)
      if
        String.(
          n = ContractUtil.MessagePayload.sender_label
          || n = ContractUtil.MessagePayload.origin_label
          || n = ContractUtil.MessagePayload.recipient_label)
      then ()
      else
        let () = assert_no_address_type_in_type t gas_remaining in
        assert_no_address_type_in_literal l gas_remaining)

let gas_cost_rewriter_wrapper gas_remaining rewriter anode =
  match rewriter anode with
  | Error e -> fatal_error_gas_scale Gas.scale_factor e gas_remaining
  | Ok anode' -> anode'

let perform_dynamic_typechecks checks gas_remaining =
  let dummy_gas_resolver g =
    let msg =
      sprintf "Gas charge type %s must be handled by GasCharge\n"
        (RG.GasGasCharge.pp_gas_charge g)
    in
    Error (mk_error0 ~kind:msg ?inst:None)
  in
  List.fold_left checks ~init:gas_remaining ~f:(fun gas_remaining (t, caddr) ->
      (* The gas cost is static, but we go through the gas cost mechanism for maintainability *)
      let gas_charge = RG.address_typecheck_cost t in
      let gas_cost =
        match RG.GasGasCharge.eval dummy_gas_resolver gas_charge with
        | Ok (GasCharge.GInt cost) -> Uint64.of_int cost
        | Ok (GasCharge.GFloat _) ->
            fatal_error_gas_scale Gas.scale_factor
              (mk_error0 ~kind:"GasCharge evaluated to float" ?inst:None)
              gas_remaining
        | Error s -> fatal_error_gas_scale Gas.scale_factor s gas_remaining
      in
      let new_gas_remaining = Uint64.sub gas_remaining gas_cost in
      match
        EvalUtil.EvalTypecheck.assert_typecheck_remote_field_types ~caddr t
      with
      | Ok _ -> new_gas_remaining
      | Error s -> fatal_error_gas_scale Gas.scale_factor s new_gas_remaining)

let deploy_library args gas_remaining =
  match FEParser.parse_lmodule args.input with
  | Error e ->
      (* Error is printed by the parser. *)
      plog (sprintf "%s\n" "Failed to parse input library file.");
      fatal_error_gas_scale Gas.scale_factor e gas_remaining
  | Ok lmod_nogas -> (
      plog
        (sprintf "\n[Parsing]:\nLibrary module [%s] is successfully parsed.\n"
           args.input);

      (* Parse external libraries. *)
      let lib_dirs = FilePath.dirname args.input :: args.libdirs in
      StdlibTracker.add_stdlib_dirs lib_dirs;
      let this_address_opt, init_address_map =
        get_init_this_address_and_extlibs args.input_init
      in
      match this_address_opt with
      | None ->
          let msg =
            sprintf "No %s entry found in init file %s\n"
              (CUName.as_string ContractUtil.this_address_label)
              args.input_init
          in
          plog msg;
          fatal_error_gas_scale Gas.scale_factor
            (mk_error0 ~kind:msg ?inst:None)
            gas_remaining
      | Some this_address ->
          let elibs =
            List.map
              ~f:(gas_cost_rewriter_wrapper gas_remaining RG.libtree_cost)
            @@ import_libs lmod_nogas.elibs init_address_map
          in
          let dis_lmod_nogas =
            match
              Dis.disambiguate_lmodule lmod_nogas elibs init_address_map
                this_address
            with
            | Error e ->
                plog (sprintf "%s\n" "Failed to disambiguate library file.");
                fatal_error_gas_scale Gas.scale_factor e gas_remaining
            | Ok res ->
                plog
                  (sprintf
                     "\n\
                      [Disambiguation]:\n\
                      Library module [%s] is successfully disambiguated.\n"
                     args.input);
                res
          in
          let dis_lmod =
            gas_cost_rewriter_wrapper gas_remaining RG.lmod_cost dis_lmod_nogas
          in
          (* Contract library. *)
          let clibs = Some dis_lmod.libs in

          (* Checking initialized libraries! *)
          let _, gas_remaining' =
            check_libs clibs elibs args.input gas_remaining
          in
          let _ =
            validate_get_init_json args.input_init gas_remaining' dis_lmod.smver
          in
          let gas_remaining'' =
            Gas.finalize_remaining_gas args.gas_limit gas_remaining'
          in
          `Assoc
            [ ("gas_remaining", `String (Uint64.to_string gas_remaining'')) ])

let run_with_args args =
  let is_deployment = String.is_empty args.input_message in
  let is_ipc = not @@ String.is_empty args.ipc_address in
  let is_library =
    FilePath.check_extension args.input
      GlobalConfig.StdlibTracker.file_extn_library
  in
<<<<<<< HEAD
  let gas_remaining = Uint64.mul args.gas_limit Gas.scale_factor in
  if is_library then deploy_library args gas_remaining
=======
  let initial_gas_limit = Uint64.mul args.gas_limit Gas.scale_factor in
  let gas_remaining =
    (* Subtract gas based on (contract+init) size / message size. *)
    if is_deployment then
      let cost' =
        UnixLabels.((stat args.input).st_size + (stat args.input_init).st_size)
      in
      let cost = Uint64.of_int cost' in
      if Uint64.compare initial_gas_limit cost < 0 then
        fatal_error_gas_scale Gas.scale_factor
          (mk_error0 ~kind:"Insufficient gas to parse contract/init files"
             ?inst:None)
          Uint64.zero
      else Uint64.sub initial_gas_limit cost
    else
      let cost = Uint64.of_int (UnixLabels.stat args.input_message).st_size in
      if Uint64.compare initial_gas_limit cost < 0 then
        fatal_error_gas_scale Gas.scale_factor
          (mk_error0 ~kind:"Insufficient gas to parse message" ?inst:None)
          Uint64.zero
      else Uint64.sub initial_gas_limit cost
  in

  if is_library then
    if is_deployment then deploy_library args gas_remaining
    else
      (* Messages to libraries are ignored, but tolerated. *)
      `Assoc
        [
          ("gas_remaining", `String (Uint64.to_string gas_remaining));
          ( RunnerName.as_string ContractUtil.accepted_label,
            `String (Bool.to_string false) );
          ("messages", output_message_json gas_remaining []);
          ("events", output_event_json []);
        ]
>>>>>>> 10ff0362
  else
    match FEParser.parse_cmodule args.input with
    | Error e ->
        (* Error is printed by the parser. *)
        plog (sprintf "%s\n" "Failed to parse input file.");
        fatal_error_gas_scale Gas.scale_factor e gas_remaining
    | Ok cmod_nogas -> (
        plog
          (sprintf
             "\n[Parsing]:\nContract module [%s] is successfully parsed.\n"
             args.input);

        (* Parse external libraries. *)
        let lib_dirs = FilePath.dirname args.input :: args.libdirs in
        StdlibTracker.add_stdlib_dirs lib_dirs;
        let this_address_opt, init_address_map =
          get_init_this_address_and_extlibs args.input_init
        in
        match this_address_opt with
        | None ->
            let msg =
              sprintf "No %s entry found in init file %s\n"
                (CUName.as_string ContractUtil.this_address_label)
                args.input_init
            in
            plog msg;
            fatal_error_gas_scale Gas.scale_factor
              (mk_error0 ~kind:"Insufficient gas to parse contract/init files"
                 ?inst:None)
              gas_remaining
        | Some this_address ->
            let elibs =
              List.map
                ~f:(gas_cost_rewriter_wrapper gas_remaining RG.libtree_cost)
              @@ import_libs cmod_nogas.elibs init_address_map
            in
            let dis_cmod_nogas =
              match
                Dis.disambiguate_cmodule cmod_nogas elibs init_address_map
                  this_address
              with
              | Error e ->
                  plog (sprintf "%s\n" "Failed to disambiguate contract file.");
                  fatal_error_gas_scale Gas.scale_factor e gas_remaining
              | Ok res ->
                  plog
                    (sprintf
                       "\n\
                        [Disambiguation]:\n\
                        Contract module [%s] is successfully disambiguated.\n"
                       args.input);
                  res
            in
            let dis_cmod =
              gas_cost_rewriter_wrapper gas_remaining RG.cmod_cost
                dis_cmod_nogas
            in

            (* Contract library. *)
            let clibs = dis_cmod.libs in

            (* Checking initialized libraries! *)
            let libs_env, gas_remaining =
              check_libs clibs elibs args.input gas_remaining
            in
            let initargs =
              validate_get_init_json args.input_init gas_remaining
                dis_cmod.smver
            in

            let ( ( output_msg_json,
                    output_state_json,
                    output_events_json,
                    accepted_b ),
                  gas ) =
              if is_deployment then (
                let field_vals, gas_remaining =
                  check_contr_wrapper libs_env dis_cmod.contr.cconstraint
                    dis_cmod.contr.cfields initargs [] gas_remaining
                in
                (* Initializing the contract's state, just for checking things. *)
                let init_res =
                  init_module libs_env dis_cmod initargs Uint128.zero
                in
                (* Prints stats after the initialization and returns the initial state *)
                (* Will throw an exception if unsuccessful. *)
                let cstate', gas_remaining, dyn_checks =
                  check_extract_cstate args.input init_res gas_remaining
                in
                (* If the data store is not local, we must update the store with the initial field values.
                 * Refer to the details comments at [Initialization of StateService]. *)
                if is_ipc then
                  let open StateService in
                  let open MonadUtil in
                  let open Result.Let_syntax in
                  (* We push all fields except _balance. *)
                  let fields =
                    List.filter_map cstate'.fields ~f:(fun (s, t) ->
                        if [%equal: RunnerName.t] s balance_label then None
                        else Some { fname = s; ftyp = t; fval = None })
                  in
                  let sm = IPC args.ipc_address in
                  let () =
                    initialize ~sm ~fields ~ext_states:[]
                      ~bcinfo:(Caml.Hashtbl.create 0)
                  in
                  let field_vals' =
                    if args.reinit then
                      (* Retrieve state variables *)
                      try fst3 @@ input_state_json args.input_state
                      with Invalid_json s ->
                        fatal_error_gas_scale Gas.scale_factor
                          (s
                          @ mk_error0 ~kind:"Failed to parse json"
                              ~inst:args.input_state)
                          gas_remaining
                    else field_vals
                  in
                  (* Do the dynamic typecheck *)
                  let gas_remaining =
                    perform_dynamic_typechecks dyn_checks gas_remaining
                  in
                  match
                    let%bind () =
                      Result.ignore_m
                      @@ mapM field_vals' ~f:(fun (s, _t, v) ->
                             update ~fname:(SSIdentifier.mk_loc_id s) ~keys:[]
                               ~value:v)
                    in
                    finalize ()
                  with
                  | Error s ->
                      fatal_error_gas_scale Gas.scale_factor s gas_remaining
                  | Ok _ -> ()
                else if (* not is_ipc *)
                        not @@ List.is_empty dyn_checks then
                  plog
                    (sprintf
                       "\n\
                        [Deployment] Dynamic typecheck of contract parameters \
                        (%s) required, but disabled outside IPC mode.\n"
                       (List.map dyn_checks ~f:(fun (_, x) ->
                            RunnerSyntax.SLiteral.Bystrx.hex_encoding x)
                       |> String.concat ~sep:", "));

                (* In IPC mode, we don't need to output an initial state as it will be updated directly. *)
                let field_vals' = if is_ipc then [] else field_vals in

                plog (sprintf "\nContract initialized successfully\n");
                ( ( `Null,
                    output_state_json cstate'.balance field_vals',
                    `List [],
                    false ),
                  gas_remaining ))
              else
                (* Not initialization, execute transition specified in the message *)
                let mmsg =
                  try JSON.Message.get_json_data args.input_message
                  with Invalid_json s ->
                    fatal_error_gas_scale Gas.scale_factor
                      (s
                      @ mk_error0 ~kind:"Failed to parse json"
                          ~inst:args.input_message)
                      gas_remaining
                in
                let () = validate_incoming_message mmsg gas_remaining in
                let cstate, gas_remaining =
                  if is_ipc then
                    let cur_bal = args.balance in
                    let init_res =
                      init_module libs_env dis_cmod initargs cur_bal
                    in
                    let cstate, gas_remaining, _dyn_checks =
                      check_extract_cstate args.input init_res gas_remaining
                    in

                    (* Ignore dynamic typechecks of contract parameters - contract already deployed *)

                    (* Initialize the state server. *)
                    let fields =
                      List.filter_map cstate.fields ~f:(fun (s, t) ->
                          let open StateService in
                          if [%equal: RunnerName.t] s balance_label then None
                          else Some { fname = s; ftyp = t; fval = None })
                    in
                    let () =
                      StateService.initialize ~sm:(IPC args.ipc_address) ~fields
                        ~ext_states:[] ~bcinfo:(Caml.Hashtbl.create 0)
                    in
                    (cstate, gas_remaining)
                  else
                    (* Retrieve block chain state  *)
                    let bcinfo =
                      try
                        JSON.BlockChainState.get_json_data args.input_blockchain
                      with Invalid_json s ->
                        fatal_error_gas_scale Gas.scale_factor
                          (s
                          @ mk_error0
                              ~kind:
                                (sprintf "Failed to parse json %s:\n"
                                   args.input_blockchain)
                              ?inst:None)
                          gas_remaining
                    in
                    (* Retrieve state variables *)
                    let curargs, cur_bal, ext_states =
                      try input_state_json args.input_state
                      with Invalid_json s ->
                        fatal_error_gas_scale Gas.scale_factor
                          (s
                          @ mk_error0 ~kind:"Failed to parse json"
                              ~inst:args.input_state)
                          gas_remaining
                    in
                    let field_vals, _ignore_gas_remaining =
                      check_contr_wrapper libs_env dis_cmod.contr.cconstraint
                        dis_cmod.contr.cfields initargs curargs gas_remaining
                    in
                    (* Initializing the contract's state *)
                    let init_res =
                      init_module libs_env dis_cmod initargs cur_bal
                    in
                    (* Prints stats after the initialization and returns the initial state *)
                    (* Will throw an exception if unsuccessful. *)
                    let cstate, gas_remaining, _dyn_checks =
                      check_extract_cstate args.input init_res gas_remaining
                    in

                    (* Ignore dynamic typechecks of contract parameters - contract already deployed *)

                    (* Initialize the state server. *)
                    let fields =
                      List.map field_vals ~f:(fun (s, t, l) ->
                          let open StateService in
                          { fname = s; ftyp = t; fval = Some l })
                    in
                    let ext_states =
                      let open StateService in
                      List.map ext_states ~f:(fun (addr, fields) ->
                          let fields' =
                            List.map fields ~f:(fun (n, t, l) ->
                                { fname = n; ftyp = t; fval = Some l })
                          in
                          { caddr = addr; cstate = fields' })
                    in
                    let () =
                      StateService.initialize ~sm:Local ~fields ~ext_states
                        ~bcinfo
                    in
                    (cstate, gas_remaining)
                in

                (* Contract code *)
                let ctr = dis_cmod.contr in

                plog
                  (sprintf "Executing message:\n%s\n"
                     (JSON.Message.message_to_jstring mmsg));
                let prepped_message, pending_dyn_checks, gas_remaining =
                  let pmsg = prepare_for_message ctr mmsg in
                  check_prepare_message pmsg gas_remaining
                in
                let gas_remaining =
                  perform_dynamic_typechecks pending_dyn_checks gas_remaining
                in
                let step_result = handle_message prepped_message cstate in
                let (cstate', mlist, elist, accepted_b), gas =
                  check_after_step step_result gas_remaining
                in

                (* If we're using a local state (JSON file) then need to fetch and dump it. *)
                let field_vals =
                  if is_ipc then []
                  else
                    match
                      (StateService.get_full_state (), StateService.finalize ())
                    with
                    | Ok fv, Ok () -> fv
                    | _ ->
                        fatal_error_gas_scale Gas.scale_factor
                          (mk_error0
                             ~kind:"Error finalizing state from StateService"
                             ?inst:None)
                          gas
                in

                let osj = output_state_json cstate'.balance field_vals in
                let omj = output_message_json gas mlist in
                let oej = output_event_json elist in
                let gas' = Gas.finalize_remaining_gas args.gas_limit gas in

                ((omj, osj, oej, accepted_b), gas')
            in
            `Assoc
              [
                ("scilla_major_version", `String (Int.to_string dis_cmod.smver));
                ("gas_remaining", `String (Uint64.to_string gas));
                ( RunnerName.as_string ContractUtil.accepted_label,
                  `String (Bool.to_string accepted_b) );
                ("messages", output_msg_json);
                ("states", output_state_json);
                ("events", output_events_json);
              ])

let run args_list ~exe_name =
  GlobalConfig.reset ();
  ErrorUtils.reset_warnings ();
  Datatypes.DataTypeDictionary.reinit ();
  let args = RunnerCLI.parse args_list ~exe_name in
  let result = run_with_args args in
  (result, args)<|MERGE_RESOLUTION|>--- conflicted
+++ resolved
@@ -384,33 +384,7 @@
     FilePath.check_extension args.input
       GlobalConfig.StdlibTracker.file_extn_library
   in
-<<<<<<< HEAD
   let gas_remaining = Uint64.mul args.gas_limit Gas.scale_factor in
-  if is_library then deploy_library args gas_remaining
-=======
-  let initial_gas_limit = Uint64.mul args.gas_limit Gas.scale_factor in
-  let gas_remaining =
-    (* Subtract gas based on (contract+init) size / message size. *)
-    if is_deployment then
-      let cost' =
-        UnixLabels.((stat args.input).st_size + (stat args.input_init).st_size)
-      in
-      let cost = Uint64.of_int cost' in
-      if Uint64.compare initial_gas_limit cost < 0 then
-        fatal_error_gas_scale Gas.scale_factor
-          (mk_error0 ~kind:"Insufficient gas to parse contract/init files"
-             ?inst:None)
-          Uint64.zero
-      else Uint64.sub initial_gas_limit cost
-    else
-      let cost = Uint64.of_int (UnixLabels.stat args.input_message).st_size in
-      if Uint64.compare initial_gas_limit cost < 0 then
-        fatal_error_gas_scale Gas.scale_factor
-          (mk_error0 ~kind:"Insufficient gas to parse message" ?inst:None)
-          Uint64.zero
-      else Uint64.sub initial_gas_limit cost
-  in
-
   if is_library then
     if is_deployment then deploy_library args gas_remaining
     else
@@ -423,7 +397,6 @@
           ("messages", output_message_json gas_remaining []);
           ("events", output_event_json []);
         ]
->>>>>>> 10ff0362
   else
     match FEParser.parse_cmodule args.input with
     | Error e ->
