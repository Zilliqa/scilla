(*
  This file is part of scilla.

  Copyright (c) 2018 - present Zilliqa Research Pvt. Ltd.
  
  scilla is free software: you can redistribute it and/or modify it under the
  terms of the GNU General Public License as published by the Free Software
  Foundation, either version 3 of the License, or (at your option) any later
  version.
 
  scilla is distributed in the hope that it will be useful, but WITHOUT ANY
  WARRANTY; without even the implied warranty of MERCHANTABILITY or FITNESS FOR
  A PARTICULAR PURPOSE.  See the GNU General Public License for more details.
 
  You should have received a copy of the GNU General Public License along with
  scilla.  If not, see <http://www.gnu.org/licenses/>.
*)

open Core_kernel
open Result.Let_syntax
open Scilla_base
open MonadUtil
open TypeUtil
open ParserUtil
open Literal
open Syntax
module ER = ParserRep
module SR = ParserRep
module SSTypeUtil = TypeUtilities
module SSLiteral = GlobalLiteral
module SSType = SSLiteral.LType
module SSIdentifier = SSType.TIdentifier
module SSName = SSIdentifier.Name
module EvalSyntax = ScillaSyntax (SR) (ER) (SSLiteral)
open SSIdentifier

type ss_field = {
  fname : SSName.t;
  ftyp : SSType.t;
  fval : SSLiteral.t option; (* We may or may not have the value in memory. *)
}

(* The blockchain info is a map from (query_name, query_args) to some info. *)
type bcinfo_state = (string, (string, string) Caml.Hashtbl.t) Caml.Hashtbl.t

type external_state = { caddr : SSLiteral.Bystrx.t; cstate : ss_field list }

type service_mode =
  | IPC of string
  (* Socket address for IPC *)
  | Local

type ss_state =
  | Uninitialized
  | SS of service_mode * ss_field list * external_state list * bcinfo_state

module MakeStateService () = struct
  (* Internal state for the state service. *)
  let ss_cur_state = ref Uninitialized

  (* Sets up the state service object. Should be called before any queries. *)
  let initialize ~sm ~fields ~ext_states ~bcinfo =
    ss_cur_state := SS (sm, fields, ext_states, bcinfo)

  (* Finalize: no more queries. *)
  let finalize () = pure ()

  let assert_init () =
    match !ss_cur_state with
<<<<<<< HEAD
    | Uninitialized -> fail0 "StateService: Uninitialized"
    | SS (sm, fields, estates, bcinfo) -> pure (sm, fields, estates, bcinfo)
=======
    | Uninitialized -> fail0 ~kind:"StateService: Uninitialized" ?inst:None
    | SS (sm, fields, estates) -> pure (sm, fields, estates)
>>>>>>> 54dc0339

  let field_type fields fname =
    match
      List.find fields ~f:(fun z -> [%equal: SSName.t] z.fname (get_id fname))
    with
    | Some f -> pure @@ f.ftyp
    | None ->
        fail1
          ~kind:
            (sprintf "StateService: Unable to determine the type of field %s."
               (as_error_string fname))
          ?inst:None
          (ER.get_loc (get_rep fname))

  let fetch_local ~fname ~keys fields =
    let s = fields in
    match
      List.find s ~f:(fun z -> [%equal: SSName.t] z.fname (get_id fname))
    with
    | Some { fname = _; ftyp = MapType _; fval = Some (Map ((kt, vt), mlit)) }
      when not @@ List.is_empty keys ->
        let%bind ret_val_type =
          SSTypeUtil.map_access_type (MapType (kt, vt)) (List.length keys)
        in
        (* Recursively, index with each key and provide the indexed value. *)
        let rec recurser mlit' klist' vt' =
          match klist' with
          | [ k ] ->
              (* Just an assert. *)
              if not @@ [%equal: SSType.t] vt' ret_val_type then
                fail1
                  ~kind:
                    (sprintf
                       "StateService: Failed indexing into map %s. Internal \
                        error."
                       (as_error_string fname))
                  ?inst:None
                  (ER.get_loc (get_rep fname))
              else
                let res = Caml.Hashtbl.find_opt mlit' k in
                pure @@ res
          | k :: krest -> (
              (* we have more nested maps *)
              match Caml.Hashtbl.find_opt mlit' k with
              | Some (SSLiteral.Map ((_, vt''), mlit'')) ->
                  recurser mlit'' krest vt''
              | None ->
                  (* No element found. Return none. *)
                  pure @@ None
              (* The remaining keys cannot be used for indexing as
                 we ran out of nested maps. *)
              | _ ->
                  fail1
                    ~kind:
                      (sprintf
                         "StateService: Cannot index into map %s. Too many \
                          index  keys."
                         (as_error_string fname))
                    ?inst:None
                    (ER.get_loc (get_rep fname)))
          (* this cannot occur. *)
          | [] ->
              fail1
                ~kind:
                  (sprintf
                     "StateService: Internal error in retriving from map %s."
                     (as_error_string fname))
                ?inst:None
                (ER.get_loc (get_rep fname))
        in
        recurser mlit keys vt
    | Some { fname = _; ftyp = _; fval = Some l } -> pure @@ Some l
    | _ ->
        fail1
          ~kind:
            (sprintf "StateService: field \"%s\" not found.\n"
               (as_error_string fname))
          ?inst:None
          (ER.get_loc (get_rep fname))

  let fetch ~fname ~keys =
    let%bind sm, fields, _estates, _bcinfo = assert_init () in
    match sm with
    | IPC socket_addr -> (
        let%bind tp = field_type fields fname in
        let%bind res = StateIPCClient.fetch ~socket_addr ~fname ~keys ~tp in
        if not @@ List.is_empty keys then pure @@ res
        else
          match res with
          | None ->
              fail1
                ~kind:
                  (sprintf "StateService: Field %s not found on IPC server."
                     (as_error_string fname))
                ?inst:None
                (ER.get_loc (get_rep fname))
          | Some _res' -> pure @@ res)
    | Local -> fetch_local ~fname ~keys fields

  let fetch_bcinfo ~query_name ~query_args =
    let%bind sm, _fields, _estates, bcinfo = assert_init () in
    match sm with
    | IPC socket_addr ->
        StateIPCClient.fetch_bcinfo ~socket_addr ~query_name ~query_args
    | Local -> (
        match Caml.Hashtbl.find_opt bcinfo query_name with
        | Some subm -> (
            match Caml.Hashtbl.find_opt subm query_args with
            | Some res -> pure res
            | None ->
                fail0
                  ("fetch_bcinfo: query_args " ^ query_args ^ " for "
                 ^ query_name ^ " not found"))
        | None -> fail0 ("fetch_bcinfo: query_name " ^ query_name ^ " not found")
        )

  (* Common function for external state lookup.
     * If the caddr+fname+keys combination exists:
     *     If ~ignoreval is true: (None, Some type) is returned
     *     if ~ignoreval is false: (Some val, Some type) is returned
     * Else: (None, None) is returned
  *)
  let external_fetch ~caddr ~fname ~keys ~ignoreval =
    let%bind sm, _fields, estates, _bcinfo = assert_init () in
    let caddr_hex = SSLiteral.Bystrx.hex_encoding caddr in
    match sm with
    | IPC socket_addr ->
        StateIPCClient.external_fetch ~socket_addr ~caddr:caddr_hex ~fname ~keys
          ~ignoreval
    | Local -> (
        match
          List.find_map estates ~f:(fun estate ->
              if SSLiteral.Bystrx.equal caddr estate.caddr then
                Some estate.cstate
              else None)
        with
        | Some fields -> (
            match
              List.find_map fields ~f:(fun field ->
                  if SSName.equal field.fname (get_id fname) then
                    Some field.ftyp
                  else None)
            with
            | Some stored_tp ->
                let%bind res = fetch_local ~fname ~keys fields in
                pure (res, Option.map res ~f:(fun _ -> stored_tp))
            | None -> pure (None, None))
        | None -> pure (None, None))

  let update_local ~fname ~keys vopt fields =
    let s = fields in
    match
      List.find s ~f:(fun z -> [%equal: SSName.t] z.fname (get_id fname))
    with
    | Some { fname = _; ftyp = _; fval = Some (Map ((_, vt), mlit)) }
      when not @@ List.is_empty keys ->
        let rec recurser mlit' klist' vt' =
          match klist' with
          (* we're at the last key, update literal. *)
          | [ k ] -> (
              match vopt with
              | Some v ->
                  Caml.Hashtbl.replace mlit' k v;
                  pure @@ s
              | None ->
                  Caml.Hashtbl.remove mlit' k;
                  pure @@ s)
          | k :: krest -> (
              (* we have more nested maps *)
              match Caml.Hashtbl.find_opt mlit' k with
              | Some (SSLiteral.Map ((_, vt''), mlit'')) ->
                  recurser mlit'' krest vt''
              | None ->
                  if is_some vopt then (
                    (* not a delete operation. *)
                    (* We have more keys remaining, but no entry for "k".
                       So create an empty map for "k" and then proceed. *)
                    let mlit'' = Caml.Hashtbl.create 4 in
                    let%bind kt'', vt'' =
                      match vt' with
                      | MapType (keytype, valtype) -> pure (keytype, valtype)
                      | _ ->
                          fail1
                            ~kind:
                              (sprintf
                                 "StateService: Cannot index into map %s due \
                                  to non-map type"
                                 (as_error_string fname))
                            ?inst:None
                            (ER.get_loc (get_rep fname))
                    in
                    Caml.Hashtbl.replace mlit' k (Map ((kt'', vt''), mlit''));
                    recurser mlit'' krest vt'')
                  else
                    (* No point removing a key that doesn't exist. *)
                    pure @@ s
              (* The remaining keys cannot be used for indexing as
                 we ran out of nested maps. *)
              | _ ->
                  fail1
                    ~kind:
                      (sprintf
                         "StateService: Cannot index into map %s. Too many \
                          index keys."
                         (as_error_string fname))
                    ?inst:None
                    (ER.get_loc (get_rep fname)))
          (* this cannot occur. *)
          | [] ->
              fail1
                ~kind:
                  (sprintf "StateService: Internal error in updating map %s."
                     (as_error_string fname))
                ?inst:None
                (ER.get_loc (get_rep fname))
        in
        recurser mlit keys vt
    | Some { fname = f; ftyp = t; fval = Some _ } -> (
        match vopt with
        | Some fval' ->
            let fields' =
              List.filter fields ~f:(fun f ->
                  not ([%equal: SSName.t] f.fname (get_id fname)))
            in
            pure ({ fname = f; ftyp = t; fval = Some fval' } :: fields')
        | None ->
            fail1
              ~kind:
                (sprintf
                   "StateService: Cannot remove non-map value %s from state"
                   (as_error_string fname))
              ?inst:None
              (ER.get_loc (get_rep fname)))
    | _ ->
        fail1
          ~kind:
            (sprintf "StateService: Field \"%s\" not found.\n"
               (as_error_string fname))
          ?inst:None
          (ER.get_loc (get_rep fname))

  let update ~fname ~keys ~value =
    let%bind sm, fields, estates, bcinfo = assert_init () in
    match sm with
    | IPC socket_addr ->
        let%bind tp = field_type fields fname in
        StateIPCClient.update ~socket_addr ~fname ~keys ~value ~tp
    | Local ->
        let%bind fields' = update_local ~fname ~keys (Some value) fields in
        let _ = ss_cur_state := SS (sm, fields', estates, bcinfo) in
        pure ()

  (* Is a key in a map. keys must be non-empty. *)
  let is_member ~fname ~keys =
    let%bind sm, fields, _estates, _bcinfo = assert_init () in
    match sm with
    | IPC socket_addr ->
        let%bind tp = field_type fields fname in
        let%bind res = StateIPCClient.is_member ~socket_addr ~fname ~keys ~tp in
        pure @@ res
    | Local ->
        let%bind v = fetch_local ~fname ~keys fields in
        pure @@ Option.is_some v

  (* Remove a key from a map. keys must be non-empty. *)
  let remove ~fname ~keys =
    let%bind sm, fields, _estates, _bcinfo = assert_init () in
    match sm with
    | IPC socket_addr ->
        let%bind tp = field_type fields fname in
        StateIPCClient.remove ~socket_addr ~fname ~keys ~tp
    | Local ->
        let%bind _ = update_local ~fname ~keys None fields in
        (* We don't need to update ss_cur_state because only map keys can be removed, and that's stateful. *)
        pure ()

  (* Expensive operation, use with care. *)
  let get_full_state () =
    match !ss_cur_state with
<<<<<<< HEAD
    | Uninitialized -> fail0 "StateService: Uninitialized"
    | SS (Local, fl, _estates, _bcstate) ->
=======
    | Uninitialized -> fail0 ~kind:"StateService: Uninitialized" ?inst:None
    | SS (Local, fl, _estates) ->
>>>>>>> 54dc0339
        mapM fl ~f:(fun f ->
            match f.fval with
            | None ->
                fail0
                  ~kind:
                    (sprintf "StateService: Field %s's value is not known"
                       (SSName.as_error_string f.fname))
                  ?inst:None
            | Some l -> pure (f.fname, f.ftyp, l))
    | SS (IPC _, fl, _estates, _bcstate) ->
        let%bind sl =
          mapM fl ~f:(fun f ->
              let%bind vopt = fetch ~fname:(mk_loc_id f.fname) ~keys:[] in
              match vopt with
              | Some v -> pure (f.fname, f.ftyp, v)
              | None ->
                  fail0
                    ~kind:
                      (sprintf
                         "StateService: Field %s's value not found on server"
                         (SSName.as_error_string f.fname))
                    ?inst:None)
        in
        pure sl
end

(* module MakeStateService *)

module StateServiceInstance = MakeStateService ()

include StateServiceInstance<|MERGE_RESOLUTION|>--- conflicted
+++ resolved
@@ -67,13 +67,8 @@
 
   let assert_init () =
     match !ss_cur_state with
-<<<<<<< HEAD
-    | Uninitialized -> fail0 "StateService: Uninitialized"
+    | Uninitialized -> fail0 ~kind:"StateService: Uninitialized" ?inst:None
     | SS (sm, fields, estates, bcinfo) -> pure (sm, fields, estates, bcinfo)
-=======
-    | Uninitialized -> fail0 ~kind:"StateService: Uninitialized" ?inst:None
-    | SS (sm, fields, estates) -> pure (sm, fields, estates)
->>>>>>> 54dc0339
 
   let field_type fields fname =
     match
@@ -185,10 +180,14 @@
             | Some res -> pure res
             | None ->
                 fail0
-                  ("fetch_bcinfo: query_args " ^ query_args ^ " for "
-                 ^ query_name ^ " not found"))
-        | None -> fail0 ("fetch_bcinfo: query_name " ^ query_name ^ " not found")
-        )
+                  ~kind:
+                    ("fetch_bcinfo: query_args " ^ query_args ^ " for "
+                   ^ query_name ^ " not found")
+                  ?inst:None)
+        | None ->
+            fail0
+              ~kind:("fetch_bcinfo: query_name " ^ query_name ^ " not found")
+              ?inst:None)
 
   (* Common function for external state lookup.
      * If the caddr+fname+keys combination exists:
@@ -353,13 +352,8 @@
   (* Expensive operation, use with care. *)
   let get_full_state () =
     match !ss_cur_state with
-<<<<<<< HEAD
-    | Uninitialized -> fail0 "StateService: Uninitialized"
+    | Uninitialized -> fail0 ~kind:"StateService: Uninitialized" ?inst:None
     | SS (Local, fl, _estates, _bcstate) ->
-=======
-    | Uninitialized -> fail0 ~kind:"StateService: Uninitialized" ?inst:None
-    | SS (Local, fl, _estates) ->
->>>>>>> 54dc0339
         mapM fl ~f:(fun f ->
             match f.fval with
             | None ->
