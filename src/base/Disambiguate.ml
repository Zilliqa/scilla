--- conflicted
+++ resolved
@@ -400,6 +400,8 @@
             let%bind dis_body = recurser body_simp_var_dict body in
             pure @@ PostDisSyntax.Fixpoint (dis_f, dis_t, dis_body)
         | GasExpr (g, e) ->
+            (* TODO: Might need to disambiguate g - check with Vaivas *)
+            ...
             let%bind e' = recurser simp_var_dict e in
             pure @@ PostDisSyntax.GasExpr (g, e')
       in
@@ -536,12 +538,11 @@
               option_mapM xopt
                 ~f:(disambiguate_identifier_helper var_dict_acc (SR.get_loc rep))
             in
-<<<<<<< HEAD
             pure @@ (PostDisSyntax.Throw dis_xopt, var_dict_acc)
-=======
-            pure @@ (PostDisSyntax.Throw dis_xopt, simp_var_dict_acc)
-        | GasStmt g -> pure @@ (PostDisSyntax.GasStmt g, simp_var_dict_acc)
->>>>>>> e4e1a0c9
+        | GasStmt g ->
+            (* TODO: May need to disambiguate g *)
+            ...
+            pure @@ (PostDisSyntax.GasStmt g, var_dict_acc)
       in
       pure @@ (new_var_dict, (dis_s, rep) :: dis_stmts_acc_rev)
     in
@@ -728,7 +729,6 @@
   (*                  Disambiguate modules                      *)
   (**************************************************************)
 
-<<<<<<< HEAD
   (* Helper functions *)
 
   (* Find the address of an external library *)
@@ -792,95 +792,6 @@
                   ~f:(fun dict_acc (ctr_def : ctr_def) ->
                       (* ctr_def.cname is qualified, so extract the simple name. *)
                       let unqualified_ctr = get_unqualified_name (get_id ctr_def.cname) in
-=======
-  let build_import_dicts imports extlibs =
-    let find_lib libname (extlibs : PostDisSyntax.libtree list) =
-      let lib_name_str = as_string libname in
-      match
-        List.find extlibs ~f:(fun extlib ->
-            String.(
-              PostDisIdentifier.as_string extlib.libn.lname = lib_name_str))
-      with
-      | None -> fail0 @@ sprintf "Unrecognized library %s" lib_name_str
-      | Some extlib -> pure extlib.libn
-    in
-    (* Find the address of an external library *)
-    let find_lib_filename (lib : PostDisSyntax.library) =
-      (* Find file name = address of external library *)
-      let lib_filename =
-        (SR.get_loc (PostDisIdentifier.get_rep lib.lname)).fname
-      in
-      (* Strip .scillib extension *)
-      pure
-        (String.sub lib_filename ~pos:0 ~len:(String.length lib_filename - 8))
-    in
-    let list_assoc_find_helper dict key =
-      List.Assoc.find dict ~equal:String.( = ) key
-    in
-
-    (* Build dictionaries *)
-    foldM imports ~init:([], [], [], [])
-      ~f:(fun
-           (ns_dict_acc, simp_var_dict_acc, simp_typ_dict_acc, simp_ctr_dict_acc)
-           (libname, ns_opt)
-         ->
-        let%bind lib = find_lib libname extlibs in
-        let%bind lib_filename = find_lib_filename lib in
-        let add_key_and_lib_filename_to_dict dict key =
-          List.Assoc.add dict ~equal:String.( = ) key lib_filename
-        in
-        let check_duplicate dict key msg =
-          match list_assoc_find_helper dict key with
-          | Some _ -> fail0 msg
-          | None -> pure ()
-        in
-        match ns_opt with
-        | Some ns ->
-            (* Namespace defined - only add to namespace dictionary *)
-            (* Check for duplicate names - disambiguation won't work otherwise *)
-            let msg =
-              sprintf "Duplicate namespace %s in imports" (as_string ns)
-            in
-            let%bind _ = check_duplicate ns_dict_acc (as_string ns) msg in
-            let ns_dict =
-              add_key_and_lib_filename_to_dict ns_dict_acc (as_string ns)
-            in
-            pure
-              (ns_dict, simp_var_dict_acc, simp_typ_dict_acc, simp_ctr_dict_acc)
-        | None ->
-            (* No namespace defined - add all simple names *)
-            let open PostDisSyntax in
-            let open PostDisIdentifier in
-            let%bind simp_var_dict, simp_typ_dict, simp_ctr_dict =
-              foldM lib.lentries
-                ~init:(simp_var_dict_acc, simp_typ_dict_acc, simp_ctr_dict_acc)
-                ~f:(fun
-                     (simp_var_dict_acc', simp_typ_dict_acc', simp_ctr_dict_acc')
-                     lentry
-                   ->
-                  match lentry with
-                  | LibVar (x, _, _) ->
-                      (* simple var name *)
-                      (* Check for duplicate names - disambiguation won't work otherwise.
-                         Only check against previous imports -
-                         duplicate names within the same library does not affect disambiguation *)
-                      let msg =
-                        sprintf "Variable %s imported from multiple sources"
-                          (as_string x)
-                      in
-                      let%bind _ =
-                        check_duplicate simp_var_dict_acc (as_string x) msg
-                      in
-                      (* Add x -> lib_filename to var dictionary *)
-                      let simp_var_dict =
-                        add_key_and_lib_filename_to_dict simp_var_dict_acc'
-                          (as_string x)
-                      in
-                      pure
-                        (simp_var_dict, simp_typ_dict_acc', simp_ctr_dict_acc')
-                  | LibTyp (tname, ctr_defs) ->
-                      (* simple type and constructor names *)
->>>>>>> e4e1a0c9
                       (* Check for duplicate names - disambiguation won't work otherwise. *)
                       let msg =
                         sprintf
