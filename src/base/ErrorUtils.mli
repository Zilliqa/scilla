--- conflicted
+++ resolved
@@ -60,11 +60,7 @@
 val mk_invalid_json : string -> exn
 
 exception InternalError of scilla_error list
-<<<<<<< HEAD
+
 val mk_internal_error : string -> exn
 
-exception FatalError of string
-=======
-
-val mk_internal_error : string -> exn
->>>>>>> 7e2ed699
+exception FatalError of string