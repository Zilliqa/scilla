(*
  This file is part of scilla.

  Copyright (c) 2018 - present Zilliqa Research Pvt. Ltd.

  scilla is free software: you can redistribute it and/or modify it under the
  terms of the GNU General Public License as published by the Free Software
  Foundation, either version 3 of the License, or (at your option) any later
  version.

  scilla is distributed in the hope that it will be useful, but WITHOUT ANY
  WARRANTY; without even the implied warranty of MERCHANTABILITY or FITNESS FOR
  A PARTICULAR PURPOSE.  See the GNU General Public License for more details.

  You should have received a copy of the GNU General Public License along with
  scilla.  If not, see <http://www.gnu.org/licenses/>.
*)

open Core_kernel
open Literal
open Syntax
open ErrorUtils
open MonadUtil
open Result.Let_syntax
open Stdint
open TypeUtil
open Integer256
open TypeUtilities
module BILiteral = GlobalLiteral
module BIType = BILiteral.LType
module BIIdentifier = BIType.TIdentifier
module BIName = BIIdentifier.Name
open BIType
open BILiteral

module ScillaBuiltIns (SR : Rep) (ER : Rep) = struct
  let print_literal_list ls = PrettyPrinters.pp_literal_list ls

  let builtin_fail name ls =
    fail0
    @@ sprintf "Cannot apply built-in %s to a list of arguments:%s." name
         (print_literal_list ls)

  (* Convert int_lit to raw byte string. *)
  let bstring_from_int_lit = function
    | Int32L i ->
        let buf = Bytes.create 4 in
        let _ = Int32.to_bytes_big_endian i buf 0 in
        Bytes.to_string buf
    | Int64L i ->
        let buf = Bytes.create 8 in
        let _ = Int64.to_bytes_big_endian i buf 0 in
        Bytes.to_string buf
    | Int128L i ->
        let buf = Bytes.create 16 in
        let _ = Int128.to_bytes_big_endian i buf 0 in
        Bytes.to_string buf
    | Int256L i ->
        let buf = Bytes.create 32 in
        let _ = Int256.to_bytes_big_endian i buf 0 in
        Bytes.to_string buf

  (* Convert uint_lit to raw byte string. *)
  let bstring_from_uint_lit = function
    | Uint32L ui ->
        let buf = Bytes.create 4 in
        let _ = Uint32.to_bytes_big_endian ui buf 0 in
        Bytes.to_string buf
    | Uint64L ui ->
        let buf = Bytes.create 8 in
        let _ = Uint64.to_bytes_big_endian ui buf 0 in
        Bytes.to_string buf
    | Uint128L ui ->
        let buf = Bytes.create 16 in
        let _ = Uint128.to_bytes_big_endian ui buf 0 in
        Bytes.to_string buf
    | Uint256L ui ->
        let buf = Bytes.create 32 in
        let _ = Uint256.to_bytes_big_endian ui buf 0 in
        Bytes.to_string buf

  (* Elaborates the operation type based on the arguments types *)
  type elaborator =
    BIType.t ->
    (* builtin type *)
    BIType.t list ->
    (* type arguments *)
    BIType.t list ->
    (* types of value arguments *)
    (BIType.t, scilla_error list) result

  (*******************************************************)
  (**************** String *******************************)
  (*******************************************************)

  (* String operations *)
  module StringBuiltins = struct
    open Datatypes.DataTypeDictionary

    (* let string_eq_type = FunType (string_typ, FunType (string_typ, )) *)

    let eq_arity = 2

    let eq_type = fun_typ string_typ @@ fun_typ string_typ bool_typ

    let concat_arity = 2

    let concat_type = fun_typ string_typ @@ fun_typ string_typ string_typ

    let substr_arity = 3

    let substr_type =
      fun_typ string_typ @@ fun_typ uint32_typ @@ fun_typ uint32_typ string_typ

    let strlen_arity = 1

    let strlen_type = tfun_typ "'A" (fun_typ (tvar "'A") uint32_typ)

    let strlen_elab _ targs ts =
      match (targs, ts) with
      | [], [ PrimType pt ] -> (
          match pt with
          | String_typ | Bystr_typ -> elab_tfun_with_args_no_gas strlen_type ts
          | _ -> fail0 "Failed to elaborate" )
      | _, _ -> fail0 "Failed to elaborate"

    let to_string_arity = 1

    let to_string_type = tfun_typ "'A" (fun_typ (tvar "'A") string_typ)

    let to_string_elab _ targs ts =
      match (targs, ts) with
      | [], [ PrimType pt ] -> (
          match pt with
          | Int_typ _ | Uint_typ _ | Bystrx_typ _ | Bystr_typ ->
              elab_tfun_with_args_no_gas to_string_type ts
          | _ -> fail0 "Failed to elaborate" )
      | _, _ -> fail0 "Failed to elaborate"

    let to_ascii_arity = 1

    let to_ascii_type = tfun_typ "'A" (fun_typ (tvar "'A") string_typ)

    let to_ascii_elab _ targs ts =
      match (targs, ts) with
      | [], [ PrimType pt ] -> (
          match pt with
          | Bystrx_typ _ | Bystr_typ ->
              elab_tfun_with_args_no_gas to_ascii_type ts
          | _ -> fail0 "Failed to elaborate" )
      | _, _ -> fail0 "Failed to elaborate"

    let strrev_arity = 1

    let strrev_type = tfun_typ "'A" (fun_typ (tvar "'A") (tvar "'A"))

    let strrev_elab _ targs ts =
      match (targs, ts) with
      | [], [ PrimType pt ] -> (
          match pt with
          | String_typ | Bystrx_typ _ | Bystr_typ ->
              elab_tfun_with_args_no_gas strrev_type ts
          | _ -> fail0 "Failed to elaborate" )
      | _, _ -> fail0 "Failed to elaborate"
  end

  (* Instantiating the functors *)
  open SafeArith
  module Int32_safe = SafeInt (Int32)
  module Int64_safe = SafeInt (Int64)
  module Int128_safe = SafeInt (Int128)
  module Int256_safe = SafeInt (Int256)
  module Uint32_safe = SafeUint (Uint32)
  module Uint64_safe = SafeUint (Uint64)
  module Uint128_safe = SafeUint (Uint128)
  module Uint256_safe = SafeUint (Uint256)

  (*******************************************************)
  (*******************************************************)

  (* Integer operations *)
  module IntBuiltins = struct
    open Datatypes.DataTypeDictionary

    let eq_arity = 2

    let eq_type =
      tfun_typ "'A" (fun_typ (tvar "'A") @@ fun_typ (tvar "'A") bool_typ)

    let eq_elab t targs ts =
      match (targs, ts) with
      | [], [ i1; i2 ] when [%equal: BIType.t] i1 i2 && is_int_type i1 ->
          elab_tfun_with_args_no_gas t [ i1 ]
      | _, _ -> fail0 "Failed to elaborate"

    let binop_arity = 2

    let binop_type =
      tfun_typ "'A" (fun_typ (tvar "'A") @@ fun_typ (tvar "'A") (tvar "'A"))

    let binop_elab t targs ts =
      match (targs, ts) with
      | [], [ i1; i2 ] when [%equal: BIType.t] i1 i2 && is_int_type i1 ->
          elab_tfun_with_args_no_gas t [ i1 ]
      | _, _ -> fail0 "Failed to elaborate"

    let pow_arity = 2

    let pow_type =
      tfun_typ "'A" (fun_typ (tvar "'A") @@ fun_typ uint32_typ (tvar "'A"))

    let pow_elab t targs ts =
      match (targs, ts) with
      | [], [ i1; i2 ] when is_int_type i1 && [%equal: BIType.t] i2 uint32_typ
        ->
          elab_tfun_with_args_no_gas t [ i1 ]
      | _, _ -> fail0 "Failed to elaborate"

    let to_int_arity = 1

    let to_int_type =
      tfun_typ "'A"
      @@ tfun_typ "'B" (fun_typ (tvar "'A") (option_typ (tvar "'B")))

    let to_int_elab w sc targs ts =
      match (targs, ts) with
      | [], [ (PrimType (Int_typ _) as t) ]
      | [], [ (PrimType (Uint_typ _) as t) ]
      | [], [ (PrimType String_typ as t) ] ->
          let ityp = PrimType (Int_typ w) in
          elab_tfun_with_args_no_gas sc [ t; ityp ]
      | _, _ -> fail0 "Failed to elaborate"
  end

  (* Unsigned integer operation *)
  module UintBuiltins = struct
    open Datatypes.DataTypeDictionary

    let eq_arity = 2

    let eq_type =
      tfun_typ "'A" (fun_typ (tvar "'A") @@ fun_typ (tvar "'A") bool_typ)

    let eq_elab sc targs ts =
      match (targs, ts) with
      | [], [ i1; i2 ] when [%equal: BIType.t] i1 i2 && is_uint_type i1 ->
          elab_tfun_with_args_no_gas sc [ i1 ]
      | _, _ -> fail0 "Failed to elaborate"

    let binop_arity = 2

    let binop_type =
      tfun_typ "'A" (fun_typ (tvar "'A") @@ fun_typ (tvar "'A") (tvar "'A"))

    let binop_elab sc targs ts =
      match (targs, ts) with
      | [], [ i1; i2 ] when [%equal: BIType.t] i1 i2 && is_uint_type i1 ->
          elab_tfun_with_args_no_gas sc [ i1 ]
      | _, _ -> fail0 "Failed to elaborate"

    let pow_arity = 2

    let pow_type =
      tfun_typ "'A" (fun_typ (tvar "'A") @@ fun_typ uint32_typ (tvar "'A"))

    let pow_elab t targs ts =
      match (targs, ts) with
      | [], [ i1; i2 ] when is_uint_type i1 && [%equal: BIType.t] i2 uint32_typ
        ->
          elab_tfun_with_args_no_gas t [ i1 ]
      | _, _ -> fail0 "Failed to elaborate"

    let isqrt_arity = 1

    let isqrt_type = tfun_typ "'A" (fun_typ (tvar "'A") (tvar "'A"))

    let isqrt_elab t targs ts =
      match (targs, ts) with
      | [], [ i ] when is_uint_type i -> elab_tfun_with_args_no_gas t [ i ]
      | _, _ -> fail0 "Failed to elaborate"

    let to_uint_arity = 1

    let to_uint_type =
      tfun_typ "'A"
      @@ tfun_typ "'B" (fun_typ (tvar "'A") (option_typ (tvar "'B")))

    let to_uint_elab w sc targs ts =
      match (targs, ts) with
      | [], [ (PrimType (Int_typ _) as t) ]
      | [], [ (PrimType (Uint_typ _) as t) ]
      | [], [ (PrimType String_typ as t) ] ->
          let ityp = PrimType (Uint_typ w) in
          elab_tfun_with_args_no_gas sc [ t; ityp ]
      | _, _ -> fail0 "Failed to elaborate"

    let to_nat_arity = 1

    let to_nat_type = fun_typ uint32_typ nat_typ

    let to_bystrx_arity = 1

    let to_bystrx_type =
      tfun_typ "'A" @@ tfun_typ "'B" (fun_typ (tvar "'A") (tvar "'B"))

    let to_bystrx_elab x sc targs ts =
      let open Type.PrimType in
      match (targs, ts) with
      | [], [ (PrimType (Uint_typ w) as t) ] when int_bit_width_to_int w / 8 = x
        ->
          elab_tfun_with_args_no_gas sc
            [ t; PrimType (Bystrx_typ (int_bit_width_to_int w / 8)) ]
      | _, _ -> fail0 "Failed to elaborate"
  end

  (***********************************************************)
  (* Working with block numbers *)
  (***********************************************************)
  module BNumBuiltins = struct
    open Datatypes.DataTypeDictionary

    let eq_type = fun_typ bnum_typ @@ fun_typ bnum_typ bool_typ

    let eq_arity = 2

    let blt_type = fun_typ bnum_typ @@ fun_typ bnum_typ bool_typ

    let blt_arity = 2

    let badd_arity = 2

    let badd_type =
      tfun_typ "'A" @@ tfun_typ "'B"
      @@ fun_typ (tvar "'A")
      @@ fun_typ (tvar "'B") bnum_typ

    (* Elaborator to run with arbitrary uints *)
    let badd_elab sc targs ts =
      match (targs, ts) with
      | [], [ PrimType Bnum_typ; PrimType (Uint_typ _) ] ->
          elab_tfun_with_args_no_gas sc ts
      | _, _ -> fail0 "Failed to elaborate"

    let bsub_arity = 2

    let bsub_type =
      tfun_typ "'A" @@ tfun_typ "'B"
      @@ fun_typ (tvar "'A")
      @@ fun_typ (tvar "'B") int256_typ

    (* Elaborator to run with arbitrary uints *)
    let bsub_elab sc targs ts =
      match (targs, ts) with
      | [], [ PrimType Bnum_typ; PrimType Bnum_typ ] ->
          elab_tfun_with_args_no_gas sc ts
      | _, _ -> fail0 "Failed to elaborate"
  end

  (***********************************************************)
  (******************** Crypto Builtins *************************)
  (***********************************************************)
  module CryptoBuiltins = struct
    open Datatypes.DataTypeDictionary
    open Scilla_crypto.Schnorr

    let eq_type =
      tfun_typ "'A" (fun_typ (tvar "'A") @@ fun_typ (tvar "'A") bool_typ)

    let eq_arity = 2

    let eq_elab sc targs ts =
      match (targs, ts) with
      | [], [ bstyp1; bstyp2 ]
        when (* Addresses should be compared as ByStr20 *)
             is_address_type bstyp1 || is_address_type bstyp2 ->
          elab_tfun_with_args_no_gas sc [ bystrx_typ Type.address_length ]
      | [], [ bstyp1; bstyp2 ]
        when (* We want both types to be ByStr with equal width. *)
             is_bystrx_type bstyp1 && [%equal: BIType.t] bstyp1 bstyp2 ->
          elab_tfun_with_args_no_gas sc [ bstyp1 ]
      | [], [ PrimType Bystr_typ; PrimType Bystr_typ ] ->
          elab_tfun_with_args_no_gas sc [ PrimType Bystr_typ ]
      | _, _ -> fail0 "Failed to elaborate"

    let hash_type =
      tfun_typ "'A" @@ fun_typ (tvar "'A") (bystrx_typ hash_length)

    let hash_arity = 1

    let hash_elab sc targs ts =
      match (targs, ts) with
      | [], [ _ ] -> elab_tfun_with_args_no_gas sc ts
      | _, _ -> fail0 "Failed to elaborate"

    (* RIPEMD-160 is a 160 bit hash, so define a separate type for it. *)
    let ripemd160hash_type =
      tfun_typ "'A" @@ fun_typ (tvar "'A") (bystrx_typ Type.address_length)

    (* ByStr -> Option ByStrX *)
    let to_bystrx_type x = fun_typ bystr_typ (option_typ (bystrx_typ x))

    let to_bystrx_arity = 1

    (* ByStrX -> ByStr *)
    let to_bystr_type = tfun_typ "'A" @@ fun_typ (tvar "'A") bystr_typ

    let to_bystr_arity = 1

    let to_bystr_elab sc targs ts =
      match (targs, ts) with
      | [], [ t ] when is_bystrx_type t -> elab_tfun_with_args_no_gas sc ts
<<<<<<< HEAD
      | [], [ t ] when is_address_type t -> elab_tfun_with_args_no_gas sc [bystrx_typ Type.address_length]
=======
      | [], [ t ] when is_address_type t ->
          elab_tfun_with_args_no_gas sc [ bystrx_typ Type.address_length ]
>>>>>>> 5dbc0177
      | _, _ -> fail0 "Failed to elaborate"

    let substr_arity = 3

    let substr_type =
      fun_typ bystr_typ @@ fun_typ uint32_typ @@ fun_typ uint32_typ bystr_typ

    let to_uint_type x =
      tfun_typ "'A" @@ fun_typ (tvar "'A") (PrimType (Uint_typ x))

    let to_uint_arity = 1

    let to_uint_elab x sc targs ts =
      let open Type.PrimType in
      match (targs, ts) with
      | [], [ PrimType (Bystrx_typ w) ] when w <= int_bit_width_to_int x / 8 ->
          elab_tfun_with_args_no_gas sc ts
<<<<<<< HEAD
      | [], [ t ] when is_address_type t && Type.address_length <= int_bit_width_to_int x/ 8 ->
          elab_tfun_with_args_no_gas sc [bystrx_typ Type.address_length]
=======
      | [], [ t ]
        when is_address_type t
             && Type.address_length <= int_bit_width_to_int x / 8 ->
          elab_tfun_with_args_no_gas sc [ bystrx_typ Type.address_length ]
>>>>>>> 5dbc0177
      | _, _ -> fail0 "Failed to elaborate"

    let bech32_to_bystr20_type =
      fun_typ string_typ
        (fun_typ string_typ (option_typ (bystrx_typ Type.address_length)))

    let bech32_to_bystr20_arity = 2

    let bystr20_to_bech32_type =
      fun_typ string_typ
        (fun_typ (bystrx_typ Type.address_length) (option_typ string_typ))

    let bystr20_to_bech32_arity = 2

    (* ByStrX + ByStrY -> ByStr(X+Y)*)
    let concat_type =
      tfun_typ "'A" @@ tfun_typ "'B" @@ tfun_typ "'C"
      @@ fun_typ (tvar "'A") (fun_typ (tvar "'B") (tvar "'C"))

    let concat_arity = 2

    let concat_elab sc targs ts =
      match (targs, ts) with
      | [], [ PrimType (Bystrx_typ w1); PrimType (Bystrx_typ w2) ] ->
          elab_tfun_with_args_no_gas sc (ts @ [ bystrx_typ (w1 + w2) ])
<<<<<<< HEAD
      | [], [ t1 ; PrimType (Bystrx_typ w2) ] when is_address_type t1 ->
          elab_tfun_with_args_no_gas sc (ts @ [ bystrx_typ (Type.address_length + w2) ])
      | [], [ PrimType (Bystrx_typ w1); t2 ] when is_address_type t2 ->
          elab_tfun_with_args_no_gas sc (ts @ [ bystrx_typ (w1 + Type.address_length) ])
      | [], [ t1; t2 ] when is_address_type t1 && is_address_type t2 ->
          elab_tfun_with_args_no_gas sc (ts @ [ bystrx_typ (Type.address_length + Type.address_length) ])
=======
      | [], [ t1; PrimType (Bystrx_typ w2) ] when is_address_type t1 ->
          elab_tfun_with_args_no_gas sc
            (ts @ [ bystrx_typ (Type.address_length + w2) ])
      | [], [ PrimType (Bystrx_typ w1); t2 ] when is_address_type t2 ->
          elab_tfun_with_args_no_gas sc
            (ts @ [ bystrx_typ (w1 + Type.address_length) ])
      | [], [ t1; t2 ] when is_address_type t1 && is_address_type t2 ->
          elab_tfun_with_args_no_gas sc
            (ts @ [ bystrx_typ (Type.address_length + Type.address_length) ])
>>>>>>> 5dbc0177
      | [], [ PrimType Bystr_typ; PrimType Bystr_typ ] ->
          elab_tfun_with_args_no_gas sc (ts @ [ bystr_typ ])
      | _, _ -> fail0 "Failed to elaborate"

    let[@warning "-32"] ec_gen_key_pair_type =
      fun_typ unit_typ
        (pair_typ (bystrx_typ privkey_len) (bystrx_typ pubkey_len))

    let[@warning "-32"] ec_gen_key_pair_arity = 0

    let[@warning "-32"] schnorr_sign_type =
      fun_typ (bystrx_typ privkey_len)
      (* private key *)
      @@ fun_typ (bystrx_typ pubkey_len)
      (* public key *)
      @@ fun_typ bystr_typ
      @@ (* message to be signed *)
      bystrx_typ signature_len

    (* signature *)

    let[@warning "-32"] schnorr_sign_arity = 3

    let[@warning "-32"] schnorr_sign ls _ =
      match ls with
      | [ ByStrX privkey; ByStrX pubkey; ByStr msg ]
        when Bystrx.width privkey = privkey_len
             && Bystrx.width pubkey = pubkey_len -> (
          match
            sign
              (Bystrx.to_raw_bytes privkey)
              (Bystrx.to_raw_bytes pubkey)
              (Bystr.to_raw_bytes msg)
          with
          | Some s -> (
              match Bystrx.of_raw_bytes signature_len s with
              | Some bs -> pure @@ ByStrX bs
              | None ->
                  builtin_fail
                    "schnorr_sign: internal error, invalid signature." ls )
          | None -> builtin_fail "schnorr_sign: internal error." ls )
      | _ -> builtin_fail "schnorr_sign" ls

    let schnorr_verify_type =
      fun_typ (bystrx_typ pubkey_len)
      (* public key *)
      @@ fun_typ bystr_typ
      (* signed message *)
      @@ fun_typ (bystrx_typ signature_len)
      @@ (* signature *)
      bool_typ

    let schnorr_verify_arity = 3

    let[@warning "-32"] ecdsa_sign_type =
      fun_typ (bystrx_typ Secp256k1Wrapper.privkey_len)
      (* private key *)
      @@ fun_typ bystr_typ
      @@ (* message to be signed *)
      bystrx_typ Secp256k1Wrapper.signature_len

    (* signature *)

    let[@warning "-32"] ecdsa_sign_arity = 2

    let[@warning "-32"] ecdsa_sign ls _ =
      let open Secp256k1Wrapper in
      match ls with
      | [ ByStrX privkey; ByStr msg ] when Bystrx.width privkey = privkey_len
        -> (
          let%bind s =
            sign (Bystrx.to_raw_bytes privkey) (Bystr.to_raw_bytes msg)
          in
          match Bystrx.of_raw_bytes signature_len s with
          | Some bs -> pure @@ ByStrX bs
          | None ->
              builtin_fail "ecdsa_sign: internal error, invalid signature." ls )
      | _ -> builtin_fail "ecdsa_sign" ls

    let ecdsa_verify_type =
      fun_typ (bystrx_typ Secp256k1Wrapper.pubkey_len)
      (* public key *)
      @@ fun_typ bystr_typ
      (* signed message *)
      @@ fun_typ (bystrx_typ Secp256k1Wrapper.signature_len)
      @@ (* signature *)
      bool_typ

    let ecdsa_verify_arity = 3

    let ecdsa_recover_pk_arity = 3

    let ecdsa_recover_pk_type =
      (* signed message *)
      fun_typ bystr_typ
      (* signature *)
      @@ fun_typ (bystrx_typ Secp256k1Wrapper.signature_len)
      @@ (* recovery id *)
      fun_typ uint32_typ
        (* public key *)
        (bystrx_typ Secp256k1Wrapper.uncompressed_pubkey_len)

    let schnorr_get_address_type =
      fun_typ (bystrx_typ pubkey_len) (bystrx_typ Type.address_length)

    let schnorr_get_address_arity = 1

    open Datatypes.SnarkTypes

    (* alt_bn128_G1_add : zksnark_g1point_typ -> zksnark_g1point_type ->
                          Option {zksnark_g1point_type} *)
    let alt_bn128_G1_add_type =
      fun_typ g1point_type (fun_typ g1point_type (option_typ g1point_type))

    let alt_bn128_G1_add_arity = 2

    (* alt_bn128_G1_mul : zksnark_g1point_typ -> zksnark_g1point_type ->
                      Option {zksnark_g1point_type} *)
    let alt_bn128_G1_mul_type =
      fun_typ g1point_type (fun_typ scalar_type (option_typ g1point_type))

    let alt_bn128_G1_mul_arity = 2

    (* alt_bn128_pairing_product : List (g1g2pair_type) -> Option {Bool} *)
    let alt_bn128_pairing_product_type =
      fun_typ g1g2pair_list_type (option_typ bool_typ)

    let alt_bn128_pairing_product_arity = 1
  end

  (***********************************************************)
  (*                        Maps                             *)
  (***********************************************************)
  module MapBuiltins = struct
    open Datatypes.DataTypeDictionary

    let contains_arity = 2

    let contains_type =
      tfun_typ "'K" @@ tfun_typ "'V"
      @@ fun_typ (map_typ (tvar "'K") (tvar "'V"))
      @@ fun_typ (tvar "'K") bool_typ

    let contains_elab sc targs ts =
      match (targs, ts) with
      | [], [ MapType (kt, vt); u ]
        when type_assignable ~expected:kt ~actual:u
        ->
          elab_tfun_with_args_no_gas sc [ kt; vt ]
      | _, _ -> fail0 "Failed to elaborate"

    let put_arity = 3

    let put_type =
      tfun_typ "'K" @@ tfun_typ "'V"
      @@ fun_typ (map_typ (tvar "'K") (tvar "'V"))
      @@ fun_typ (tvar "'K")
      @@ fun_typ (tvar "'V") (map_typ (tvar "'K") (tvar "'V"))

    let put_elab sc targs ts =
      match (targs, ts) with
      | [], [ MapType (kt, vt); kt'; vt' ]
        when type_assignable ~expected:kt ~actual:kt'
             && type_assignable ~expected:vt ~actual:vt' ->
          elab_tfun_with_args_no_gas sc [ kt; vt ]
      | _, _ -> fail0 "Failed to elaborate"

    (* Must take result type into the account *)
    let get_arity = 2

    let get_type =
      tfun_typ "'K" @@ tfun_typ "'V"
      @@ fun_typ (map_typ (tvar "'K") (tvar "'V"))
      @@ fun_typ (tvar "'K") (option_typ (tvar "'V"))

    let get_elab sc targs ts =
      match (targs, ts) with
      | [], [ MapType (kt, vt); kt' ]
        when type_assignable ~expected:kt ~actual:kt' ->
          elab_tfun_with_args_no_gas sc [ kt; vt ]
      | _, _ -> fail0 "Failed to elaborate"

    let remove_arity = 2

    let remove_type =
      tfun_typ "'K" @@ tfun_typ "'V"
      @@ fun_typ (map_typ (tvar "'K") (tvar "'V"))
      @@ fun_typ (tvar "'K") (map_typ (tvar "'K") (tvar "'V"))

    let remove_elab sc targs ts =
      match (targs, ts) with
      | [], [ MapType (kt, vt); u ] when type_assignable ~expected:kt ~actual:u
        ->
          elab_tfun_with_args_no_gas sc [ kt; vt ]
      | _, _ -> fail0 "Failed to elaborate"

    let to_list_arity = 1

    let to_list_type =
      tfun_typ "'K" @@ tfun_typ "'V"
      @@ fun_typ (map_typ (tvar "'K") (tvar "'V"))
      @@ list_typ (pair_typ (tvar "'K") (tvar "'V"))

    let to_list_elab sc targs ts =
      match (targs, ts) with
      | [], [ MapType (kt, vt) ] -> elab_tfun_with_args_no_gas sc [ kt; vt ]
      | _, _ -> fail0 "Failed to elaborate"

    let size_arity = 1

    let size_type =
      tfun_typ "'K" @@ tfun_typ "'V"
      @@ fun_typ (map_typ (tvar "'K") (tvar "'V"))
      @@ uint32_typ

    let size_elab sc targs ts =
      match (targs, ts) with
      | [], [ MapType (kt, vt) ] -> elab_tfun_with_args_no_gas sc [ kt; vt ]
      | _, _ -> fail0 "Failed to elaborate"
  end

  (* Identity elaborator *)
  let elab_id t _ _ = pure t

  (**********************************************************)
  (*                   Built-in  Dictionary                *)
  (**********************************************************)

  module BuiltInDictionary = struct
    (* A built-in record type:
       * arity
       * full, unelaborated type
       * elaborator, refining the type based on argument
         to support polymorphism -- e.g., for ints and maps
       * executor - operational semantics of the built-in
    *)
    type built_in_record = int * BIType.t * elaborator

    [@@@ocamlformat "disable"]

    (* All built-in functions *)
    let built_in_multidict : builtin -> built_in_record list = function
      (* Polymorphic builtins *)
      | Builtin_eq -> [StringBuiltins.eq_arity, StringBuiltins.eq_type, elab_id;
                       BNumBuiltins.eq_arity, BNumBuiltins.eq_type, elab_id;
                       CryptoBuiltins.eq_arity, CryptoBuiltins.eq_type, CryptoBuiltins.eq_elab;
                       IntBuiltins.eq_arity, IntBuiltins.eq_type, IntBuiltins.eq_elab;
                       UintBuiltins.eq_arity, UintBuiltins.eq_type, UintBuiltins.eq_elab]
      | Builtin_concat -> [StringBuiltins.concat_arity, StringBuiltins.concat_type, elab_id;
                           CryptoBuiltins.concat_arity, CryptoBuiltins.concat_type, CryptoBuiltins.concat_elab]
      | Builtin_substr -> [StringBuiltins.substr_arity, StringBuiltins.substr_type, elab_id;
                           CryptoBuiltins.substr_arity, CryptoBuiltins.substr_type, elab_id
                          ]
      | Builtin_strlen -> [StringBuiltins.strlen_arity, StringBuiltins.strlen_type, StringBuiltins.strlen_elab]
      | Builtin_to_string -> [StringBuiltins.to_string_arity, StringBuiltins.to_string_type, StringBuiltins.to_string_elab]
      | Builtin_to_ascii -> [StringBuiltins.to_ascii_arity, StringBuiltins.to_ascii_type, StringBuiltins.to_ascii_elab]
      | Builtin_strrev -> [ StringBuiltins.strrev_arity, StringBuiltins.strrev_type, StringBuiltins.strrev_elab]
      | Builtin_to_bystrx i -> [
        CryptoBuiltins.to_bystrx_arity, CryptoBuiltins.to_bystrx_type i, elab_id;
        UintBuiltins.to_bystrx_arity, UintBuiltins.to_bystrx_type, UintBuiltins.to_bystrx_elab i
      ]
    
      (* Block numbers *)
      | Builtin_blt -> [BNumBuiltins.blt_arity, BNumBuiltins.blt_type, elab_id]
      | Builtin_badd -> [BNumBuiltins.badd_arity, BNumBuiltins.badd_type, BNumBuiltins.badd_elab]
      | Builtin_bsub -> [BNumBuiltins.bsub_arity, BNumBuiltins.bsub_type, BNumBuiltins.bsub_elab]
    
      (* CryptoBuiltins *)
      | Builtin_sha256hash -> [CryptoBuiltins.hash_arity, CryptoBuiltins.hash_type,CryptoBuiltins.hash_elab]
      | Builtin_keccak256hash -> [CryptoBuiltins.hash_arity, CryptoBuiltins.hash_type,CryptoBuiltins.hash_elab]
      | Builtin_ripemd160hash -> [CryptoBuiltins.hash_arity, CryptoBuiltins.ripemd160hash_type,CryptoBuiltins.hash_elab]
      | Builtin_to_bystr -> [CryptoBuiltins.to_bystr_arity, CryptoBuiltins.to_bystr_type, CryptoBuiltins.to_bystr_elab]
      | Builtin_bech32_to_bystr20 -> [CryptoBuiltins.bech32_to_bystr20_arity, CryptoBuiltins.bech32_to_bystr20_type, elab_id]
      | Builtin_bystr20_to_bech32 -> [CryptoBuiltins.bystr20_to_bech32_arity, CryptoBuiltins.bystr20_to_bech32_type, elab_id]
      | Builtin_schnorr_verify -> [CryptoBuiltins.schnorr_verify_arity, CryptoBuiltins.schnorr_verify_type, elab_id]
      | Builtin_ecdsa_verify -> [CryptoBuiltins.ecdsa_verify_arity, CryptoBuiltins.ecdsa_verify_type, elab_id]
      | Builtin_ecdsa_recover_pk -> [CryptoBuiltins.ecdsa_recover_pk_arity, CryptoBuiltins.ecdsa_recover_pk_type, elab_id]
      | Builtin_schnorr_get_address -> [CryptoBuiltins.schnorr_get_address_arity, CryptoBuiltins.schnorr_get_address_type, elab_id]
      | Builtin_alt_bn128_G1_add -> [CryptoBuiltins.alt_bn128_G1_add_arity, CryptoBuiltins.alt_bn128_G1_add_type, elab_id]
      | Builtin_alt_bn128_G1_mul -> [CryptoBuiltins.alt_bn128_G1_mul_arity, CryptoBuiltins.alt_bn128_G1_mul_type, elab_id]
      | Builtin_alt_bn128_pairing_product -> [CryptoBuiltins.alt_bn128_pairing_product_arity, 
                                              CryptoBuiltins.alt_bn128_pairing_product_type, elab_id]
    
      (* Maps *)
      | Builtin_contains -> [MapBuiltins.contains_arity, MapBuiltins.contains_type, MapBuiltins.contains_elab]
      | Builtin_put -> [MapBuiltins.put_arity, MapBuiltins.put_type, MapBuiltins.put_elab]
      | Builtin_get -> [MapBuiltins.get_arity, MapBuiltins.get_type, MapBuiltins.get_elab]
      | Builtin_remove -> [MapBuiltins.remove_arity, MapBuiltins.remove_type, MapBuiltins.remove_elab]
      | Builtin_to_list -> [MapBuiltins.to_list_arity, MapBuiltins.to_list_type, MapBuiltins.to_list_elab]
      | Builtin_size -> [MapBuiltins.size_arity, MapBuiltins.size_type, MapBuiltins.size_elab]
    
      (* Integers *)
      | Builtin_lt -> [IntBuiltins.eq_arity, IntBuiltins.eq_type, IntBuiltins.eq_elab;
                       UintBuiltins.eq_arity, UintBuiltins.eq_type, UintBuiltins.eq_elab]
      | Builtin_add -> [IntBuiltins.binop_arity, IntBuiltins.binop_type, IntBuiltins.binop_elab;
                        UintBuiltins.binop_arity, UintBuiltins.binop_type, UintBuiltins.binop_elab]
      | Builtin_sub -> [IntBuiltins.binop_arity, IntBuiltins.binop_type, IntBuiltins.binop_elab;
                        UintBuiltins.binop_arity, UintBuiltins.binop_type, UintBuiltins.binop_elab]
      | Builtin_mul -> [IntBuiltins.binop_arity, IntBuiltins.binop_type, IntBuiltins.binop_elab;
                        UintBuiltins.binop_arity, UintBuiltins.binop_type, UintBuiltins.binop_elab]
      | Builtin_div -> [IntBuiltins.binop_arity, IntBuiltins.binop_type, IntBuiltins.binop_elab;
                        UintBuiltins.binop_arity, UintBuiltins.binop_type, UintBuiltins.binop_elab]
      | Builtin_rem -> [IntBuiltins.binop_arity, IntBuiltins.binop_type, IntBuiltins.binop_elab;
                        UintBuiltins.binop_arity, UintBuiltins.binop_type, UintBuiltins.binop_elab]
      | Builtin_pow -> [IntBuiltins.pow_arity, IntBuiltins.pow_type, IntBuiltins.pow_elab;
                        UintBuiltins.pow_arity, UintBuiltins.pow_type, UintBuiltins.pow_elab]
      | Builtin_isqrt -> [UintBuiltins.isqrt_arity, UintBuiltins.isqrt_type, UintBuiltins.isqrt_elab]
    
      (* Signed integers specific builtins *)
      | Builtin_to_int32 -> [IntBuiltins.to_int_arity, IntBuiltins.to_int_type, IntBuiltins.to_int_elab Bits32]
      | Builtin_to_int64 -> [IntBuiltins.to_int_arity, IntBuiltins.to_int_type, IntBuiltins.to_int_elab Bits64]
      | Builtin_to_int128 -> [IntBuiltins.to_int_arity, IntBuiltins.to_int_type, IntBuiltins.to_int_elab Bits128]
      | Builtin_to_int256 -> [IntBuiltins.to_int_arity, IntBuiltins.to_int_type, IntBuiltins.to_int_elab Bits256]
    
      (* Unsigned integers specific builtins *)
      | Builtin_to_uint32 -> [
          CryptoBuiltins.to_uint_arity, CryptoBuiltins.to_uint_type Bits32, CryptoBuiltins.to_uint_elab Bits32;
          UintBuiltins.to_uint_arity, UintBuiltins.to_uint_type, UintBuiltins.to_uint_elab Bits32
        ]
      | Builtin_to_uint64 -> [
          CryptoBuiltins.to_uint_arity, CryptoBuiltins.to_uint_type Bits64, CryptoBuiltins.to_uint_elab Bits64;
          UintBuiltins.to_uint_arity, UintBuiltins.to_uint_type, UintBuiltins.to_uint_elab Bits64
        ]
      | Builtin_to_uint128 -> [
          CryptoBuiltins.to_uint_arity, CryptoBuiltins.to_uint_type Bits128, CryptoBuiltins.to_uint_elab Bits128;
          UintBuiltins.to_uint_arity, UintBuiltins.to_uint_type, UintBuiltins.to_uint_elab Bits128
        ]
      | Builtin_to_uint256 -> [
          CryptoBuiltins.to_uint_arity, CryptoBuiltins.to_uint_type Bits256, CryptoBuiltins.to_uint_elab Bits256;
          UintBuiltins.to_uint_arity, UintBuiltins.to_uint_type, UintBuiltins.to_uint_elab Bits256
        ]
      | Builtin_to_nat -> [UintBuiltins.to_nat_arity, UintBuiltins.to_nat_type, elab_id]

    [@@@ocamlformat "enable"]

    (* Dictionary lookup based on the operation name and type *)
    let find_builtin_op (op, rep) ~targtypes ~vargtypes =
      let finder = function
        | arity, optype, elab ->
            if arity = List.length vargtypes then
              (* First: elaborate based on argument types *)
              let%bind type_elab = elab optype targtypes vargtypes in
              (* Second: check applicability *)
              let%bind res_type =
                fun_type_applies type_elab vargtypes ~lc:(ER.get_loc rep)
              in
              pure res_type
            else fail0 @@ "Name or arity don't match"
      in
      let dict = built_in_multidict op in
      let%bind _, res_type =
        tryM dict ~f:finder ~msg:(fun () ->
            mk_error1
              (sprintf
                 "Type error: cannot apply \"%s\" built-in to argument(s) of \
                  type(s) %s%s."
                 (pp_builtin op)
                 ( if List.is_empty targtypes then ""
                 else sprintf "{%s} " (pp_typ_list_error targtypes) )
                 (pp_typ_list_error vargtypes))
              (ER.get_loc rep))
      in
      pure res_type
  end
end<|MERGE_RESOLUTION|>--- conflicted
+++ resolved
@@ -409,12 +409,8 @@
     let to_bystr_elab sc targs ts =
       match (targs, ts) with
       | [], [ t ] when is_bystrx_type t -> elab_tfun_with_args_no_gas sc ts
-<<<<<<< HEAD
-      | [], [ t ] when is_address_type t -> elab_tfun_with_args_no_gas sc [bystrx_typ Type.address_length]
-=======
       | [], [ t ] when is_address_type t ->
           elab_tfun_with_args_no_gas sc [ bystrx_typ Type.address_length ]
->>>>>>> 5dbc0177
       | _, _ -> fail0 "Failed to elaborate"
 
     let substr_arity = 3
@@ -432,15 +428,10 @@
       match (targs, ts) with
       | [], [ PrimType (Bystrx_typ w) ] when w <= int_bit_width_to_int x / 8 ->
           elab_tfun_with_args_no_gas sc ts
-<<<<<<< HEAD
-      | [], [ t ] when is_address_type t && Type.address_length <= int_bit_width_to_int x/ 8 ->
-          elab_tfun_with_args_no_gas sc [bystrx_typ Type.address_length]
-=======
       | [], [ t ]
         when is_address_type t
              && Type.address_length <= int_bit_width_to_int x / 8 ->
           elab_tfun_with_args_no_gas sc [ bystrx_typ Type.address_length ]
->>>>>>> 5dbc0177
       | _, _ -> fail0 "Failed to elaborate"
 
     let bech32_to_bystr20_type =
@@ -466,14 +457,6 @@
       match (targs, ts) with
       | [], [ PrimType (Bystrx_typ w1); PrimType (Bystrx_typ w2) ] ->
           elab_tfun_with_args_no_gas sc (ts @ [ bystrx_typ (w1 + w2) ])
-<<<<<<< HEAD
-      | [], [ t1 ; PrimType (Bystrx_typ w2) ] when is_address_type t1 ->
-          elab_tfun_with_args_no_gas sc (ts @ [ bystrx_typ (Type.address_length + w2) ])
-      | [], [ PrimType (Bystrx_typ w1); t2 ] when is_address_type t2 ->
-          elab_tfun_with_args_no_gas sc (ts @ [ bystrx_typ (w1 + Type.address_length) ])
-      | [], [ t1; t2 ] when is_address_type t1 && is_address_type t2 ->
-          elab_tfun_with_args_no_gas sc (ts @ [ bystrx_typ (Type.address_length + Type.address_length) ])
-=======
       | [], [ t1; PrimType (Bystrx_typ w2) ] when is_address_type t1 ->
           elab_tfun_with_args_no_gas sc
             (ts @ [ bystrx_typ (Type.address_length + w2) ])
@@ -483,7 +466,6 @@
       | [], [ t1; t2 ] when is_address_type t1 && is_address_type t2 ->
           elab_tfun_with_args_no_gas sc
             (ts @ [ bystrx_typ (Type.address_length + Type.address_length) ])
->>>>>>> 5dbc0177
       | [], [ PrimType Bystr_typ; PrimType Bystr_typ ] ->
           elab_tfun_with_args_no_gas sc (ts @ [ bystr_typ ])
       | _, _ -> fail0 "Failed to elaborate"
@@ -629,8 +611,7 @@
 
     let contains_elab sc targs ts =
       match (targs, ts) with
-      | [], [ MapType (kt, vt); u ]
-        when type_assignable ~expected:kt ~actual:u
+      | [], [ MapType (kt, vt); u ] when type_assignable ~expected:kt ~actual:u
         ->
           elab_tfun_with_args_no_gas sc [ kt; vt ]
       | _, _ -> fail0 "Failed to elaborate"
