(*
 * Copyright (c) 2018 - present. 
 * Zilliqa, Inc.
 * All rights reserved.
 *
 * This source code is licensed under the BSD style license found in the
 * LICENSE file in the root directory of this source tree. An additional grant
 * of patent rights can be found in the PATENTS file in the same directory.
 *)

(* This file implements pattern match checks for
 * - Exhaustiveness: All possible patterns are covered
 * - Reachability: All provided patterns can be reached
 * Reference: ML pattern match compilation and partial evaluation - Peter Sestoft
 *)

open Literal
open Syntax
open Core_kernel
open! Int.Replace_polymorphic_compare
open ErrorUtils
open MonadUtil
open Result.Let_syntax
open TypeUtil
open Datatypes
open PatternUtil
open Exp_descriptions
open Decision_Tree

module ScillaPatternchecker
    (SR : Rep) (ER : sig
      include Rep

      val get_type : rep -> PlainTypes.t inferred_type
    end) =
struct
  module SPR = SR
  module EPR = ER

  module PCLiteral = GlobalLiteral
  module PCType = PCLiteral.LType
  module PCIdentifier = PCType.TIdentifier
  module UncheckedPatternSyntax = ScillaSyntax (SR) (ER) (PCLiteral)
  module CheckedPatternSyntax = ScillaSyntax (SPR) (EPR) (PCLiteral)
  module TU = TypeUtilities
  open UncheckedPatternSyntax
  open TU

  let wrap_pmcheck_err e ?(opt = "") = wrap_err e "patternmatch checking" ~opt

  let wrap_pmcheck_serr s ?(opt = "") = wrap_serr s "patternmatch checking" ~opt

  let pm_check_clauses t clauses =
    let reachable = Array.create ~len:(List.length clauses) false in
    let static_match c_name span dsc =
      match dsc with
      | Pos (dsc_c_name, _) -> if String.(c_name = dsc_c_name) then Yes else No
      | Neg c_names ->
          if List.mem c_names c_name ~equal:String.( = ) then No
          else if List.length c_names = span - 1 then Yes
          else Maybe
    in
    let rec traverse_clauses dsc i rest_clauses =
      match rest_clauses with
      | [] ->
          fail0 @@ "Non-exhaustive pattern match."
          (* TODO, Issue #210: Give counter-example based on dsc *)
      | (p1, _) :: rest_clauses' -> match_pattern p1 t dsc [] [] i rest_clauses'
    and traverse_pattern ctx sps i rest_clauses =
      match sps with
      | [] ->
          (* Pattern can be matched *)
          let _ = reachable.(i) <- true in
          let e =
            match List.nth clauses i with
            | Some (_, e) -> e
            | None ->
                raise
                  (mk_internal_error
                     (sprintf "Pattern index %d too high (or low)" i))
          in
          pure @@ Success e
      | ([], [], []) :: sps_rest ->
          traverse_pattern (pos_ctx ctx) sps_rest i rest_clauses
      | (p1 :: ps, t1 :: ts, dsc1 :: dscs) :: sps_rest ->
          match_pattern p1 t1 dsc1 ctx
            ((ps, ts, dscs) :: sps_rest)
            i rest_clauses
      | _ -> fail0 @@ "Internal error - pattern match uses incorrect arity"
    and match_pattern p t dsc ctx sps_rest i rest_clauses =
      match p with
      | Wildcard | Binder _ ->
          traverse_pattern (augment_ctx ctx dsc) sps_rest i rest_clauses
      | Constructor (c_name, sps_cons) -> (
          let arity () = List.length sps_cons in
          let get_t_args () =
<<<<<<< HEAD
            constr_pattern_arg_types t (PCIdentifier.get_id c_name)
=======
            constr_pattern_arg_types t
              (PCIdentifier.as_string c_name)
              ~lc:(SR.get_loc (PCIdentifier.get_rep c_name))
>>>>>>> 54104a1d
          in
          let get_dsc_args dsc =
            match dsc with
            | Pos (_, args) -> args
            | Neg _ -> List.init (arity ()) ~f:(fun _ -> Neg [])
          in
          let success () =
            let%bind t_args = get_t_args () in
            traverse_pattern
              ((PCIdentifier.as_string c_name, []) :: ctx)
              ((sps_cons, t_args, get_dsc_args dsc) :: sps_rest)
              i rest_clauses
          in
          let failure new_dsc =
            traverse_clauses
              (build_dsc ctx new_dsc sps_rest)
              (i + 1) rest_clauses
          in
          let%bind adt, _ =
            DataTypeDictionary.lookup_constructor
              ~sloc:(SR.get_loc (PCIdentifier.get_rep c_name))
              (PCIdentifier.get_id c_name)
          in
          let span = List.length adt.tconstr in
          match static_match (PCIdentifier.as_string c_name) span dsc with
          | Yes -> success ()
          | No -> failure dsc
          | Maybe ->
              let%bind s_tree = success () in
              let%bind f_tree =
                failure (add_neg dsc (PCIdentifier.as_string c_name))
              in
              pure @@ IfEq (t, c_name, s_tree, f_tree) )
    in
    let%bind decision_tree = traverse_clauses (Neg []) 0 clauses in
    match Array.findi reachable ~f:(fun _ r -> not r) with
    | None -> pure @@ decision_tree (* All patterns reachable *)
    | Some (i, _) -> fail0 @@ sprintf "Pattern %d is unreachable." (i + 1)

  (* TODO, Issue #270: look up relevant pattern in clauses and report it *)

  let lift_msg_payloads sps =
    List.map sps ~f:(fun (s, p) ->
        let lifted_p =
          match p with
          | MLit l -> CheckedPatternSyntax.MLit l
          | MVar (Ident (vs, r)) ->
              CheckedPatternSyntax.MVar (PCIdentifier.mk_id vs r)
        in
        (s, lifted_p))

  let rec lift_pattern p =
    match p with
    | Wildcard -> CheckedPatternSyntax.Wildcard
    | Binder (Ident (s, r)) ->
        CheckedPatternSyntax.Binder (PCIdentifier.mk_id s r)
    | Constructor (s, sps) ->
        CheckedPatternSyntax.Constructor
          (s, List.map sps ~f:(fun sp -> lift_pattern sp))

  let rec pm_check_expr erep =
    let e, rep = erep in
    match e with
    | Literal l -> pure @@ (CheckedPatternSyntax.Literal l, rep)
    | Var i -> pure @@ (CheckedPatternSyntax.Var i, rep)
    | Let (i, t, b, body) ->
        let%bind checked_b = wrap_pmcheck_err erep @@ pm_check_expr b in
        let%bind checked_body = pm_check_expr body in
        pure @@ (CheckedPatternSyntax.Let (i, t, checked_b, checked_body), rep)
    | Message msgs ->
        pure @@ (CheckedPatternSyntax.Message (lift_msg_payloads msgs), rep)
    | Fun (i, t, body) ->
        let%bind checked_body = pm_check_expr body in
        pure @@ (CheckedPatternSyntax.Fun (i, t, checked_body), rep)
    | App (f, args) -> pure @@ (CheckedPatternSyntax.App (f, args), rep)
    | Constr (c, t, args) ->
        pure @@ (CheckedPatternSyntax.Constr (c, t, args), rep)
    | MatchExpr ((Ident (_, r) as x), clauses) ->
        let t = ER.get_type r in
        let msg = sprintf " of type %s" (PCType.pp_typ t.tp) in
        wrap_pmcheck_err erep ~opt:msg
        @@ let%bind () = Result.ignore_m @@ pm_check_clauses t.tp clauses in
           let%bind checked_clauses =
             mapM
               ~f:(fun (p, e) ->
                 let%bind checked_e = pm_check_expr e in
                 pure @@ (lift_pattern p, checked_e))
               clauses
           in
           pure @@ (CheckedPatternSyntax.MatchExpr (x, checked_clauses), rep)
    | Builtin (f, args) -> pure @@ (CheckedPatternSyntax.Builtin (f, args), rep)
    (* Advanced features: to be added in Scilla 0.2 *)
    | TFun (t, body) ->
        let%bind checked_body = pm_check_expr body in
        pure @@ (CheckedPatternSyntax.TFun (t, checked_body), rep)
    | TApp (i, targs) -> pure @@ (CheckedPatternSyntax.TApp (i, targs), rep)
    (* Fixpoint combinator: used to implement recursion principles *)
    | Fixpoint (i, t, body) ->
        wrap_pmcheck_err erep
        @@ let%bind checked_body = pm_check_expr body in
           pure @@ (CheckedPatternSyntax.Fixpoint (i, t, checked_body), rep)

  let rec pm_check_stmts stmts =
    match stmts with
    | [] -> pure @@ []
    | ((s, rep) as srep) :: sts ->
        let%bind checked_s =
          match s with
          | Load (i, x) -> pure @@ (CheckedPatternSyntax.Load (i, x), rep)
          | Store (i, x) -> pure @@ (CheckedPatternSyntax.Store (i, x), rep)
          | MapUpdate (m, klist, v) ->
              pure @@ (CheckedPatternSyntax.MapUpdate (m, klist, v), rep)
          | MapGet (v, m, klist, valfetch) ->
              pure @@ (CheckedPatternSyntax.MapGet (v, m, klist, valfetch), rep)
          | Bind (i, e) ->
              wrap_pmcheck_serr srep
              @@ let%bind checked_e = pm_check_expr e in
                 pure @@ (CheckedPatternSyntax.Bind (i, checked_e), rep)
          | MatchStmt ((Ident (_, r) as x), clauses) ->
              wrap_pmcheck_serr srep
              @@
              let t = ER.get_type r in
              let%bind () = Result.ignore_m @@ pm_check_clauses t.tp clauses in
              let%bind checked_clauses =
                mapM
                  ~f:(fun (p, ss) ->
                    let%bind checked_s = pm_check_stmts ss in
                    pure @@ (lift_pattern p, checked_s))
                  clauses
              in
              pure @@ (CheckedPatternSyntax.MatchStmt (x, checked_clauses), rep)
          | ReadFromBC (i, s) ->
              pure @@ (CheckedPatternSyntax.ReadFromBC (i, s), rep)
          | AcceptPayment -> pure @@ (CheckedPatternSyntax.AcceptPayment, rep)
          | Iterate (l, p) -> pure @@ (CheckedPatternSyntax.Iterate (l, p), rep)
          | SendMsgs i -> pure @@ (CheckedPatternSyntax.SendMsgs i, rep)
          | CreateEvnt i -> pure @@ (CheckedPatternSyntax.CreateEvnt i, rep)
          | CallProc (p, args) ->
              pure @@ (CheckedPatternSyntax.CallProc (p, args), rep)
          | Throw i -> pure @@ (CheckedPatternSyntax.Throw i, rep)
        in
        let%bind checked_stmts = pm_check_stmts sts in
        pure @@ (checked_s :: checked_stmts)

  let pm_check_component t =
    let { comp_type; comp_name; comp_params; comp_body } = t in
    let msg =
      sprintf "Error during pattern-match checking of %s %s:\n"
        (component_type_to_string comp_type)
        (PCIdentifier.as_error_string comp_name)
    in
    let%bind checked_body =
      wrap_with_info (msg, SR.get_loc (PCIdentifier.get_rep comp_name))
      @@ pm_check_stmts comp_body
    in
    pure
    @@ {
         CheckedPatternSyntax.comp_type;
         CheckedPatternSyntax.comp_name;
         CheckedPatternSyntax.comp_params;
         CheckedPatternSyntax.comp_body = checked_body;
       }

  let pm_check_libentries lentries =
    let%bind checked_lentries =
      mapM
        ~f:(fun entry ->
          match entry with
          | LibTyp (tname, typs) ->
              let lifted_typs =
                List.map typs ~f:(fun { cname; c_arg_types } ->
                    {
                      CheckedPatternSyntax.cname;
                      CheckedPatternSyntax.c_arg_types;
                    })
              in
              pure @@ CheckedPatternSyntax.LibTyp (tname, lifted_typs)
          | LibVar (entryname, t, lexp) ->
              let msg =
                sprintf "Error during pattern-match checking of library %s:\n"
                  (PCIdentifier.as_error_string entryname)
              in
              let%bind checked_lexp =
                wrap_with_info (msg, ER.get_loc (PCIdentifier.get_rep entryname))
                @@ pm_check_expr lexp
              in
              pure @@ CheckedPatternSyntax.LibVar (entryname, t, checked_lexp))
        lentries
    in
    pure @@ checked_lentries

  let pm_check_library l =
    let { lname = libname; lentries } = l in
    let%bind checked_lentries = pm_check_libentries lentries in
    pure
    @@ {
         CheckedPatternSyntax.lname = libname;
         CheckedPatternSyntax.lentries = checked_lentries;
       }

  let rec pm_check_libtree ltree =
    let%bind deps = mapM ltree.deps ~f:pm_check_libtree in
    let%bind l = pm_check_library ltree.libn in
    pure { CheckedPatternSyntax.libn = l; CheckedPatternSyntax.deps }

  let pm_check_fields fs =
    mapM
      ~f:(fun (i, t, e) ->
        let msg =
          sprintf "Error during pattern-match checking of field %s:\n"
            (PCIdentifier.as_error_string i)
        in
        let%bind checked_e =
          wrap_with_info (msg, ER.get_loc (PCIdentifier.get_rep i))
          @@ pm_check_expr e
        in
        pure @@ (i, t, checked_e))
      fs

  let pm_check_contract c =
    let { cname; cparams; cconstraint; cfields; ccomps } = c in
    let%bind checked_flds = pm_check_fields cfields in
    let%bind checked_constraint = pm_check_expr cconstraint in
    let%bind checked_comp = mapM ~f:(fun c -> pm_check_component c) ccomps in
    pure
    @@ {
         CheckedPatternSyntax.cname;
         CheckedPatternSyntax.cparams;
         CheckedPatternSyntax.cconstraint = checked_constraint;
         CheckedPatternSyntax.cfields = checked_flds;
         CheckedPatternSyntax.ccomps = checked_comp;
       }

  let pm_check_lmodule lm rlibs elibs =
    let { smver; elibs = mod_elibs; libs } = lm in
    let%bind checked_rlibs = pm_check_libentries rlibs in
    let%bind checked_elibs = mapM elibs ~f:pm_check_libtree in

    let%bind checked_libs = pm_check_library libs in
    pure
      ( {
          CheckedPatternSyntax.smver;
          CheckedPatternSyntax.elibs = mod_elibs;
          CheckedPatternSyntax.libs = checked_libs;
        },
        checked_rlibs,
        checked_elibs )

  let pm_check_module md rlibs elibs =
    let { smver = mod_smver; libs; elibs = mod_elibs; contr } = md in
    let { cname = ctr_cname; cparams; cconstraint; cfields; ccomps } = contr in
    let init_msg =
      sprintf "Type error(s) in contract %s:\n"
        (PCIdentifier.as_error_string ctr_cname)
    in
    wrap_with_info (init_msg, dummy_loc)
    @@ let%bind checked_rlibs = pm_check_libentries rlibs in
       let%bind checked_elibs = mapM elibs ~f:pm_check_libtree in

       let%bind checked_lib, emsgs =
         match libs with
         | Some l -> (
             match pm_check_library l with
             | Ok c_lib -> Ok (Some c_lib, [])
             | Error msg -> Ok (None, msg) )
         | None -> Ok (None, [])
       in

       let%bind checked_constraint, emsgs' =
         match pm_check_expr cconstraint with
         | Ok ckd_constraint -> Ok (ckd_constraint, emsgs)
         | Error msg ->
             Ok
               ( ( CheckedPatternSyntax.Literal PCLiteral.false_lit,
                   EPR.dummy_rep ),
                 emsgs @ msg )
       in

       let%bind checked_fields, emsgs'' =
         match pm_check_fields cfields with
         | Error msg -> Ok ([], emsgs' @ msg)
         | Ok ckd_fields -> Ok (ckd_fields, emsgs')
       in

       let%bind c_comps, emsgs''' =
         foldM ~init:([], emsgs'') ccomps ~f:(fun (comps_acc, msg_acc) cp ->
             match pm_check_component cp with
             | Error msg -> Ok (comps_acc, msg_acc @ msg)
             | Ok ckd_comp -> Ok (ckd_comp :: comps_acc, msg_acc))
       in
       let checked_comps = List.rev c_comps in

       if List.is_empty emsgs''' (* Return pure environment *) then
         pure
           ( {
               CheckedPatternSyntax.smver = mod_smver;
               CheckedPatternSyntax.libs = checked_lib;
               CheckedPatternSyntax.elibs = mod_elibs;
               CheckedPatternSyntax.contr =
                 {
                   CheckedPatternSyntax.cname = ctr_cname;
                   CheckedPatternSyntax.cparams;
                   CheckedPatternSyntax.cconstraint = checked_constraint;
                   CheckedPatternSyntax.cfields = checked_fields;
                   CheckedPatternSyntax.ccomps = checked_comps;
                 };
             },
             checked_rlibs,
             checked_elibs ) (* Return error messages *)
       else fail @@ emsgs'''
end<|MERGE_RESOLUTION|>--- conflicted
+++ resolved
@@ -94,13 +94,9 @@
       | Constructor (c_name, sps_cons) -> (
           let arity () = List.length sps_cons in
           let get_t_args () =
-<<<<<<< HEAD
-            constr_pattern_arg_types t (PCIdentifier.get_id c_name)
-=======
             constr_pattern_arg_types t
-              (PCIdentifier.as_string c_name)
+              (PCIdentifier.get_id c_name)
               ~lc:(SR.get_loc (PCIdentifier.get_rep c_name))
->>>>>>> 54104a1d
           in
           let get_dsc_args dsc =
             match dsc with
