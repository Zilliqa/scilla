--- conflicted
+++ resolved
@@ -209,37 +209,26 @@
 
   (*  Get elaborated type for a constructor and list of type arguments *)
   val elab_constr_type :
-<<<<<<< HEAD
-    TUName.t -> TUType.t list -> (TUType.t, scilla_error list) result
-=======
     lc:ErrorUtils.loc ->
-    string ->
+    TUName.t ->
     TUType.t list ->
     (TUType.t, scilla_error list) result
->>>>>>> 54104a1d
 
   (* For a given instantiated ADT and a construtor name, get type *
      assignments. This is the main working horse of type-checking
      pattern-matching. *)
   val constr_pattern_arg_types :
-<<<<<<< HEAD
-    TUType.t -> TUName.t -> (TUType.t list, scilla_error list) result
-
-  val validate_param_length :
-    TUName.t -> int -> int -> (unit, scilla_error list) result
-=======
     ?lc:ErrorUtils.loc ->
     TUType.t ->
-    string ->
+    TUName.t ->
     (TUType.t list, scilla_error list) result
 
   val validate_param_length :
     lc:ErrorUtils.loc ->
-    string ->
+    TUName.t ->
     int ->
     int ->
     (unit, scilla_error list) result
->>>>>>> 54104a1d
 
   val assert_all_same_type :
     lc:ErrorUtils.loc -> TUType.t list -> (unit, scilla_error list) result
