--- conflicted
+++ resolved
@@ -138,25 +138,15 @@
   (*                       Type sanitization                      *)
   (****************************************************************)
 
-<<<<<<< HEAD
-  val is_legal_message_field_type : typ -> bool
-
-  val is_legal_transition_parameter_type : typ -> bool
+  val is_legal_message_field_type : TUType.t -> bool
+
+  val is_legal_transition_parameter_type : TUType.t -> bool
   
-  val is_legal_procedure_parameter_type : typ -> bool
-
-  val is_legal_field_type : typ -> bool
-
-  val is_ground_type : typ -> bool
-=======
-  val is_storable_type : TUType.t -> bool
-
-  val is_serializable_type : TUType.t -> bool
+  val is_legal_procedure_parameter_type : TUType.t -> bool
+
+  val is_legal_field_type : TUType.t -> bool
 
   val is_ground_type : TUType.t -> bool
-
-  val is_non_map_ground_type : TUType.t -> bool
->>>>>>> 4ef03331
 
   val get_msgevnt_type :
     (string * 'a) list -> loc -> (TUType.t, scilla_error list) result
@@ -165,7 +155,7 @@
 
   val map_depth : TUType.t -> int
 
-  val address_field_type : 'a ident -> typ -> (typ, scilla_error list) result
+  val address_field_type : 'a TUIdentifier.t -> TUType.t -> (TUType.t, scilla_error list) result
     
   (****************************************************************)
   (*             Utility function for matching types              *)
@@ -187,25 +177,19 @@
   val mark_error_as_type_error :
     ('a, 'b) result -> ('a, typeCheckerErrorType * 'b) result
 
-<<<<<<< HEAD
-  val type_assignable_list : typ list -> typ list -> bool
-
-  val assert_type_assignable : typ -> typ -> (unit, scilla_error list) result
+  val type_assignable_list : TUType.t list -> TUType.t list -> bool
+
+  val assert_type_assignable :
+    ?lc:ErrorUtils.loc ->
+    TUType.t ->
+    TUType.t ->
+    (unit, scilla_error list) result
   
-  val assert_type_equiv_with_gas :
-    typ ->
-    typ ->
-    Stdint.uint64 ->
-    ( Stdint.uint64,
-      typeCheckerErrorType * scilla_error list * Stdint.uint64 )
-    result
-=======
   val assert_type_equiv :
     ?lc:ErrorUtils.loc ->
     TUType.t ->
     TUType.t ->
     (unit, scilla_error list) result
->>>>>>> 4ef03331
 
   (* Applying a function type *)
   val fun_type_applies :
