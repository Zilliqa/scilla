--- conflicted
+++ resolved
@@ -71,13 +71,8 @@
     (* Add type variable to the environment *)
     val addV : t -> R.rep TUIdentifier.t -> restore
 
-<<<<<<< HEAD
     (* Add many type variables to the environment. *)
-    val addVs : t -> R.rep TUIdentifier.t list -> restore list
-=======
-  (* Add many type variables to the environment. *)
     val addVs : t -> R.rep TUIdentifier.t list -> restore
->>>>>>> b6c8977e
 
     (* Remove the latest binding for the argument. *)
     val remT : t -> R.rep TUIdentifier.t -> restore
