--- conflicted
+++ resolved
@@ -484,26 +484,9 @@
     let tofroms = get_address_literal tofromlit in
     (* Get a list without any of these components *)
     let filtered_list =
-<<<<<<< HEAD
-      List.filter_map message ~f:(fun (x, v) ->
-          if String.(x = tag_label || x = amount_label || x = recipient_label)
-          then None
-          else
-            match literal_type v with
-            | Ok (t, []) ->
-                (* No dynamic typechecks should be required for outgoing messages *)
-                Some (x, t, v) 
-            | Ok _
-            | Error _ ->
-                fatal_error
-                  (mk_error0
-                     (sprintf "Unable to determine type of literal %s"
-                        (pp_literal v))))
-=======
       List.filter message ~f:(fun (x, _, _) ->
           String.(
             not (x = tag_label || x = amount_label || x = recipient_label)))
->>>>>>> d32fc16f
     in
     `Assoc
       [
@@ -665,23 +648,7 @@
     let eventnames = get_string_literal eventnamelit in
     (* Get a list without the extracted components *)
     let filtered_list =
-<<<<<<< HEAD
-      List.filter_map e ~f:(fun (x, v) ->
-          if String.(x = eventname_label) then None
-          else
-            match literal_type v with
-            | Ok (t, []) ->
-                (* No dynamic typechecks should be required for emitted events *)
-                Some (x, t, v)
-            | Ok _
-            | Error _ ->
-                fatal_error
-                  (mk_error0
-                     (sprintf "Unable to determine type literal %s"
-                        (pp_literal v))))
-=======
       List.filter e ~f:(fun (x, _, _) -> String.(not (x = eventname_label)))
->>>>>>> d32fc16f
     in
     `Assoc
       [
