(*
  This file is part of scilla.

  Copyright (c) 2018 - present Zilliqa Research Pvt. Ltd.

  scilla is free software: you can redistribute it and/or modify it under the
  terms of the GNU General Public License as published by the Free Software
  Foundation, either version 3 of the License, or (at your option) any later
  version.

  scilla is distributed in the hope that it will be useful, but WITHOUT ANY
  WARRANTY; without even the implied warranty of MERCHANTABILITY or FITNESS FOR
  A PARTICULAR PURPOSE.  See the GNU General Public License for more details.

  You should have received a copy of the GNU General Public License along with
  scilla.  If not, see <http://www.gnu.org/licenses/>.
*)

open Core_kernel

(* Location info, slightly more usable than Lexing.position *)
type loc = {
  fname : string;
  (* file name *)
  lnum : int;
  (* line number *)
  cnum : int; (* column number *)
}
[@@deriving sexp]

let toLoc (p : Lexing.position) : loc =
  {
    fname = p.pos_fname;
    lnum = p.pos_lnum;
    (* Translate from Lexing.position *)
    cnum = p.pos_cnum - p.pos_bol + 1;
  }

let dummy_loc = toLoc Lexing.dummy_pos

let get_loc_str (l : loc) : string =
  l.fname ^ ":" ^ Int.to_string l.lnum ^ ":" ^ Int.to_string l.cnum

type scilla_error = { emsg : string; startl : loc; endl : loc }

let sprint_scilla_error_list elist =
  List.fold elist ~init:"" ~f:(fun acc e ->
      acc ^ "\n\n" ^ e.emsg ^ "[" ^ get_loc_str e.startl ^ "]["
      ^ get_loc_str e.endl ^ "]" ^ "\n")

let mk_error0 msg = [ { emsg = msg; startl = dummy_loc; endl = dummy_loc } ]

let mk_error1 msg sloc = [ { emsg = msg; startl = sloc; endl = dummy_loc } ]

let mk_error2 msg sloc eloc = [ { emsg = msg; startl = sloc; endl = eloc } ]

type scilla_warning = { wmsg : string; wstartl : loc; wendl : loc; wid : int }

let warnings_list = ref []

(* flag a warning, specifying a message and a warning "id". 
   The "id" can be used to enable or disable specific warnings.
 *)
let warn0 msg id =
  let warning =
    { wmsg = msg; wstartl = dummy_loc; wendl = dummy_loc; wid = id }
  in
  warnings_list := warning :: !warnings_list

let warn1 msg id sloc =
  let warning = { wmsg = msg; wstartl = sloc; wendl = dummy_loc; wid = id } in
  warnings_list := warning :: !warnings_list

let warn2 msg id sloc eloc =
  let warning = { wmsg = msg; wstartl = sloc; wendl = eloc; wid = id } in
  warnings_list := warning :: !warnings_list

let get_warnings () = !warnings_list

exception Invalid_json of scilla_error list

let mk_invalid_json msg = Invalid_json (mk_error0 msg)

exception InternalError of scilla_error list
<<<<<<< HEAD
let mk_internal_error msg = InternalError (mk_error0 msg)

exception FatalError of string
=======

let mk_internal_error msg = InternalError (mk_error0 msg)
>>>>>>> 7e2ed699
<|MERGE_RESOLUTION|>--- conflicted
+++ resolved
@@ -82,11 +82,7 @@
 let mk_invalid_json msg = Invalid_json (mk_error0 msg)
 
 exception InternalError of scilla_error list
-<<<<<<< HEAD
+
 let mk_internal_error msg = InternalError (mk_error0 msg)
 
-exception FatalError of string
-=======
-
-let mk_internal_error msg = InternalError (mk_error0 msg)
->>>>>>> 7e2ed699
+exception FatalError of string