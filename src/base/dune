--- conflicted
+++ resolved
@@ -17,11 +17,8 @@
 
 (library
  (name scilla_base)
-<<<<<<< HEAD
  (modes byte native)
-=======
  (public_name scilla.base)
->>>>>>> 7d1f03ae
  (wrapped false)
  (libraries core num hex stdint angstrom polynomials cryptokit secp256k1
    bitstring yojson fileutils scilla_cpp_deps menhirLib)
