(*
  This file is part of scilla.

  Copyright (c) 2018 - present Zilliqa Research Pvt. Ltd.

  scilla is free software: you can redistribute it and/or modify it under the
  terms of the GNU General Public License as published by the Free Software
  Foundation, either version 3 of the License, or (at your option) any later
  version.

  scilla is distributed in the hope that it will be useful, but WITHOUT ANY
  WARRANTY; without even the implied warranty of MERCHANTABILITY or FITNESS FOR
  A PARTICULAR PURPOSE.  See the GNU General Public License for more details.

  You should have received a copy of the GNU General Public License along with
  scilla.  If not, see <http://www.gnu.org/licenses/>.
*)

open Ctypes
open Foreign
open CFFICommon

(* Force link external C++ code: https://github.com/ocamllabs/ocaml-ctypes/issues/541 *)
external _force_link_ : unit -> unit = "alt_bn128_G1_add_Z"

type scalar = string (* TODO: Replace this with something like ByStr32 *)

let equal_scalar = String.equal

let equal_string = String.equal

type g1point = { g1x : scalar; g1y : scalar } [@@deriving equal]

type g2point = { g2x : string; g2y : string } [@@deriving equal]

(* TODO: Replace with (ByStr64,ByStr64) *)

let scalar_len = 32

let g1point_len = scalar_len + scalar_len

let g2comp_len = 64

let g2point_len = g2comp_len + g2comp_len

let g1g2pair_len = g1point_len + g2point_len

(* each pair in alt_bn128_pairing_product *)

let encode_g1point_bytes g1 = g1.g1x ^ g1.g1y

let decode_g1point_bytes g1b =
  if String.length g1b <> g1point_len then None
  else
    Some
      {
        g1x = String.sub g1b 0 scalar_len;
        g1y = String.sub g1b scalar_len scalar_len;
      }

let encode_g2point_bytes g2 = g2.g2x ^ g2.g2y

let encode_g1g2pair_bytes g1p g2p =
  encode_g1point_bytes g1p ^ encode_g2point_bytes g2p

let alt_bn128_G1_add p1 p2 =
  (* This check can be removed once we have a strong type for scalar. *)
  if
    String.length p1.g1x <> scalar_len
    || String.length p1.g1y <> scalar_len
    || String.length p2.g1x <> scalar_len
    || String.length p2.g1y <> scalar_len
  then None
  else
    (* bool alt_bn128_G1_add_Z(const RawBytes_Z* p1, const RawBytes_Z* p2, RawBytes_Z* result) *)
    let alt_bn128_G1_add_Z =
      foreign "alt_bn128_G1_add_Z"
        (ptr rawBytes_Z @-> ptr rawBytes_Z @-> ptr rawBytes_Z @-> returning bool)
    in

    (* Create container for inputs and output. *)
    let p1S = make rawBytes_Z in
    let p2S = make rawBytes_Z in
    let presS = make rawBytes_Z in
    (* and allocate data *)
    let p1D = allocate_n char ~count:g1point_len in
    let p2D = allocate_n char ~count:g1point_len in
    let presD = allocate_n char ~count:g1point_len in
    (* and fill the fields. *)
    let _ = setf p1S rawBytes_data p1D in
    let _ = setf p1S rawBytes_len g1point_len in
    let _ = setf p2S rawBytes_data p2D in
    let _ = setf p2S rawBytes_len g1point_len in
    let _ = setf presS rawBytes_data presD in
    let _ = setf presS rawBytes_len g1point_len in
    (* Copy input data to input structs. *)
    let _ = copy_to_cptr p1D (encode_g1point_bytes p1) in
    let _ = copy_to_cptr p2D (encode_g1point_bytes p2) in
    (* Call the C function. *)
    let succ = alt_bn128_G1_add_Z (addr p1S) (addr p2S) (addr presS) in
    (* Copy back the result. *)
    let pres =
      if succ then
        decode_g1point_bytes
          (copy_from_tstring (string_from_ptr presD ~length:g1point_len))
      else None
    in
    (* Dummy use to avoid GC of memory. *)
    let _ = (p1S, p1D, p2S, p2D, presS, presD) in
    pres

let alt_bn128_G1_mul p s =
  (* This check can be removed once we have a strong type for scalar. *)
  if
    String.length p.g1x <> scalar_len
    || String.length p.g1y <> scalar_len
    || String.length s <> scalar_len
  then None
  else
    (* bool alt_bn128_G1_mul_Z(const RawBytes_Z* p, const RawBytes_Z* s, RawBytes_Z* result) *)
    let alt_bn128_G1_mul_Z =
      foreign "alt_bn128_G1_mul_Z"
        (ptr rawBytes_Z @-> ptr rawBytes_Z @-> ptr rawBytes_Z @-> returning bool)
    in

    (* Create container for inputs and output. *)
    let pS = make rawBytes_Z in
    let sS = make rawBytes_Z in
    let presS = make rawBytes_Z in
    (* and allocate data *)
    let pD = allocate_n char ~count:g1point_len in
    let sD = allocate_n char ~count:scalar_len in
    let presD = allocate_n char ~count:g1point_len in
    (* and fill the fields. *)
    let _ = setf pS rawBytes_data pD in
    let _ = setf pS rawBytes_len g1point_len in
    let _ = setf sS rawBytes_data sD in
    let _ = setf sS rawBytes_len scalar_len in
    let _ = setf presS rawBytes_data presD in
    let _ = setf presS rawBytes_len g1point_len in
    (* Copy input data to input structs. *)
    let _ = copy_to_cptr pD (encode_g1point_bytes p) in
    let _ = copy_to_cptr sD s in
    (* Call the C function. *)
    let succ = alt_bn128_G1_mul_Z (addr pS) (addr sS) (addr presS) in
    let pres =
      if succ (* Copy back the result. *) then
        decode_g1point_bytes
          (copy_from_tstring (string_from_ptr presD ~length:g1point_len))
      else None
    in
    (* Dummy use to avoid GC of memory. *)
    let _ = (pS, pD, sS, sD, presS, presD) in
    pres
<<<<<<< HEAD

=======
>>>>>>> 568830dd
let alt_bn128_pairing_product pairs =
  (* This check can be removed once we have a strong type for g2point. *)
  if
    List.exists
      (fun (g1p, g2p) ->
        String.length g1p.g1x <> scalar_len
        || String.length g1p.g1y <> scalar_len
        || String.length g2p.g2x <> g2comp_len
        || String.length g2p.g2y <> g2comp_len)
      pairs
  then None
  else
    (* bool alt_bn128_pairing_product_Z(const RawBytes_Z* p, RawBytes_Z* result) *)
    let alt_bn128_pairing_product_Z =
      foreign "alt_bn128_pairing_product_Z"
        (ptr rawBytes_Z @-> ptr rawBytes_Z @-> returning bool)
    in

    (* Create container for inputs and output. *)
    let pS = make rawBytes_Z in
    let presS = make rawBytes_Z in
    (* and allocate data *)
    let data_size = g1g2pair_len * List.length pairs in
    let pD = allocate_n char ~count:data_size in
    let presD = allocate_n char ~count:scalar_len in
    (* and fill the fields. *)
    let _ = setf pS rawBytes_data pD in
    let _ = setf pS rawBytes_len data_size in
    let _ = setf presS rawBytes_data presD in
    let _ = setf presS rawBytes_len scalar_len in
    (* Copy input data to input structs. *)
    let pairs' =
      String.concat ""
        (List.map (fun (g1p, g2p) -> encode_g1g2pair_bytes g1p g2p) pairs)
    in
    let _ = copy_to_cptr pD pairs' in
    (* Call the C function. *)
    let succ = alt_bn128_pairing_product_Z (addr pS) (addr presS) in
    let pres =
      if succ then
        (* Copy back the result. *)
        let res =
          copy_from_tstring @@ string_from_ptr presD ~length:scalar_len
        in
        let zero_string =
          let b = Bytes.init scalar_len (fun _ -> '\000') in
          Bytes.to_string b
        in
        Some (res <> zero_string)
      else None
    in
    (* Dummy use to avoid GC of memory. *)
    let _ = (pS, pD, presS, presD) in
    pres<|MERGE_RESOLUTION|>--- conflicted
+++ resolved
@@ -152,10 +152,6 @@
     (* Dummy use to avoid GC of memory. *)
     let _ = (pS, pD, sS, sD, presS, presD) in
     pres
-<<<<<<< HEAD
-
-=======
->>>>>>> 568830dd
 let alt_bn128_pairing_product pairs =
   (* This check can be removed once we have a strong type for g2point. *)
   if
