(*
  This file is part of scilla.

  Copyright (c) 2018 - present Zilliqa Research Pvt. Ltd.
  
  scilla is free software: you can redistribute it and/or modify it under the
  terms of the GNU General Public License as published by the Free Software
  Foundation, either version 3 of the License, or (at your option) any later
  version.
 
  scilla is distributed in the hope that it will be useful, but WITHOUT ANY
  WARRANTY; without even the implied warranty of MERCHANTABILITY or FITNESS FOR
  A PARTICULAR PURPOSE.  See the GNU General Public License for more details.
 
  You should have received a copy of the GNU General Public License along with
  scilla.  If not, see <http://www.gnu.org/licenses/>.
*)

open Core_kernel
open ErrorUtils
open Sexplib.Std
open Literal
open Syntax
open MonadUtil
open Result.Let_syntax
open Datatypes
open PrettyPrinters
module TULiteral = GlobalLiteral
module TUType = TULiteral.LType
module TUIdentifier = TUType.TIdentifier
module TUName = TUIdentifier.Name
open TUIdentifier
open TUType

(****************************************************************)
(*                Inferred types and qualifiers                 *)
(****************************************************************)

type 'rep inferred_type = { tp : TUType.t; qual : 'rep } [@@deriving sexp]

module type QualifiedTypes = sig
  type t

  val t_of_sexp : Sexp.t -> t

  val sexp_of_t : t -> Sexp.t

  val mk_qualified_type : TUType.t -> t inferred_type
end

module type MakeTEnvFunctor = functor (Q : QualifiedTypes) (R : Rep) -> sig
  (* Resolving results *)
  type resolve_result

  val rr_loc : resolve_result -> loc

  val rr_rep : resolve_result -> R.rep

  val rr_typ : resolve_result -> Q.t inferred_type

  val rr_pp : resolve_result -> string

  val mk_qual_tp : TUType.t -> Q.t inferred_type

  module TEnv : sig
    type t

    type restore

    (* Make new type environment *)
    val mk : unit -> t

    (* Add to type environment *)
    val addT : t -> R.rep TUIdentifier.t -> TUType.t -> restore

    (* Add to many type bindings *)
    val addTs : t -> (R.rep TUIdentifier.t * TUType.t) list -> restore

    (* Add type variable to the environment *)
    val addV : t -> R.rep TUIdentifier.t -> restore

    (* Add many type variables to the environment. *)
    val addVs : t -> R.rep TIdentifier.t list -> restore

    (* Remove the latest binding for the argument. *)
    val remT : t -> R.rep TIdentifier.t -> restore

    (* Remove the latest bindings for the arguments. *)
    val remTs : t -> R.rep TUIdentifier.t list -> restore

    (* Restore the environment by applying the restore object. *)
    val apply_restore : t -> restore -> unit

    (* Combine a new list of restores with an older list. *)
    val combine_restores : older:restore -> newer:restore -> restore

    (* Check type for well-formedness in the type environment *)
    val is_wf_type : t -> TUType.t -> (unit, scilla_error list) result

    (* Resolve the identifier *)
    val resolveT :
      ?lopt:R.rep option ->
      t ->
      TUName.t ->
      (resolve_result, scilla_error list) result

    (* Is bound in environment? *)
    val existsT : t -> TUName.t -> bool

    (* Is bound in tvars? *)
    val existsV : t -> TUName.t -> bool

    (* Convert to list *)
    val to_list : t -> (string * resolve_result) list

    (* Get type variables *)
    val tvars : t -> (string * R.rep) list

    (* Print the type environment *)
    val pp : ?f:(string * resolve_result -> bool) -> t -> string
  end
end

(****************************************************************)
(*                   Typing environments                        *)
(****************************************************************)

(* Typing environment, parameterised by a qualifier *)
module MakeTEnv : MakeTEnvFunctor =
functor
  (Q : QualifiedTypes)
  (R : Rep)
  ->
  struct
    type resolve_result = { qt : Q.t inferred_type; rep : R.rep }

    let rr_loc rr = R.get_loc rr.rep

    let rr_rep rr = rr.rep

    let rr_typ rr = rr.qt

    let rr_pp rr =
      let t = (rr_typ rr).tp |> pp_typ in
      let r = Sexp.to_string @@ R.sexp_of_rep (rr_rep rr) in
      "(" ^ t ^ ", " ^ r ^ ")"

    let mk_qual_tp tp = Q.mk_qualified_type tp

    module TEnv = struct
      type t = {
        (* Typed identifiers *)
        tenv : (string, resolve_result) Hashtbl.t;
        (* Context for type variables and their rep *)
        tvars : (string, R.rep) Hashtbl.t;
      }

      type restore_op =
        (* This relies on Caml.Hashtbl allowing adding
         * bindings on top of existing ones and removing them
         * to restore the older binding. Restoring working in
         * FIFO order, i.e., most recent change restored first. *)
        | AddT of string * resolve_result
        | RemT of string
        (* | AddV of string * R.rep *)
        | RemV of string

      type restore = restore_op list

      let addT env id tp =
        let _ =
          Hashtbl.add env.tenv (as_string id)
            { qt = Q.mk_qualified_type tp; rep = get_rep id }
        in
        [ RemT (as_string id) ]

      let addTs env kvs =
        List.fold_left ~init:[] ~f:(fun rl (k, v) -> addT env k v @ rl) kvs

      let addV env id =
        let _ = Hashtbl.add env.tvars (as_string id) (get_rep id) in
        [ RemV (as_string id) ]

      let addVs env ids =
        List.fold_left ~init:[] ~f:(fun rl id -> addV env id @ rl) ids

      (* Remove the latest binding for the argument. *)
      let remT env id =
        match Hashtbl.find_opt env.tenv (as_string id) with
        | Some v ->
            Hashtbl.remove env.tenv (as_string id);
            [ AddT (as_string id, v) ]
        | None -> []

      (* Remove the latest bindings for the arguments. *)
      let remTs env ks =
        List.fold_left ~init:[] ~f:(fun rl k -> remT env k @ rl) ks

      (* Restore env based on the provided restore list. *)
      let apply_restore env rl =
        List.iter rl ~f:(function
          | AddT (s, rr) -> Hashtbl.add env.tenv s rr
          | RemT s -> Hashtbl.remove env.tenv s
          (* | AddV (s, r) -> Hashtbl.add env.tvars s r *)
          | RemV s -> Hashtbl.remove env.tvars s)

      (* Combine a new list of restores with an older list. *)
      let combine_restores ~older ~newer = newer @ older

      let tvars env =
        Hashtbl.fold (fun key data z -> (key, data) :: z) env.tvars []

      let to_list env =
        Hashtbl.fold (fun key data z -> (key, data) :: z) env.tenv []

      (* Check type for well-formedness in the type environment *)
      let is_wf_type tenv t =
        let rec is_wf_typ' t' tb =
          match t' with
          | MapType (kt, vt) ->
              let%bind () = is_wf_typ' kt tb in
              is_wf_typ' vt tb
          | FunType (at, rt) ->
              let%bind () = is_wf_typ' at tb in
              is_wf_typ' rt tb
          | ADT (n, ts) ->
              let open Datatypes.DataTypeDictionary in
              let%bind adt = lookup_name ~sloc:(get_rep n) (get_id n) in
              if List.length ts <> List.length adt.tparams then
                fail1
                  (sprintf "ADT type %s expects %d arguments but got %d.\n"
                     (as_error_string n) (List.length adt.tparams)
                     (List.length ts))
                  (get_rep n)
              else foldM ~f:(fun _ ts' -> is_wf_typ' ts' tb) ~init:() ts
          | PrimType _ | Unit -> pure ()
          | TypeVar a ->
              (* Check if bound locally. *)
              if List.mem tb a ~equal:String.( = ) then pure ()
                (* Check if bound in environment. *)
              else if Caml.Hashtbl.mem tenv.tvars a then pure ()
              else
                fail0
                @@ sprintf "Unbound type variable %s in type %s" a
                     (pp_typ_error t)
          | PolyFun (arg, bt) -> is_wf_typ' bt (arg :: tb)
<<<<<<< HEAD
          | Address fts -> (
              match
                List.find_a_dup fts ~compare:(fun (f1, _) (f2, _) ->
                    Bytes.compare
                      (Bytes.of_string (as_string f1))
                      (Bytes.of_string (as_string f2)))
              with
=======
          | Address fts ->
              match List.find_a_dup fts
                      ~compare:(fun (f1, _) (f2, _) ->
                          TIdentifier.compare f1 f2) with
>>>>>>> 7d1b2103
              | Some (dup_f, _) ->
                  (* No duplicate fields allowed *)
                  fail1
                    (sprintf "Duplicate field %s in address type"
                       (as_error_string dup_f))
                    (get_rep dup_f)
              | None ->
                  (* Check all types of address fields *)
                  foldM fts ~init:() ~f:(fun _ (_, t) -> is_wf_typ' t tb) )
        in
        is_wf_typ' t []

      let pp ?(f = fun _ -> true) env =
        let lst = List.filter (to_list env) ~f in
        let ps =
          List.map lst ~f:(fun (k, v) -> " [" ^ k ^ " : " ^ rr_pp v ^ "]")
        in
        let cs = String.concat ~sep:",\n " ps in
        "{" ^ cs ^ " }"

      let resolveT ?(lopt = None) env id =
        match Hashtbl.find_opt env.tenv (TUName.as_string id) with
        | Some r -> pure r
        | None ->
            let sloc =
              match lopt with Some l -> R.get_loc l | None -> dummy_loc
            in
            fail1
              (sprintf "Couldn't resolve the identifier \"%s\".\n"
                 (TUName.as_error_string id))
              sloc

      let existsT env id = Hashtbl.mem env.tenv (TUName.as_string id)

      let existsV env id = Hashtbl.mem env.tvars (TUName.as_string id)

      let mk () =
        let t1 = Hashtbl.create 50 in
        let t2 = Hashtbl.create 10 in
        let env = { tenv = t1; tvars = t2 } in
        env
    end
  end

(***************************************************************)
(*               Specific instantiations                        *)
(****************************************************************)

module PlainTypes : QualifiedTypes = struct
  type t = unit [@@deriving sexp]

  let mk_qualified_type t = { tp = t; qual = () }
end

(****************************************************************)
(*             Utility function for matching types              *)
(****************************************************************)

module TypeUtilities = struct
  module MakeTEnv = MakeTEnv

  type typeCheckerErrorType = TypeError | GasError

  let mk_type_error0 msg = (TypeError, mk_error0 msg)

  let mk_type_error1 msg loc = (TypeError, mk_error1 msg loc)

  let wrap_error_with_errortype errorType res =
    match res with Ok r -> Ok r | Error e -> Error (errorType, e)

  let mark_error_as_type_error res = wrap_error_with_errortype TypeError res

  (* Some useful data type constructors *)
  let fun_typ t s = FunType (t, s)

  let tvar i = TypeVar i

  let tfun_typ i t = PolyFun (i, t)

  let map_typ k v = MapType (k, v)

  let unit_typ = Unit

  (* Return True if corresponding elements are `type_equiv`,
     False otherwise, or if unequal lengths. *)
  let type_equiv_list tlist1 tlist2 =
    List.length tlist1 = List.length tlist2
    && not
         (List.exists2_exn tlist1 tlist2 ~f:(fun t1 t2 ->
              not (type_equivalent t1 t2)))

  let type_assignable_list tlist1 tlist2 =
    List.length tlist1 = List.length tlist2
    && not
         (List.exists2_exn tlist1 tlist2 ~f:(fun t1 t2 ->
              not (type_assignable t1 t2)))

  let assert_type_assignable ?(lc = dummy_loc) expected given =
    if type_assignable expected given then pure ()
    else
      fail1
        (sprintf "Type unassignable: %s expected, but %s provided."
           (pp_typ expected) (pp_typ given))
        lc

  let rec is_ground_type t =
    match t with
    | FunType (a, r) -> is_ground_type a && is_ground_type r
    | MapType (k, v) -> is_ground_type k && is_ground_type v
    | ADT (_, ts) -> List.for_all ~f:(fun t -> is_ground_type t) ts
    | PolyFun _ | TypeVar _ -> false
    | Address _ ->
        (* Addresses are represented as ByStr20 *)
        true
    | _ -> true

  let rec is_serializable_storable_helper accept_maps allow_unserializable
      check_addresses t seen_adts =
    let rec recurser t seen_adts =
      match t with
      | FunType (a, r) ->
          allow_unserializable && recurser a seen_adts && recurser r seen_adts
      | PolyFun (_, t) -> allow_unserializable && recurser t seen_adts
      | Unit -> allow_unserializable
      | MapType (kt, vt) ->
          accept_maps && recurser kt seen_adts && recurser vt seen_adts
      | TypeVar _ ->
          (* If we are inside an ADT, then type variable
             instantiations are handled outside *)
          not @@ List.is_empty seen_adts
      | PrimType _ ->
          (* Messages and Events are not serialisable in terms of contract parameters *)
          allow_unserializable
          || TUType.(
               (not @@ [%equal: TUType.t] t msg_typ)
               || [%equal: TUType.t] t event_typ)
      | ADT (tname, ts) -> (
          let open DataTypeDictionary in
          if List.mem seen_adts tname ~equal:TUIdentifier.equal then true
            (* Inductive ADT - ignore this branch *)
          else
            (* Check that ADT is serializable *)
            match lookup_name ~sloc:(get_rep tname) (get_id tname) with
            | Error _ -> false (* Handle errors outside *)
            | Ok adt ->
                let adt_serializable =
                  List.for_all adt.tmap ~f:(fun (_, carg_list) ->
                      List.for_all carg_list ~f:(fun carg ->
                          recurser carg (tname :: seen_adts)))
                in
                adt_serializable
                && List.for_all ts ~f:(fun t -> recurser t seen_adts) )
      | Address fts when check_addresses ->
          (* If check_addresses is true, then all field types in the address type should be legal field types.
             No need to check for serialisability or storability, since addresses are stored and passed as ByStr20. *)
          List.for_all fts ~f:(fun (_, t) -> is_legal_field_type t)
      | Address _ -> true
    in
    recurser t seen_adts

  and is_legal_message_field_type t =
    (* Maps are not allowed. Address values are considered ByStr20 when used as message field value. *)
    is_serializable_storable_helper false false false t []

  and is_legal_transition_parameter_type t =
    (* Maps are not allowed. Address values should be checked for storable field types. *)
    is_serializable_storable_helper false false true t []

  and is_legal_procedure_parameter_type t =
    (* Like transition parametes, except that polymorphic parameters are allowed,
       since parameters do not need to be serializable. *)
    is_serializable_storable_helper false true true t []

  and is_legal_field_type t =
    (* Maps are allowed. Address values should be checked for storable field types. *)
    is_serializable_storable_helper true false true t []

  let is_legal_map_key_type t = is_prim_type t || is_address_type t

  let get_msgevnt_type m lc =
    let open ContractUtil.MessagePayload in
    if List.Assoc.mem m tag_label ~equal:String.( = ) then pure TUType.msg_typ
    else if List.Assoc.mem m eventname_label ~equal:String.( = ) then
      pure TUType.event_typ
    else if List.Assoc.mem m exception_label ~equal:String.( = ) then
      pure TUType.exception_typ
    else
      fail1 "Invalid message construct. Not any of send, event or exception." lc

  (* Given a map type and a list of key types, what is the type of the accessed value? *)
  let rec map_access_type mt nindices =
    match (mt, nindices) with
    | _, 0 -> pure mt
    | MapType (_, vt'), 1 -> pure vt'
    | MapType (_, vt'), nkeys' when nkeys' > 1 ->
        map_access_type vt' (nindices - 1)
    | _, _ -> fail0 "Cannot index into map: Too many index keys."

  (* The depth of a nested map. *)
  let rec map_depth mt =
    match mt with MapType (_, vt) -> 1 + map_depth vt | _ -> 0

  let address_field_type f t =
    match t with
    | Address fts -> (
        if [%equal: TUName.t] (get_id f) ContractUtil.balance_label then
          pure ContractUtil.balance_typ
        else
          let loc_removed = List.map fts ~f:(fun (f, t) -> (get_id f, t)) in
          match
            List.Assoc.find loc_removed (get_id f) ~equal:[%equal: TUName.t]
          with
          | Some ft -> pure ft
          | None ->
              fail0
              @@ sprintf "Field %s is not declared in address type %s."
                   (as_error_string f) (pp_typ t) )
    | _ ->
        fail0
        @@ sprintf "Attempting to read field from non-address type %s."
             (pp_typ t)

  let pp_typ_list_error ts =
    let tss = List.map ~f:(fun t -> pp_typ_error t) ts in
    sprintf "[%s]" (String.concat ~sep:"; " tss)

  (*
     Check that function type applies for a given arity n
     to a list of argument types.
     Returns the resul type of application or failure
  *)
  let rec fun_type_applies ?(lc = dummy_loc) ft argtypes =
    match (ft, argtypes) with
    | FunType (argt, rest), a :: ats ->
        let%bind () = assert_type_assignable argt a ~lc in
        fun_type_applies ~lc rest ats
    | FunType (Unit, rest), [] -> pure rest
    | t, [] -> pure t
    | _ ->
        fail1
          (sprintf
             "The type\n\
              %s\n\
              doesn't apply, as a function, to the arguments of types\n\
              %s."
             (pp_typ_error ft)
             (pp_typ_list_error argtypes))
          lc

  let proc_type_applies ~lc formals actuals =
    map2M formals actuals ~f:(assert_type_assignable ~lc) ~msg:(fun () ->
        mk_error1 "Incorrect number of arguments to procedure" lc)

  let rec elab_tfun_with_args_no_gas tf args =
    match (tf, args) with
    | (PolyFun _ as pf), a :: args' ->
        let afv = free_tvars a in
        let%bind n, tp =
          match refresh_tfun pf afv with
          | PolyFun (a, b) -> pure (a, b)
          | _ -> Error (mk_error0 "This can't happen!")
        in
        (* This needs to account for gas *)
        let tp' = subst_type_in_type n a tp in
        elab_tfun_with_args_no_gas tp' args'
    | t, [] -> pure t
    | _ ->
        let msg =
          sprintf
            "Cannot elaborate expression of type\n\
             %s\n\
             applied, as a type function, to type arguments\n\
             %s."
            (pp_typ_error tf) (pp_typ_list_error args)
        in
        Error (mk_error0 msg)

  (****************************************************************)
  (*                        Working with ADTs                     *)
  (****************************************************************)

  let apply_type_subst tmap tp =
    List.fold_left tmap ~init:tp ~f:(fun acc_tp (tv, tp) ->
        subst_type_in_type tv tp acc_tp)

  let validate_param_length ~lc cn plen alen =
    if plen <> alen then
      fail1
        (sprintf "Constructor %s expects %d type arguments, but got %d."
           (TUName.as_error_string cn)
           plen alen)
        lc
    else pure ()

  (* Avoid variable clashes *)
  let refresh_adt adt taken =
    let { tparams; tmap; _ } = adt in
    let tkn = tparams @ taken in
    let subst = List.map tparams ~f:(fun tp -> (tp, mk_fresh_var tkn tp)) in
    let tparams' = List.unzip subst |> snd in
    let subst =
      List.zip_exn tparams @@ List.map tparams' ~f:(fun s -> TypeVar s)
    in
    let tmap' =
      List.map tmap ~f:(fun (cn, tls) ->
          let tls' = List.map tls ~f:(subst_types_in_type subst) in
          (cn, tls'))
    in
    { adt with tparams = tparams'; tmap = tmap' }

  (*  Get elaborated constructor type *)
  let elab_constr_type ~lc cn targs =
    let open Datatypes.DataTypeDictionary in
    let%bind adt', _ = lookup_constructor cn in
    let seq a b = if String.(a = b) then 0 else 1 in
    let taken =
      List.concat_map targs ~f:free_tvars |> List.dedup_and_sort ~compare:seq
    in
    let adt = refresh_adt adt' taken in
    let plen = List.length adt.tparams in
    let alen = List.length targs in
    let%bind () = validate_param_length ~lc cn plen alen in
    let res_typ = ADT (mk_loc_id adt.tname, targs) in
    match List.Assoc.find adt.tmap cn ~equal:[%equal: TUName.t] with
    | None -> pure res_typ
    | Some ctparams ->
        let tmap = List.zip_exn adt.tparams targs in
        let ctparams_elab = List.map ctparams ~f:(apply_type_subst tmap) in
        let ctyp =
          List.fold_right ctparams_elab ~init:res_typ ~f:(fun ctp acc ->
              fun_typ ctp acc)
        in
        pure ctyp

  let extract_targs ?(lc = dummy_loc) cn (adt : Datatypes.adt) atyp =
    match atyp with
    | ADT (name, targs) ->
        if [%equal: TUName.t] adt.tname (get_id name) then
          let plen = List.length adt.tparams in
          let alen = List.length targs in
          let%bind () = validate_param_length ~lc cn plen alen in
          pure targs
        else
          fail1
            (sprintf
               "Types don't match: pattern uses a constructor of type %s, but \
                value of type %s is given."
               (TUName.as_string adt.tname)
               (as_string name))
            (get_rep name)
    | _ ->
        fail1 (sprintf "Not an algebraic data type: %s" (pp_typ_error atyp)) lc

  let constr_pattern_arg_types ?(lc = dummy_loc) atyp cn =
    let open Datatypes.DataTypeDictionary in
    let%bind adt', _ = lookup_constructor cn in
    let taken = free_tvars atyp in
    let adt = refresh_adt adt' taken in
    let%bind targs = extract_targs ~lc cn adt atyp in
    match constr_tmap adt cn with
    | None -> pure []
    | Some tms ->
        let subst = List.zip_exn adt.tparams targs in
        pure @@ List.map ~f:(apply_type_subst subst) tms

  let assert_all_same_type ~lc ts =
    match ts with
    | [] -> fail1 "Checking an empty type list." lc
    | t :: ts' -> (
        match List.find ts' ~f:(fun t' -> not ([%equal: TUType.t] t t')) with
        | None -> pure ()
        | Some _ ->
            fail1
              (sprintf "Not all types of the branches %s are equivalent."
                 (pp_typ_list_error ts))
              lc )

  (****************************************************************)
  (*                     Typing literals                          *)
  (****************************************************************)

  let literal_type ?(lc = dummy_loc) l =
    let open TULiteral in
    match l with
    | IntLit (Int32L _) -> pure int32_typ
    | IntLit (Int64L _) -> pure int64_typ
    | IntLit (Int128L _) -> pure int128_typ
    | IntLit (Int256L _) -> pure int256_typ
    | UintLit (Uint32L _) -> pure uint32_typ
    | UintLit (Uint64L _) -> pure uint64_typ
    | UintLit (Uint128L _) -> pure uint128_typ
    | UintLit (Uint256L _) -> pure uint256_typ
    | StringLit _ -> pure string_typ
    | BNum _ -> pure bnum_typ
    | ByStr _ -> pure bystr_typ
    | ByStrX bs ->
        (* ByStr20 literals are never considered Address types *)
        pure (bystrx_typ (Bystrx.width bs))
    (* Check that messages and events have storable parameters. *)
    | Msg bs -> get_msgevnt_type bs lc
    | Map ((kt, vt), _) -> pure (MapType (kt, vt))
    | ADTValue (cname, ts, _) ->
        let%bind adt, _ = DataTypeDictionary.lookup_constructor cname in
        pure @@ ADT (mk_loc_id adt.tname, ts)
    | Clo _ -> fail0 @@ "Cannot type runtime closure."
    | TAbs _ -> fail0 @@ "Cannot type runtime type function."

  (* Verifies a literal to be wellformed and returns it's type. *)
  let rec is_wellformed_lit ?(lc = dummy_loc) l =
    let open TULiteral in
    match l with
    | IntLit (Int32L _) -> pure int32_typ
    | IntLit (Int64L _) -> pure int64_typ
    | IntLit (Int128L _) -> pure int128_typ
    | IntLit (Int256L _) -> pure int256_typ
    | UintLit (Uint32L _) -> pure uint32_typ
    | UintLit (Uint64L _) -> pure uint64_typ
    | UintLit (Uint128L _) -> pure uint128_typ
    | UintLit (Uint256L _) -> pure uint256_typ
    | StringLit _ -> pure string_typ
    | BNum _ -> pure bnum_typ
    | ByStr _ -> pure bystr_typ
    | ByStrX bsx ->
        (* ByStr20 literals may represent addresses, but only statically.
           Dynamically, ByStr20 are considered ByStr20, and are checked for
           correct address contents only at certain points. *)
        pure (bystrx_typ (Bystrx.width bsx))
    (* Check that messages and events have legal parameters. *)
    | Msg m ->
        let%bind msg_typ = get_msgevnt_type m lc in
        let%bind all_legal =
          foldM
            ~f:(fun acc (_, l) ->
              let%bind t = is_wellformed_lit l in
              if acc then pure (is_legal_message_field_type t) else pure false)
            ~init:true m
        in
        if not all_legal then
          fail0 @@ sprintf "Message/Event has invalid / non-storable parameters"
        else pure msg_typ
    | Map ((kt, vt), kv) ->
        if is_legal_map_key_type kt then
          (* Verify that all key/vals conform to kt,vt, recursively. *)
          let%bind valid =
            Caml.Hashtbl.fold
              (fun k v res' ->
                let%bind res = res' in
                if not res then pure @@ res
                else
                  let%bind kt' = is_wellformed_lit k in
                  let%bind vt' = is_wellformed_lit v in
                  pure @@ (type_assignable kt kt' && type_assignable vt vt'))
              kv (pure true)
          in
          if not valid then
            fail0 @@ sprintf "Malformed literal %s" (pp_literal l)
            (* We have a valid Map literal. *)
          else pure (MapType (kt, vt))
        else
          fail0 @@ sprintf "Not a primitive map key type: %s." (pp_typ_error kt)
    | ADTValue (cname, ts, args) ->
        let%bind adt, constr = DataTypeDictionary.lookup_constructor cname in
        let tparams = adt.tparams in
        let tname = adt.tname in
        if not (List.length tparams = List.length ts) then
          fail0
          @@ sprintf
               "Wrong number of type parameters for ADT %s (%i) in constructor \
                %s."
               (TUName.as_error_string tname)
               (List.length ts)
               (TUName.as_error_string cname)
        else if not (List.length args = constr.arity) then
          fail0
          @@ sprintf
               "Wrong number of arguments to ADT %s (%i) in constructor %s."
               (TUName.as_error_string tname)
               (List.length args)
               (TUName.as_error_string cname)
          (* Verify that the types of args match that declared. *)
        else
          let res = ADT (mk_loc_id tname, ts) in
          let%bind tmap = constr_pattern_arg_types res cname in
          let%bind arg_typs = mapM ~f:(fun l -> is_wellformed_lit l) args in
          let args_valid = List.for_all2_exn tmap arg_typs ~f:type_assignable in
          if not args_valid then
            fail0
            @@ sprintf "Malformed ADT %s. Arguments do not match expected types"
                 (pp_literal l)
          else pure @@ res
    | Clo _ -> fail0 @@ "Cannot type-check runtime closure."
    | TAbs _ -> fail0 @@ "Cannot type-check runtime type function."
end

(*****************************************************************)
(*               Blockchain component typing                     *)
(*****************************************************************)

let blocknum_name = "BLOCKNUMBER"<|MERGE_RESOLUTION|>--- conflicted
+++ resolved
@@ -244,20 +244,10 @@
                 @@ sprintf "Unbound type variable %s in type %s" a
                      (pp_typ_error t)
           | PolyFun (arg, bt) -> is_wf_typ' bt (arg :: tb)
-<<<<<<< HEAD
-          | Address fts -> (
-              match
-                List.find_a_dup fts ~compare:(fun (f1, _) (f2, _) ->
-                    Bytes.compare
-                      (Bytes.of_string (as_string f1))
-                      (Bytes.of_string (as_string f2)))
-              with
-=======
           | Address fts ->
               match List.find_a_dup fts
                       ~compare:(fun (f1, _) (f2, _) ->
                           TIdentifier.compare f1 f2) with
->>>>>>> 7d1b2103
               | Some (dup_f, _) ->
                   (* No duplicate fields allowed *)
                   fail1
@@ -266,7 +256,7 @@
                     (get_rep dup_f)
               | None ->
                   (* Check all types of address fields *)
-                  foldM fts ~init:() ~f:(fun _ (_, t) -> is_wf_typ' t tb) )
+                  foldM fts ~init:() ~f:(fun _ (_, t) -> is_wf_typ' t tb)
         in
         is_wf_typ' t []
 
