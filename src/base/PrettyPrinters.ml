--- conflicted
+++ resolved
@@ -2,16 +2,16 @@
   This file is part of scilla.
 
   Copyright (c) 2018 - present Zilliqa Research Pvt. Ltd.
-  
+
   scilla is free software: you can redistribute it and/or modify it under the
   terms of the GNU General Public License as published by the Free Software
   Foundation, either version 3 of the License, or (at your option) any later
   version.
- 
+
   scilla is distributed in the hope that it will be useful, but WITHOUT ANY
   WARRANTY; without even the implied warranty of MERCHANTABILITY or FITNESS FOR
   A PARTICULAR PURPOSE.  See the GNU General Public License for more details.
- 
+
   You should have received a copy of the GNU General Public License along with
   scilla.  If not, see <http://www.gnu.org/licenses/>.
 *)
@@ -182,33 +182,19 @@
   let open ErrorUtils in
   sprintf "%s:%d:%d: %s" loc.fname loc.lnum loc.cnum msg
 
-<<<<<<< HEAD
-let fatal_error errors =
-  let msg = scilla_error_to_string errors in
+let fatal_error err =
+  let msg = scilla_error_to_string err in
   DebugMessage.perr msg;
   raise (FatalError msg)
 
-let fatal_error_gas errors gas_remaining =
-  let msg = scilla_error_gas_string gas_remaining errors in
+let fatal_error_gas err gas_remaining =
+  let msg = scilla_error_gas_string gas_remaining err in
   DebugMessage.perr msg;
   raise (FatalError msg)
 
 let fatal_error_noformat msg =
   DebugMessage.perr msg;
   raise (FatalError msg)
-=======
-let fatal_error err =
-  DebugMessage.perr @@ scilla_error_to_string err;
-  exit 1
-
-let fatal_error_gas err gas_remaining =
-  DebugMessage.perr @@ scilla_error_gas_string gas_remaining err;
-  exit 1
-
-let fatal_error_noformat err =
-  DebugMessage.perr err;
-  exit 1
->>>>>>> 7e2ed699
 
 (*****************************************************)
 (*                Pretty Printers                    *)
