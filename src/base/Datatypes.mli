(*
  This file is part of scilla.

  Copyright (c) 2018 - present Zilliqa Research Pvt. Ltd.

  scilla is free software: you can redistribute it and/or modify it under the
  terms of the GNU General Public License as published by the Free Software
  Foundation, either version 3 of the License, or (at your option) any later
  version.

  scilla is distributed in the hope that it will be useful, but WITHOUT ANY
  WARRANTY; without even the implied warranty of MERCHANTABILITY or FITNESS FOR
  A PARTICULAR PURPOSE.  See the GNU General Public License for more details.

  You should have received a copy of the GNU General Public License along with
  scilla.  If not, see <http://www.gnu.org/licenses/>.
*)

open ErrorUtils
open Core_kernel
open Literal

(* TODO: Change this to CanonicalLiteral = Literals based on canonical names. *)
module DTLiteral = FlattenedLiteral
module DTType = DTLiteral.LType

(**********************************************************)
(*                 Built-in Algebraic Data Types          *)
(**********************************************************)

type constructor = {
  cname : string;
  (* constructor name *)
  arity : int; (* How many arguments it takes *)
}
[@@deriving equal]

type adt = {
  tname : string;
  tparams : string list;
  tconstr : constructor list;
  tmap : (string * DTType.t list) list;
}
[@@deriving equal]

module DataTypeDictionary : sig
  (* Hiding the actual data type dicionary *)

  (* Re-initialize environment with the built-in ADTs *)
  val reinit : unit -> unit

  (*  Get ADT by name  *)
  val lookup_name :
    ?sloc:ErrorUtils.loc -> string -> (adt, scilla_error list) result

  (*  Get ADT by the constructor  *)
  val lookup_constructor :
    ?sloc:ErrorUtils.loc ->
    string ->
    (adt * constructor, scilla_error list) result

  (* Get typing map for a constructor *)
  val constr_tmap : adt -> string -> DTType.t list option

  (* Get all known ADTs *)
  val get_all_adts : unit -> adt list

  (* Get all known ADT constructors *)
  val get_all_ctrs : unit -> (adt * constructor) list

  val add_adt : adt -> loc -> (unit, scilla_error list) result

  (*  Built-in ADTs  *)
  val bool_typ : DTType.t

  val nat_typ : DTType.t

  val option_typ : DTType.t -> DTType.t

  val list_typ : DTType.t -> DTType.t

  val pair_typ : DTType.t -> DTType.t -> DTType.t
end

val scilla_list_to_ocaml :
  DTLiteral.t -> (DTLiteral.t list, scilla_error list) result

val scilla_list_to_ocaml_rev :
  DTLiteral.t -> (DTLiteral.t list, scilla_error list) result

module SnarkTypes : sig
<<<<<<< HEAD
  val scalar_type : DTType.t
=======
  open Scilla_crypto.Snark

  val scalar_type : Type.t
>>>>>>> e746d670

  val g1point_type : DTType.t

  val g2point_type : DTType.t

  val g2comp_type : DTType.t

  val g1g2pair_type : DTType.t

  val g1g2pair_list_type : DTType.t

  val scilla_scalar_to_ocaml : DTLiteral.t -> (scalar, scilla_error list) result

  val scilla_g1point_to_ocaml : DTLiteral.t -> (g1point, scilla_error list) result

  val scilla_g1g2pairlist_to_ocaml :
    DTLiteral.t -> ((g1point * g2point) list, scilla_error list) result

  val ocaml_g1point_to_scilla_lit :
    g1point -> (DTLiteral.t, scilla_error list) result
end<|MERGE_RESOLUTION|>--- conflicted
+++ resolved
@@ -89,13 +89,9 @@
   DTLiteral.t -> (DTLiteral.t list, scilla_error list) result
 
 module SnarkTypes : sig
-<<<<<<< HEAD
-  val scalar_type : DTType.t
-=======
   open Scilla_crypto.Snark
 
-  val scalar_type : Type.t
->>>>>>> e746d670
+  val scalar_type : DTType.t
 
   val g1point_type : DTType.t
 
