--- conflicted
+++ resolved
@@ -1343,17 +1343,6 @@
        in
 
        (* Step 3: Adding typed contract parameters (incl. implicit ones) *)
-<<<<<<< HEAD
-       let emsgs = List.fold_left cparams ~init:emsgs ~f:(fun acc_err (pname, ptype) ->
-           if not @@ is_legal_contract_parameter_type ptype then
-             let e = mk_error1
-                 (sprintf "Type %s cannot be used as a contract parameter"
-                    (pp_typ_error ptype))
-                 (ER.get_loc (get_rep pname))
-             in
-             acc_err @ e
-           else acc_err)
-=======
        let emsgs =
          List.fold_left cparams ~init:emsgs ~f:(fun acc_err (pname, ptype) ->
              if not @@ is_legal_contract_parameter_type ptype then
@@ -1365,7 +1354,6 @@
                in
                acc_err @ e
              else acc_err)
->>>>>>> 5dbc0177
        in
        let params = CU.append_implicit_contract_params cparams in
        let _ = TEnv.addTs tenv0 params in
