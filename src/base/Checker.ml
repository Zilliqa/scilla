--- conflicted
+++ resolved
@@ -33,17 +33,14 @@
 open TypeInfo
 open Cashflow
 open Accept
-<<<<<<< HEAD
+open Stdint
 open Literal
 
 (* Modules use local names, which are then disambiguated *)
 module FEParser = FrontEndParser.ScillaFrontEndParser (LocalLiteral)
 module Parser = FEParser.Parser
 module ParserSyntax = FEParser.FESyntax
-=======
-open Stdint
-module Parser = ScillaParser.Make (ParserSyntax)
->>>>>>> e4e1a0c9
+
 module PSRep = ParserRep
 module PERep = ParserRep
 module Dis = Disambiguate.ScillaDisambiguation (PSRep) (PERep)
@@ -346,14 +343,10 @@
       if cli.cf_flag then Some (check_cashflow typed_cmod cli.cf_token_fields)
       else None
     in
-<<<<<<< HEAD
-    pure @@ (dis_cmod, tenv, event_info, type_info, cf_info_opt, remaining_gas)
-=======
     let remaining_gas' =
       Gas.finalize_remaining_gas cli.gas_limit remaining_gas
     in
-    pure @@ (cmod, tenv, event_info, type_info, cf_info_opt, remaining_gas')
->>>>>>> e4e1a0c9
+    pure @@ (dis_cmod, tenv, event_info, type_info, cf_info_opt, remaining_gas')
   in
   match r with
   | Error (s, g) -> fatal_error_gas_scale Gas.scale_factor s g
