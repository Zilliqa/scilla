--- conflicted
+++ resolved
@@ -133,10 +133,8 @@
   (* Try find library "name" in known locations *)
   let find_lib_dir name =
     let dirs = get_stdlib_dirs () in
-<<<<<<< HEAD
-    BatList.find_opt
-      (fun d -> Caml.Sys.file_exists (d ^/ name ^. file_extn_library))
-      dirs
+    List.find dirs ~f:(fun d ->
+        Caml.Sys.file_exists (d ^/ name ^. file_extn_library))
 end
 
 let reset () =
@@ -149,9 +147,4 @@
   trace_file := "";
   pp_lit := true;
   json_errors := false;
-  validate_json_b := false
-=======
-    List.find dirs ~f:(fun d ->
-        Caml.Sys.file_exists (d ^/ name ^. file_extn_library))
-end
->>>>>>> d955a942
+  validate_json_b := false