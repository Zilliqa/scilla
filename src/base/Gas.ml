(*
  This file is part of scilla.

  Copyright (c) 2018 - present Zilliqa Research Pvt. Ltd.
  
  scilla is free software: you can redistribute it and/or modify it under the
  terms of the GNU General Public License as published by the Free Software
  Foundation, either version 3 of the License, or (at your option) any later
  version.
 
  scilla is distributed in the hope that it will be useful, but WITHOUT ANY
  WARRANTY; without even the implied warranty of MERCHANTABILITY or FITNESS FOR
  A PARTICULAR PURPOSE.  See the GNU General Public License for more details.
 
  You should have received a copy of the GNU General Public License along with
  scilla.  If not, see <http://www.gnu.org/licenses/>.
*)

open Core_kernel
open ErrorUtils
open Result.Let_syntax
open MonadUtil
open Literal
open Syntax
open Scilla_crypto.Schnorr
open Datatypes.SnarkTypes

let scale_factor = Stdint.Uint64.of_int 8

(* Scale down the remaining gas to original metrics *)
let finalize_remaining_gas initial_gas_limit remaining_gas =
  let open Stdint in
  let remain = Uint64.div remaining_gas scale_factor in
  (* Ensure that at least one unit of gas is consumed. *)
  if Uint64.compare remain initial_gas_limit = 0 then
    Uint64.sub remain Uint64.one
  else remain

(* Arbitrarily picked, the largest prime less than 100. *)
let version_mismatch_penalty = 97

module ScillaGas (SR : Rep) (ER : Rep) = struct
<<<<<<< HEAD
  module GasLiteral = GlobalLiteral
  module GasType = GasLiteral.LType
  module GI = GasType.TIdentifier
=======
  (* TODO: Change this to CanonicalLiteral = Literals based on canonical names. *)
  module GasLiteral = FlattenedLiteral
>>>>>>> 32f75721
  module GasSyntax = ScillaSyntax (SR) (ER) (GasLiteral)
  module GasType = GasSyntax.SType
  module GI = GasSyntax.SIdentifier
  module GasGasCharge = GasSyntax.SGasCharge
  open GasType
  open GasLiteral
  open GasSyntax

  (* The storage cost of a literal, based on it's size. *)
  let rec literal_cost lit =
    match lit with
    (* StringLits have fixed cost till a certain
         length and increased cost after that. *)
    | StringLit s ->
        let l = String.length s in
        pure @@ if l <= 20 then 20 else l
    | BNum _ -> pure @@ 64 (* Implemented using big-nums. *)
    (* (bit-width, value) *)
    | IntLit x -> pure @@ (int_lit_width x / 8)
    | UintLit x -> pure @@ (uint_lit_width x / 8)
    | ByStr bs -> pure @@ Bystr.width bs
    | ByStrX bs -> pure @@ Bystrx.width bs
    (* Message: an associative array *)
    | Msg m ->
        foldM
          ~f:(fun acc (s, lit') ->
            let%bind cs = literal_cost (StringLit s) in
            let%bind clit' = literal_cost lit' in
            pure (acc + cs + clit'))
          ~init:0 m
    (* A dynamic map of literals *)
    | Map (_, m) ->
        Caml.Hashtbl.fold
          (fun lit1 lit2 acc' ->
            let%bind acc = acc' in
            let%bind clit1 = literal_cost lit1 in
            let%bind clit2 = literal_cost lit2 in
            pure (acc + clit1 + clit2))
          m (pure 0)
    (* A constructor in HNF *)
    | ADTValue (cn, _, ll) as als ->
        let open Datatypes in
        (* Make a special case for Lists, to avoid overflowing recursion. *)
<<<<<<< HEAD
        if is_cons_ctr_name cn then
          let rec walk elm acc_cost =
            match elm with
            | ADTValue (c, _, [ l; ll ])
                when is_cons_ctr_name c ->
                  let%bind lcost = literal_cost l in
                  walk ll (acc_cost + lcost)
            | ADTValue (c, _, _)
                when is_nil_ctr_name c -> pure (acc_cost + 1)
=======
        if String.(GI.Name.as_string cn = "Cons") then
          let rec walk elm acc_cost =
            match elm with
            | ADTValue (c, _, [ l; ll ])
              when String.(GI.Name.as_string c = "Cons") ->
                let%bind lcost = literal_cost l in
                walk ll (acc_cost + lcost)
            | ADTValue (c, _, _) when String.(GI.Name.as_string c = "Nil") ->
                pure (acc_cost + 1)
>>>>>>> 32f75721
            | _ -> fail0 "Malformed list while computing literal cost"
          in
          walk als 0
        else if List.is_empty ll then pure 1
        else
          foldM
            ~f:(fun acc lit' ->
              let%bind clit' = literal_cost lit' in
              pure (acc + clit'))
            ~init:0 ll
    (* Constant cost for forming a closure (similar to expr_static_cost below). *)
    | Clo _ -> pure @@ 1
    | TAbs _ -> pure @@ 1

  let rec map_sort_cost l =
    match l with
    | Map (_, kvlist) ->
        let sub_cost =
          Caml.Hashtbl.fold
            (fun _ vlit acc -> acc + map_sort_cost vlit)
            kvlist 0
        in
        let this_cost =
          let len = Caml.Hashtbl.length kvlist in
          if len > 0 then
            let log_len = Int.of_float (Float.log (Int.to_float len)) in
            len * log_len
          else 0
        in
        sub_cost + this_cost
    | _ -> 0

  let rec expr_static_cost e =
    let ee, erep = e in
    let%bind e' =
      match ee with
      | Literal _ | Var _ | Message _ | App _ | Constr _ | TApp _ ->
          pure @@ GasExpr (GasGasCharge.StaticCost 1, e)
      | Fixpoint (f, t, e') ->
          let%bind e'' = expr_static_cost e' in
          pure
          @@ GasExpr (GasGasCharge.StaticCost 1, (Fixpoint (f, t, e''), erep))
      | Fun (f, t, e') ->
          let%bind e'' = expr_static_cost e' in
          pure @@ GasExpr (GasGasCharge.StaticCost 1, (Fun (f, t, e''), erep))
      | TFun (f, e') ->
          let%bind e'' = expr_static_cost e' in
          pure @@ GasExpr (GasGasCharge.StaticCost 1, (TFun (f, e''), erep))
      | Let (i, t, lhs, rhs) ->
          let%bind lhs' = expr_static_cost lhs in
          let%bind rhs' = expr_static_cost rhs in
          pure
          @@ GasExpr (GasGasCharge.StaticCost 1, (Let (i, t, lhs', rhs'), erep))
      | MatchExpr (o, clauses) ->
          let%bind clauses' =
            mapM clauses ~f:(fun (p, e') ->
                let%bind e'' = expr_static_cost e' in
                pure (p, e''))
          in
          pure
          @@ GasExpr
               ( GasGasCharge.StaticCost (List.length clauses),
                 (MatchExpr (o, clauses'), erep) )
      | Builtin _ ->
          (* We don't add costs for Builtin because we can't know it statically
           * without type info (Eval doesn't run the type checker). To know this
           * statically, call builtin_cost below, providing argument types. *)
          pure ee
      | GasExpr _ -> fail0 "Unexpected gas charge"
    in
    pure (e', erep)

  (* this is a dynamic cost. *)
  let rec stmts_cost = function
    | [] -> pure []
    | (s, srep) :: rem_stmts ->
        let%bind s' =
          match s with
          | Load (x, _) ->
              let g =
                GasStmt
                  (GasGasCharge.SumOf
                     ( GasGasCharge.SizeOf (GI.get_id x),
                       GasGasCharge.MapSortCost (GI.get_id x) ))
              in
              (* We charge *after* the load because we can't know the size before. *)
              pure @@ [ (s, srep); (g, srep) ]
          | Store (_, v) | SendMsgs v | CreateEvnt v ->
              let g = GasStmt (GasGasCharge.SizeOf (GI.get_id v)) in
              pure @@ [ (g, srep); (s, srep) ]
          | Bind (x, e) ->
              let g = GasStmt (GasGasCharge.StaticCost 1) in
              let%bind e' = expr_static_cost e in
              let s' = Bind (x, e') in
              pure @@ [ (g, srep); (s', srep) ]
          | ReadFromBC _ | CallProc _ ->
              let g = GasStmt (GasGasCharge.StaticCost 1) in
              pure @@ [ (g, srep); (s, srep) ]
          | MapUpdate (_, klist, ropt) ->
              let n = GasGasCharge.StaticCost (List.length klist) in
              let g =
                match ropt with
                | Some r ->
                    GasGasCharge.SumOf (GasGasCharge.SizeOf (GI.get_id r), n)
                | None -> n
              in
              pure @@ [ (GasStmt g, srep); (s, srep) ]
          | MapGet (x, _, klist, _) ->
              let n = GasGasCharge.StaticCost (List.length klist) in
              let g =
                GasGasCharge.SumOf
                  ( GasGasCharge.SumOf
                      ( GasGasCharge.SizeOf (GI.get_id x),
                        GasGasCharge.MapSortCost (GI.get_id x) ),
                    n )
              in
              pure @@ [ (s, srep); (GasStmt g, srep) ]
          | MatchStmt (x, clauses) ->
              let g = GasGasCharge.StaticCost (List.length clauses) in
              let%bind clauses' =
                mapM clauses ~f:(fun (p, stmts) ->
                    let%bind stmts' = stmts_cost stmts in
                    pure @@ (p, stmts'))
              in
              let s' = MatchStmt (x, clauses') in
              pure @@ [ (GasStmt g, srep); (s', srep) ]
          | AcceptPayment ->
              let g = GasStmt (GasGasCharge.StaticCost 1) in
              pure @@ [ (g, srep); (s, srep) ]
          | Iterate (l, _) ->
              let g = GasStmt (GasGasCharge.LengthOf (GI.get_id l)) in
              pure @@ [ (g, srep); (s, srep) ]
          | Throw eopt ->
              let g =
                match eopt with
                | Some e -> GasGasCharge.SizeOf (GI.get_id e)
                | None -> GasGasCharge.StaticCost 1
              in
              pure @@ [ (GasStmt g, srep); (s, srep) ]
          | GasStmt _ -> fail0 "Unexpected gas charge"
        in

        let%bind rem_stmts' = stmts_cost rem_stmts in
        pure (s' @ rem_stmts')

  let lib_entry_cost = function
    | LibVar (v, topt, e) ->
        let%bind e' = expr_static_cost e in
        pure @@ LibVar (v, topt, e')
    | LibTyp _ as le -> pure le

  let lib_cost lib =
    let%bind lentries' = mapM lib.lentries ~f:lib_entry_cost in
    pure { lib with lentries = lentries' }

  let rec libtree_cost ltree =
    let%bind deps' = mapM ltree.deps ~f:libtree_cost in
    let%bind libn' = lib_cost ltree.libn in
    pure { libn = libn'; deps = deps' }

  let lmod_cost lmod =
    let%bind libs' = lib_cost lmod.libs in
    pure @@ { lmod with libs = libs' }

  let cmod_cost (cmod : cmodule) =
    let contr_cost contr =
      let comp_cost comp =
        let%bind body' = stmts_cost comp.comp_body in
        pure { comp with comp_body = body' }
      in
      let%bind constraint' = expr_static_cost contr.cconstraint in
      let%bind cfields' =
        mapM contr.cfields ~f:(fun (i, t, e) ->
            let%bind e' = expr_static_cost e in
            pure (i, t, e'))
      in
      let%bind ccomps' = mapM contr.ccomps ~f:comp_cost in
      pure
        {
          contr with
          cconstraint = constraint';
          cfields = cfields';
          ccomps = ccomps';
        }
    in
    let%bind libs' = option_mapM cmod.libs ~f:lib_cost in
    let%bind contr' = contr_cost cmod.contr in
    pure { cmod with libs = libs'; contr = contr' }

  (* A signature for functions that determine dynamic cost of built-in ops. *)
  (* op -> arguments -> base cost -> total cost *)
  type coster =
    builtin ->
    ER.rep GI.t list ->
    GasType.t list ->
    (GasGasCharge.gas_charge, scilla_error list) result

  (* op, arg types, coster, base cost. *)
  type builtin_record = builtin * GasType.t list * coster

  let string_coster op args _arg_types =
    match (op, args) with
    | Builtin_eq, [ s1; s2 ] ->
        pure
        @@ GasGasCharge.MinOf
             ( GasGasCharge.SizeOf (GI.get_id s1),
               GasGasCharge.SizeOf (GI.get_id s2) )
    | Builtin_concat, [ s1; s2 ] ->
        pure
        @@ GasGasCharge.SumOf
             ( GasGasCharge.SizeOf (GI.get_id s1),
               GasGasCharge.SizeOf (GI.get_id s2) )
    | Builtin_substr, [ s; i1; i2 ] ->
        pure
        @@ GasGasCharge.MinOf
             ( GasGasCharge.SizeOf (GI.get_id s),
               GasGasCharge.SumOf
                 ( GasGasCharge.ValueOf (GI.get_id i1),
                   GasGasCharge.ValueOf (GI.get_id i2) ) )
    | Builtin_strlen, [ s ] -> pure @@ GasGasCharge.SizeOf (GI.get_id s)
    | Builtin_to_string, [ l ] -> pure @@ GasGasCharge.SizeOf (GI.get_id l)
    | _ -> fail0 @@ "Gas cost error for string built-in"

  let crypto_coster op args types =
    match (op, types, args) with
    | Builtin_eq, [ PrimType Bystr_typ; PrimType Bystr_typ ], [ a1; _ ] ->
        pure @@ GasGasCharge.SizeOf (GI.get_id a1)
    | Builtin_eq, [ a1; a2 ], _
      when is_bystrx_type a1 && is_bystrx_type a2
           && Option.(value_exn (bystrx_width a1) = value_exn (bystrx_width a2))
      ->
        let width = Option.value_exn (bystrx_width a1) in
        pure @@ GasGasCharge.StaticCost width
    | Builtin_to_uint256, [ a ], _
      when is_bystrx_type a && Option.value_exn (bystrx_width a) <= 32 ->
        pure @@ GasGasCharge.StaticCost 32
    | Builtin_sha256hash, _, [ a ] | Builtin_schnorr_get_address, _, [ a ] ->
        (* Block size of sha256hash is 512 *)
        let s = GasGasCharge.SizeOf (GI.get_id a) in
        let n = GasGasCharge.StaticCost (64 * 15) in
        pure (GasGasCharge.DivCeil (s, n))
    | Builtin_keccak256hash, _, [ a ] ->
        (* Block size of keccak256hash is 1088 *)
        let s = GasGasCharge.SizeOf (GI.get_id a) in
        let n = GasGasCharge.StaticCost (136 * 15) in
        pure (GasGasCharge.DivCeil (s, n))
    | Builtin_ripemd160hash, _, [ a ] ->
        (* Block size of ripemd160hash is 512 *)
        let s = GasGasCharge.SizeOf (GI.get_id a) in
        let n = GasGasCharge.StaticCost (64 * 10) in
        pure (GasGasCharge.DivCeil (s, n))
    | Builtin_schnorr_verify, _, [ _; s; _ ]
    | Builtin_ecdsa_verify, _, [ _; s; _ ] ->
        (* x = div_ceil (Bystr.width s + 66) 64 *)
        let x =
          GasGasCharge.DivCeil
            ( GasGasCharge.SumOf
                (GasGasCharge.SizeOf (GI.get_id s), GasGasCharge.StaticCost 66),
              GasGasCharge.StaticCost 64 )
        in
        (* (250 + (15 * x)) *)
        pure
          (GasGasCharge.SumOf
             ( GasGasCharge.StaticCost 250,
               GasGasCharge.ProdOf (GasGasCharge.StaticCost 15, x) ))
    | Builtin_to_bystr, [ a ], _ when is_bystrx_type a ->
        pure (GasGasCharge.StaticCost (Option.value_exn (bystrx_width a)))
    | Builtin_bech32_to_bystr20, _, [ prefix; addr ]
    | Builtin_bystr20_to_bech32, _, [ prefix; addr ] ->
        let base = 4 in
        pure
          (GasGasCharge.ProdOf
             ( GasGasCharge.SumOf
                 ( GasGasCharge.SizeOf (GI.get_id prefix),
                   GasGasCharge.SizeOf (GI.get_id addr) ),
               GasGasCharge.StaticCost base ))
    | Builtin_concat, [ a1; a2 ], _ when is_bystrx_type a1 && is_bystrx_type a2
      ->
        pure
          (GasGasCharge.StaticCost
             Option.(value_exn (bystrx_width a1) + value_exn (bystrx_width a2)))
    | Builtin_alt_bn128_G1_add, _, _ -> pure (GasGasCharge.StaticCost 20)
    | Builtin_alt_bn128_G1_mul, _, [ _; s ] ->
        let multiplier = GasGasCharge.LogOf (GI.get_id s) in
        pure @@ GasGasCharge.ProdOf (GasGasCharge.StaticCost 20, multiplier)
    | Builtin_alt_bn128_pairing_product, _, [ pairs ] ->
        let list_len = GasGasCharge.LengthOf (GI.get_id pairs) in
        pure (GasGasCharge.ProdOf (GasGasCharge.StaticCost 40, list_len))
    | _ -> fail0 @@ "Gas cost error for hash built-in"

  let map_coster op args _arg_types =
    match args with
    | m :: _ -> (
        (* size, get and contains do not make a copy of the Map, hence constant. *)
        match op with
        | Builtin_size | Builtin_get | Builtin_contains ->
            pure (GasGasCharge.StaticCost 1)
        | _ ->
            pure
              (GasGasCharge.SumOf
                 (GasGasCharge.StaticCost 1, GasGasCharge.LengthOf (GI.get_id m)))
        )
    | _ -> fail0 @@ "Gas cost error for map built-in"

  let to_nat_coster _ args _arg_types =
    match args with
    | [ a ] -> pure (GasGasCharge.ValueOf (GI.get_id a))
    | _ -> fail0 @@ "Gas cost error for to_nat built-in"

  let int_conversion_coster w _ _args arg_types =
    let base = 4 in
    match arg_types with
    | [ PrimType (Uint_typ _) ]
    | [ PrimType (Int_typ _) ]
    | [ PrimType String_typ ] ->
        if w = 32 || w = 64 then pure (GasGasCharge.StaticCost base)
        else if w = 128 then pure (GasGasCharge.StaticCost (base * 2))
        else if w = 256 then pure (GasGasCharge.StaticCost (base * 4))
        else fail0 @@ "Gas cost error for integer conversion"
    | _ -> fail0 @@ "Gas cost due to incorrect arguments for int conversion"

  let int_coster op args arg_types =
    let base = 4 in
    let%bind base' =
      match op with
      | Builtin_mul | Builtin_div | Builtin_rem ->
          pure (GasGasCharge.StaticCost (5 * base))
      | Builtin_pow -> (
          match args with
          | [ _; p ] ->
              pure
                (GasGasCharge.ProdOf
                   ( GasGasCharge.StaticCost (base * 5),
                     GasGasCharge.ValueOf (GI.get_id p) ))
          | _ -> fail0 @@ "Gas cost error for built-in pow" )
      | Builtin_isqrt -> (
          match args with
          | [ a ] ->
              pure
                (GasGasCharge.ProdOf
                   ( GasGasCharge.StaticCost base,
                     GasGasCharge.LogOf (GI.get_id a) ))
          | _ -> fail0 "Invalid argument type to isqrt" )
      | _ -> pure (GasGasCharge.StaticCost base)
    in
    let%bind w =
      match arg_types with
      | a :: _ -> (
          match int_width a with
          | Some w -> pure w
          | None -> fail0 "int_coster: cannot determine integer width" )
      | _ -> fail0 @@ "Gas cost error for integer built-in"
    in
    if w = 32 || w = 64 then pure base'
    else if w = 128 then
      pure (GasGasCharge.ProdOf (base', GasGasCharge.StaticCost 2))
    else if w = 256 then
      pure (GasGasCharge.ProdOf (base', GasGasCharge.StaticCost 4))
    else fail0 @@ "Gas cost error for integer built-in"

  let bnum_coster _op _args _arg_types = pure (GasGasCharge.StaticCost 32)

  let tvar s = TypeVar s

  [@@@ocamlformat "disable"]

  (* built-in op costs are propotional to size of data they operate on. *)
  let builtin_records : builtin_record list = [
     (* Strings *)
    (Builtin_eq, [string_typ;string_typ], string_coster);
    (Builtin_concat, [string_typ;string_typ], string_coster);
    (Builtin_substr, [string_typ; tvar "'A"; tvar "'A"], string_coster);
    (Builtin_strlen, [string_typ], string_coster);
    (Builtin_to_string, [tvar "'A"], string_coster);
  
    (* Block numbers *)
    (Builtin_eq, [bnum_typ;bnum_typ], bnum_coster);
    (Builtin_blt, [bnum_typ;bnum_typ], bnum_coster);
    (Builtin_badd, [bnum_typ;tvar "'A"], bnum_coster);
    (Builtin_bsub, [bnum_typ;bnum_typ], bnum_coster);
  
    (* Crypto *)
    (Builtin_eq, [tvar "'A"; tvar "'A"], crypto_coster);
    (Builtin_to_bystr, [tvar "'A"], crypto_coster);
    (Builtin_bech32_to_bystr20, [string_typ;string_typ], crypto_coster);
    (Builtin_bystr20_to_bech32, [string_typ;bystrx_typ address_length], crypto_coster);
    (Builtin_to_uint256, [tvar "'A"], crypto_coster);
    (Builtin_sha256hash, [tvar "'A"], crypto_coster);
    (Builtin_keccak256hash, [tvar "'A"], crypto_coster);
    (Builtin_ripemd160hash, [tvar "'A"], crypto_coster);
    (Builtin_schnorr_verify, [bystrx_typ pubkey_len; bystr_typ; bystrx_typ signature_len], crypto_coster);
    (Builtin_ecdsa_verify, [bystrx_typ Secp256k1Wrapper.pubkey_len; bystr_typ; bystrx_typ Secp256k1Wrapper.signature_len], crypto_coster);
    (Builtin_concat, [tvar "'A"; tvar "'A"], crypto_coster);
    (Builtin_schnorr_get_address, [bystrx_typ pubkey_len], crypto_coster);
    (Builtin_alt_bn128_G1_add, [g1point_type; g1point_type], crypto_coster);
    (Builtin_alt_bn128_G1_mul, [g1point_type; scalar_type], crypto_coster);
    (Builtin_alt_bn128_pairing_product, [g1g2pair_list_type], crypto_coster);
  
    (* Maps *)
    (Builtin_contains, [tvar "'A"; tvar "'A"], map_coster);
    (Builtin_put, [tvar "'A"; tvar "'A"; tvar "'A"], map_coster);
    (Builtin_get, [tvar "'A"; tvar "'A"], map_coster);
    (Builtin_remove, [tvar "'A"; tvar "'A"], map_coster);
    (Builtin_to_list, [tvar "'A"], map_coster);
    (Builtin_size, [tvar "'A"], map_coster);
  
    (* Integers *)
    (Builtin_eq, [tvar "'A"; tvar "'A"], int_coster);
    (Builtin_lt, [tvar "'A"; tvar "'A"], int_coster);
    (Builtin_add, [tvar "'A"; tvar "'A"], int_coster);
    (Builtin_sub, [tvar "'A"; tvar "'A"], int_coster);
    (Builtin_mul, [tvar "'A"; tvar "'A"], int_coster);
    (Builtin_div, [tvar "'A"; tvar "'A"], int_coster);
    (Builtin_rem, [tvar "'A"; tvar "'A"], int_coster);
    (Builtin_pow, [tvar "'A"; uint32_typ], int_coster);
    (Builtin_isqrt, [tvar "'A"], int_coster);
  
    (Builtin_to_int32, [tvar "'A"], int_conversion_coster 32);
    (Builtin_to_int64, [tvar "'A"], int_conversion_coster 64);
    (Builtin_to_int128, [tvar "'A"], int_conversion_coster 128);
    (Builtin_to_int256, [tvar "'A"], int_conversion_coster 256);
    (Builtin_to_uint32, [tvar "'A"], int_conversion_coster 32);
    (Builtin_to_uint64, [tvar "'A"], int_conversion_coster 64);
    (Builtin_to_uint128, [tvar "'A"], int_conversion_coster 128);
    (Builtin_to_uint256, [tvar "'A"], int_conversion_coster 256);
  
    (Builtin_to_nat, [uint32_typ], to_nat_coster);
  ]

  [@@@ocamlformat "enable"]

  let builtin_hashtbl =
    let open Caml in
    let ht : (builtin, builtin_record list) Hashtbl.t = Hashtbl.create 64 in
    List.iter
      (fun row ->
        let opname, _, _ = row in
        match Hashtbl.find_opt ht opname with
        | Some p -> Hashtbl.add ht opname (row :: p)
        | None -> Hashtbl.add ht opname [ row ])
      builtin_records;
    ht

  let builtin_cost (op, _) arg_types arg_ids =
    let matcher (name, types, fcoster) =
      (* The names and type list lengths must match and *)
      if
        [%equal: Syntax.builtin] name op
        && List.length types = List.length arg_types
        && List.for_all2_exn
             ~f:(fun t1 t2 ->
               (* the types should match *)
               [%equal: GasType.t] t1 t2
               ||
               (* or the built-in record is generic *)
               match t2 with TypeVar _ -> true | _ -> false)
             arg_types types
      then fcoster op arg_ids arg_types (* this can fail too *)
      else fail0 @@ "Name or arity doesn't match"
    in
    let msg =
      sprintf "Unable to determine gas cost for \"%s\"" (pp_builtin op)
    in
    let dict =
      match Caml.Hashtbl.find_opt builtin_hashtbl op with
      | Some rows -> rows
      | None -> []
    in
    let%bind _, cost = tryM dict ~f:matcher ~msg:(fun () -> mk_error0 msg) in
    pure cost
end<|MERGE_RESOLUTION|>--- conflicted
+++ resolved
@@ -40,14 +40,7 @@
 let version_mismatch_penalty = 97
 
 module ScillaGas (SR : Rep) (ER : Rep) = struct
-<<<<<<< HEAD
   module GasLiteral = GlobalLiteral
-  module GasType = GasLiteral.LType
-  module GI = GasType.TIdentifier
-=======
-  (* TODO: Change this to CanonicalLiteral = Literals based on canonical names. *)
-  module GasLiteral = FlattenedLiteral
->>>>>>> 32f75721
   module GasSyntax = ScillaSyntax (SR) (ER) (GasLiteral)
   module GasType = GasSyntax.SType
   module GI = GasSyntax.SIdentifier
@@ -91,7 +84,6 @@
     | ADTValue (cn, _, ll) as als ->
         let open Datatypes in
         (* Make a special case for Lists, to avoid overflowing recursion. *)
-<<<<<<< HEAD
         if is_cons_ctr_name cn then
           let rec walk elm acc_cost =
             match elm with
@@ -101,17 +93,6 @@
                   walk ll (acc_cost + lcost)
             | ADTValue (c, _, _)
                 when is_nil_ctr_name c -> pure (acc_cost + 1)
-=======
-        if String.(GI.Name.as_string cn = "Cons") then
-          let rec walk elm acc_cost =
-            match elm with
-            | ADTValue (c, _, [ l; ll ])
-              when String.(GI.Name.as_string c = "Cons") ->
-                let%bind lcost = literal_cost l in
-                walk ll (acc_cost + lcost)
-            | ADTValue (c, _, _) when String.(GI.Name.as_string c = "Nil") ->
-                pure (acc_cost + 1)
->>>>>>> 32f75721
             | _ -> fail0 "Malformed list while computing literal cost"
           in
           walk als 0
