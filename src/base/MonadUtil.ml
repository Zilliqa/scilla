--- conflicted
+++ resolved
@@ -134,7 +134,6 @@
       match f x with Ok z -> Ok (x, z) | Error _ -> tryM ~f ls' ~msg )
   | [] -> Error (msg ())
 
-<<<<<<< HEAD
 (* Monadic Option.map for error *)
 let option_mapM ~f opt_val =
   match opt_val with
@@ -142,7 +141,7 @@
   | Some v ->
       let%bind z = f v in
       pure @@ Some z
-=======
+
 (* Monadic version of List.fold_map *)
 let fold_mapM ~f ~init l =
   let%bind acc, l'_rev =
@@ -159,7 +158,6 @@
 let wrapM_folder ~folder ~f ~init l =
   let f' acc e = match acc with Error _ -> acc | Ok acc' -> f acc' e in
   folder l ~init:(Ok init) ~f:f'
->>>>>>> 1915e09f
 
 (****************************************************************)
 (*           A gas-aware monad for `Eval` and related utilites  *)
