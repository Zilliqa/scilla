--- conflicted
+++ resolved
@@ -876,7 +876,6 @@
       pure ()
   end
 
-<<<<<<< HEAD
   (* ****************************************************** *)
   (* ******** Check the usage of return statements ******** *)
   (* ****************************************************** *)
@@ -948,7 +947,9 @@
                 else pure ()
             | _ -> pure ())
       in
-=======
+      pure ()
+  end
+
   (* ******************************************************************** *)
   (* *** Check if multiple procedure have the same effect as one call *** *)
   (* ******************************************************************** *)
@@ -990,14 +991,15 @@
               |> Option.is_some
           | Store (id, _) | MapUpdate (id, _, _) ->
               SCIdentifier.get_id id |> Set.mem contract_fields
-          | CallProc (id, _) ->
+          | CallProc (_, id, _) ->
               SCIdentifier.get_id id |> Set.mem impure_procedures
           | SendMsgs _ | CreateEvnt _
           | ReadFromBC (_, (CurBlockNum | Timestamp _ | ReplicateContr _)) ->
               true
           | ReadFromBC (_, ChainID)
           | Bind _ | Load _ | RemoteLoad _ | MapGet _ | RemoteMapGet _
-          | TypeCast _ | AcceptPayment | Iterate _ | Throw _ | GasStmt _ ->
+          | TypeCast _ | AcceptPayment | Iterate _ | Throw _ | GasStmt _
+          | Return _ ->
               false
         in
         List.exists proc.comp_body ~f:stmt_modifies
@@ -1067,7 +1069,7 @@
         | MatchStmt (_id, arms) ->
             List.iter arms ~f:(fun (_pattern, stmts) ->
                 List.iter stmts ~f:(fun sa -> report_in_stmt comp_id sa))
-        | CallProc (id, _params) when is_pure id ->
+        | CallProc (_, id, _params) when is_pure id ->
             let pure_name = SCIdentifier.get_id id in
             let comp_name = get_id comp_id in
             Map.find callers comp_name
@@ -1090,7 +1092,8 @@
                        (SR.get_loc (get_rep id)))
         | CallProc _ | Bind _ | Load _ | RemoteLoad _ | Store _ | MapUpdate _
         | MapGet _ | RemoteMapGet _ | ReadFromBC _ | TypeCast _ | AcceptPayment
-        | Iterate _ | SendMsgs _ | CreateEvnt _ | Throw _ | GasStmt _ ->
+        | Iterate _ | Return _ | SendMsgs _ | CreateEvnt _ | Throw _ | GasStmt _
+          ->
             ()
       in
       List.iter cmod.contr.ccomps ~f:(fun comp ->
@@ -1104,7 +1107,6 @@
       let pure_procedures = collect_pure_procedures cmod cg in
       let callers, callees = collect_calls cg in
       report_redundant_calls cmod callers callees pure_procedures;
->>>>>>> c2acec14
       pure ()
   end
 
@@ -1121,11 +1123,8 @@
     let%bind () = CheckHashingBuiltinsUsage.in_libentries rlibs in
     let%bind () = CheckHashingBuiltinsUsage.in_cmod cmod in
     let%bind () = CheckUnboxing.run cmod cg rlibs in
-<<<<<<< HEAD
     let%bind () = CheckReturns.run cmod in
-=======
     let%bind () = CheckRedundantCalls.run cmod cg rlibs in
->>>>>>> c2acec14
     DCD.dc_cmod cmod elibs;
     pure ()
 
