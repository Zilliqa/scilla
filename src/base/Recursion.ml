--- conflicted
+++ resolved
@@ -340,32 +340,6 @@
 
   let recursion_library lib =
     let { lname; lentries } = lib in
-<<<<<<< HEAD
-    let is_adt_in_scope adts_in_scope adt_name =
-      (* Check if type has already been declared *)
-      if List.mem adts_in_scope (get_id adt_name) ~equal:[%equal: RecName.t]
-      then pure ()
-      else
-        (* Check if the name is a builtin ADT *)
-        let%bind _ =
-          DataTypeDictionary.lookup_name ~sloc:(get_rep adt_name)
-            (get_id adt_name)
-        in
-        pure ()
-    in
-    let is_adt_ctr_in_scope adt_ctrs_in_scope ctr_name =
-      (* Check if type has already been declared *)
-      if List.mem adt_ctrs_in_scope (get_id ctr_name) ~equal:[%equal: RecName.t]
-      then pure ()
-      else
-        (* Check if the name is a builtin ADT *)
-        DataTypeDictionary.lookup_constructor
-          ~sloc:(SR.get_loc (get_rep ctr_name))
-          (get_id ctr_name)
-        |> Result.ignore_m
-    in
-=======
->>>>>>> 4e581ad1
     wrap_with_info
       ( sprintf "Type error in library %s:\n" (as_error_string lname),
         SR.get_loc (get_rep lname) )
