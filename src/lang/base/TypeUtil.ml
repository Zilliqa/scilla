--- conflicted
+++ resolved
@@ -339,15 +339,6 @@
       fail msg
 
 (****************************************************************)
-<<<<<<< HEAD
-(*             Utility function for pattern matches             *)
-(****************************************************************)
-let is_catchall p =
-    match p with
-    | Wildcard -> true
-    | Binder _ -> true
-    | Constructor _ -> false
-=======
 (*                        Working with ADTs                     *)
 (****************************************************************)
 
@@ -448,5 +439,4 @@
 let wrap_err e ?opt:(opt = "") = wrap_with_info (get_failure_msg e opt)
 
 let wrap_serr s ?opt:(opt = "") =
-  wrap_with_info (get_failure_msg_stmt s opt)
->>>>>>> 86fdcae4
+  wrap_with_info (get_failure_msg_stmt s opt)