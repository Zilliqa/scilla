--- conflicted
+++ resolved
@@ -18,6 +18,7 @@
 
 open MonadUtil
 open Syntax
+open Core
 
 (* An inferred type with possible qualifiers *)
 type 'rep inferred_type = {
@@ -37,7 +38,7 @@
   (Q: QualifiedTypes)
   (R : Rep)
   -> sig
-<<<<<<< HEAD
+
     (* Resolving results *)
     type resolve_result
     val rr_loc : resolve_result -> loc
@@ -57,10 +58,10 @@
       (* Add type variable to the environment *)
       val addV : t -> R.rep ident -> t
       (* Check type for well-formedness in the type environment *)
-      val is_wf_type : t -> typ -> (unit, string) result
+      val is_wf_type : t -> typ -> (unit, string) eresult
       (* Resolve the identifier *)    
       val resolveT : ?lopt:(R.rep option) -> t -> string ->
-        (resolve_result, string) result
+        (resolve_result, string) eresult
       (* Copy the environment *)
       val copy : t -> t
       (* Convert to list *)
@@ -70,57 +71,14 @@
       (* Print the type environment *)
       val pp : ?f:(string * resolve_result -> bool) -> t -> string        
     end
-=======
-  (* Resolving results *)
-  type resolve_result
-  val rr_loc : resolve_result -> loc
-  val rr_rep : resolve_result -> R.rep
-  val rr_typ : resolve_result -> Q.t inferred_type
-  val rr_pp  : resolve_result -> string
-  val mk_qual_tp : typ -> Q.t inferred_type
-  
-  module TEnv : sig
-    type t
-    (* Make new type environment *)
-    val mk : t
-    (* Add to type environment *)
-    val addT : t -> R.rep ident -> typ -> t
-    (* Add to many type bindings *)
-    val addTs : t -> (R.rep ident * typ) list -> t
-    (* Add type variable to the environment *)
-    val addV : t -> R.rep ident -> t
-    (* Check type for well-formedness in the type environment *)
-    val is_wf_type : t -> typ -> (unit, string) eresult
-    (* Resolve the identifier *)    
-    val resolveT : ?lopt:(R.rep option) -> t -> string ->
-      (resolve_result, string) eresult
-    (* Copy the environment *)
-    val copy : t -> t
-    (* Convert to list *)
-    val to_list : t -> (string * resolve_result) list
-    (* Get type variables *)
-    val tvars : t -> (string * R.rep) list
-    (* Print the type environment *)
-    val pp : ?f:(string * resolve_result -> bool) -> t -> string        
->>>>>>> 145e1155
   end
 
 module PlainTypes : QualifiedTypes
 module MakeTEnv : MakeTEnvFunctor
 
-<<<<<<< HEAD
 module TypeUtilities
     (SR : Rep)
     (ER : Rep) : sig
-=======
-val literal_type : literal -> (typ, string) eresult
-
-(* Useful generic types *)
-val fun_typ : typ -> typ -> typ
-val tvar : string -> typ
-val tfun_typ : string -> typ -> typ
-val map_typ : typ -> typ -> typ
->>>>>>> 145e1155
 
   type expr_annot
   
@@ -128,7 +86,7 @@
   val subst_type_in_literal: 'a ident -> typ -> literal -> literal
   val subst_type_in_expr : 'a ident -> typ -> expr_annot -> expr_annot
 
-  val literal_type : literal -> (typ, string) result
+  val literal_type : literal -> (typ, string) eresult
 
   (* Useful generic types *)
   val fun_typ : typ -> typ -> typ
@@ -140,7 +98,6 @@
   (*                       Type sanitization                      *)
   (****************************************************************)
 
-<<<<<<< HEAD
   val is_storable_type : typ -> bool
   val is_ground_type : typ -> bool
 
@@ -150,25 +107,18 @@
 
   val type_equiv : typ -> typ -> bool
   val type_equiv_list : typ list -> typ list -> bool
-=======
-val assert_type_equiv : typ -> typ -> (unit, string) eresult
 
-(* Applying a function type *)
-val fun_type_applies : typ -> typ list -> (typ, string) eresult
+  val assert_type_equiv : typ -> typ -> (unit, string) eresult
 
-(* Applying a type function *)
-val elab_tfun_with_args : typ -> typ list -> (typ, string) eresult
->>>>>>> 145e1155
-
-  val assert_type_equiv : typ -> typ -> (unit, string) result
+  (* Applying a type function *)
+  val elab_tfun_with_args : typ -> typ list -> (typ, string) eresult
 
   (* Applying a function type *)
-  val fun_type_applies : typ -> typ list -> (typ, string) result
+  val fun_type_applies : typ -> typ list -> (typ, string) eresult
 
   (* Applying a type function *)
-  val elab_tfun_with_args : typ -> typ list -> (typ, string) result
+  val elab_tfun_with_args : typ -> typ list -> (typ, string) eresult
 
-<<<<<<< HEAD
   val pp_typ_list : typ list -> string  
 
   (****************************************************************)
@@ -179,41 +129,18 @@
   val apply_type_subst : (string * typ) list -> typ -> typ
 
   (*  Get elaborated type for a constructor and list of type arguments *)    
-  val elab_constr_type : string -> typ list -> (typ, string) result  
-=======
-(*  Get elaborated type for a constructor and list of type arguments *)    
-val elab_constr_type : string -> typ list -> (typ, string) eresult  
-
-(* For a given instantiated ADT and a construtor name, get type *
-   assignemnts. This is the main working horse of type-checking
-   pattern-matching. *)    
-val constr_pattern_arg_types : typ -> string -> (typ list, string) eresult  
-
-val validate_param_length : string -> int -> int -> (unit, string) eresult
-
-val assert_all_same_type : typ list -> (unit, string) eresult
->>>>>>> 145e1155
+  val elab_constr_type : string -> typ list -> (typ, string) eresult  
 
   (* For a given instantiated ADT and a construtor name, get type *
      assignemnts. This is the main working horse of type-checking
      pattern-matching. *)    
-  val constr_pattern_arg_types : typ -> string -> (typ list, string) result  
+  val constr_pattern_arg_types : typ -> string -> (typ list, string) eresult  
 
-<<<<<<< HEAD
-  val validate_param_length : string -> int -> int -> (unit, string) result
+  val validate_param_length : string -> int -> int -> (unit, string) eresult
 
-  val assert_all_same_type : typ list -> (unit, string) result
+  val assert_all_same_type : typ list -> (unit, string) eresult
 
 end
-=======
-val wrap_with_info : string -> ('a, string) eresult -> ('a, string) eresult
-
-val wrap_err : 'rep expr -> ('rep ident -> loc) -> ?opt:string ->
-  ('a, string) eresult -> ('a, string) eresult
-
-val wrap_serr : ('srep, 'erep) stmt -> ('erep ident -> loc) -> ?opt:string ->
-  ('a, string) eresult -> ('a, string) eresult
->>>>>>> 145e1155
 
 (****************************************************************)
 (*                  Built-in typed entities                     *)
