--- conflicted
+++ resolved
@@ -37,17 +37,7 @@
       loc ident -> typ list -> ((typ * typ * built_in_executor), string) result
   end
 
-  (* The first parameter is a string type *)
-  val build_prim_literal : typ -> string -> literal option
-  val is_int_type : typ -> bool
-  val is_uint_type : typ -> bool
-
-<<<<<<< HEAD
   (* Elaborator for the built-in typ *)
   val elab_id : typ -> typ list -> (typ, string) result
 
-end
-=======
-(* Elaborator for the built-in typ *)
-val elab_id : typ -> typ list -> (typ, string) result
->>>>>>> 51585f8c
+end