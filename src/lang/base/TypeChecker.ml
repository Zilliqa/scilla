(*
  This file is part of scilla.

  Copyright (c) 2018 - present Zilliqa Research Pvt. Ltd.
  
  scilla is free software: you can redistribute it and/or modify it under the
  terms of the GNU General Public License as published by the Free Software
  Foundation, either version 3 of the License, or (at your option) any later
  version.
 
  scilla is distributed in the hope that it will be useful, but WITHOUT ANY
  WARRANTY; without even the implied warranty of MERCHANTABILITY or FITNESS FOR
  A PARTICULAR PURPOSE.  See the GNU General Public License for more details.
 
  You should have received a copy of the GNU General Public License along with
  scilla.  If not, see <http://www.gnu.org/licenses/>.
*)

open Syntax
open Core
open ErrorUtils
open MonadUtil
open Result.Let_syntax
open TypeUtil
open Datatypes
open BuiltIns
open ContractUtil
open Utils
open PrimTypes
    
(*******************************************************)
(*                   Annotations                       *)
(*******************************************************)

module TypecheckerERep (R : Rep) = struct
  type rep = PlainTypes.t inferred_type * R.rep
  [@@deriving sexp]
 
  let get_loc r = match r with | (_, rr) -> R.get_loc rr

  let mk_id s t =
    match s with
    | Ident (n, r) -> Ident (n, (PlainTypes.mk_qualified_type t, r))

  let mk_id_address s = mk_id (R.mk_id_address s) (bystrx_typ address_length)
  let mk_id_uint128 s = mk_id (R.mk_id_uint128 s) uint128_typ
  let mk_id_bnum    s = mk_id (R.mk_id_bnum s) bnum_typ
  let mk_id_string  s = mk_id (R.mk_id_string s) string_typ
  
  let mk_rep (r : R.rep) (t : PlainTypes.t inferred_type) = (t, r)
  
  let parse_rep s = (PlainTypes.mk_qualified_type uint128_typ, R.parse_rep s)
  let get_rep_str r = match r with | (_, rr) -> R.get_rep_str rr

  let get_type (r : rep) = fst r
end

(*****************************************************************)
(*                 Typing entire contracts                       *)
(*****************************************************************)

module ScillaTypechecker
  (SR : Rep)
  (ER : Rep) = struct

  module STR = SR
  module ETR = TypecheckerERep (ER)
  module UntypedSyntax = ScillaSyntax (SR) (ER)
  module TypedSyntax = ScillaSyntax (STR) (ETR)
  include TypedSyntax
  include ETR
  
  module TU = TypeUtilities (SR) (ER)
  module TBuiltins = ScillaBuiltIns (SR) (ER)
  module TypeEnv = TU.MakeTEnv(PlainTypes)(ER)
  module CU = ScillaContractUtil (SR) (ER)

  open TU
  open TBuiltins
  open TypeEnv
  open UntypedSyntax
      
  let wrap_type_err e ?opt:(opt = "") = wrap_err e "typechecking" ~opt:opt
  let wrap_type_serr s ?opt:(opt = "") = wrap_serr s "typechecking" ~opt:opt
      
  (*****************************************************************)
  (*               Blockchain component typing                     *)
  (*****************************************************************)
      
  let bc_types =
    let open PrimTypes in 
    [(TypeUtil.blocknum_name, bnum_typ)]

  let lookup_bc_type x =
    match List.findi bc_types ~f:(fun _ (f, _) -> f = x) with
    | Some (_, (_, t)) -> pure @@ t
    | None -> fail0 @@ sprintf "Unknown blockchain field %s." x
  
  (**************************************************************)
  (*             Auxiliary functions for typing                 *)
  (**************************************************************)

  (* Lift 'rep ident to (inferred_type * 'rep) ident *)
  let add_type_to_ident i typ =
    match i with
    | Ident (name, rep) -> Ident (name, ETR.mk_rep rep typ)

  (* Given a scrutinee type and a pattern,
     produce a list of ident -> type mappings for 
     all variables bound by the pattern *)
  let assign_types_for_pattern sctyp pattern =
    let rec go atyp tlist p = match p with
      | Wildcard -> pure (TypedSyntax.Wildcard, tlist)
      | Binder x -> pure @@ (TypedSyntax.Binder (add_type_to_ident x (mk_qual_tp atyp)), (x, atyp) :: tlist)
      | Constructor (cn, ps) ->
          let%bind arg_types = constr_pattern_arg_types atyp cn in
          let plen = List.length arg_types in
          let alen = List.length ps in
          let%bind _ = validate_param_length cn plen alen in
          let tps_pts = List.zip_exn arg_types ps in
          let%bind (typed_ps, tps) =
            foldrM ~init:([], tlist) tps_pts
              ~f:(fun (ps, ts) (t, pt) ->
                  let%bind (p, tss) = go t ts pt in
                  pure @@ (p :: ps, tss)) in
          pure @@ (TypedSyntax.Constructor (cn, typed_ps), tps)
    in go sctyp [] pattern

  (**************************************************************)
  (*                   Typing expressions                       *)
  (**************************************************************)

  let rec type_expr tenv (erep : UntypedSyntax.expr_annot) =
    let (e, rep) = erep in
    match e with
    | Literal l ->
        let%bind lt = literal_type l in
        pure @@ (TypedSyntax.Literal l, (mk_qual_tp lt, rep))
    | Var i ->
        let%bind r = TEnv.resolveT tenv (get_id i) ~lopt:(Some (get_rep i)) in
        let typ = rr_typ r in
        pure @@ (TypedSyntax.Var (add_type_to_ident i typ), (typ, rep))
    |  Fun (arg, t, body) ->
        let%bind _ = TEnv.is_wf_type tenv t in
        let tenv' = TEnv.addT (TEnv.copy tenv) arg t in
        let%bind (_, (bt, _)) as b = type_expr tenv' body in
        let typed_arg = add_type_to_ident arg (mk_qual_tp t) in
        pure @@ (TypedSyntax.Fun (typed_arg, t, b), (mk_qual_tp (FunType (t, bt.tp)), rep))
    | App (f, actuals) ->
        wrap_type_err erep @@ 
        let%bind fres = TEnv.resolveT tenv (get_id f) ~lopt:(Some (get_rep f)) in
        let%bind (typed_actuals, apptyp) = app_type tenv (rr_typ fres).tp actuals in
        let typed_f = add_type_to_ident f (rr_typ fres) in
        pure @@ (TypedSyntax.App (typed_f, typed_actuals), (apptyp, rep))
    | Builtin (i, actuals) ->
        wrap_type_err erep @@ 
        let%bind (targs, typed_actuals) = type_actuals tenv actuals in
        let%bind (_, ret_typ, _) = BuiltInDictionary.find_builtin_op i targs in
        let%bind _ = TEnv.is_wf_type tenv ret_typ in
        let q_ret_typ = mk_qual_tp ret_typ in
        pure @@ (TypedSyntax.Builtin (add_type_to_ident i q_ret_typ, typed_actuals), (q_ret_typ, rep))
    | Let (i, topt, lhs, rhs) ->
        (* Poor man's error reporting *)
        let%bind (_, (ityp, _)) as checked_lhs = wrap_type_err erep @@ type_expr tenv lhs in
        let tenv' = TEnv.addT (TEnv.copy tenv) i ityp.tp in
        let typed_i = add_type_to_ident i ityp in
        let%bind (_, (rhstyp, _)) as checked_rhs = type_expr tenv' rhs in
        pure @@ (TypedSyntax.Let (typed_i, topt, checked_lhs, checked_rhs), (rhstyp, rep))
    | Constr (cname, ts, actuals) ->
        let%bind _ = mapM ts ~f:(TEnv.is_wf_type tenv) in
        let open Datatypes.DataTypeDictionary in 
        let%bind (_, constr) = lookup_constructor cname in
        let alen = List.length actuals in
        if (constr.arity <> alen)
        then fail0 @@ (sprintf
            "Constructor %s expects %d arguments, but got %d."
            cname constr.arity alen)
        else
          let%bind ftyp = elab_constr_type cname ts in
          (* Now type-check as a function application *)
          let%bind (typed_actuals, apptyp) = app_type tenv ftyp actuals in
          pure @@ (TypedSyntax.Constr (cname, ts, typed_actuals), (apptyp, rep))
    | MatchExpr (x, clauses) ->
        if List.is_empty clauses
        then fail0 @@ sprintf
            "List of pattern matching clauses is empty:\n%s" (pp_expr e)
        else
          let%bind sctyp = TEnv.resolveT tenv (get_id x)
              ~lopt:(Some (get_rep x)) in
          let sct = (rr_typ sctyp).tp in
          let msg = sprintf " of type %s" (pp_typ sct) in
          wrap_type_err erep ~opt:msg (
            let%bind typed_clauses = mapM clauses ~f:(fun (ptrn, ex) ->
                type_check_match_branch tenv sct ptrn ex) in
            let cl_types = List.map typed_clauses ~f:(fun (_, (_, (t, _))) -> t) in
            let%bind _ =
              assert_all_same_type (List.map ~f:(fun it -> it.tp) cl_types) in
            (* Return the first type since all they are the same *)
            pure @@ (TypedSyntax.MatchExpr
                       (add_type_to_ident x (rr_typ sctyp),
                        typed_clauses),
                     (List.hd_exn cl_types, rep))
          )
    | Fixpoint (f, t, body) ->
        wrap_type_err erep @@ 
        let tenv' = TEnv.addT (TEnv.copy tenv) f t in
        let%bind (_, (bt, _)) as typed_b = type_expr tenv' body in
        let%bind _ = assert_type_equiv t bt.tp in
        pure @@ (TypedSyntax.Fixpoint (add_type_to_ident f (mk_qual_tp t), t, typed_b), (mk_qual_tp t, rep))
    | TFun (tvar, body) ->
        let tenv' = TEnv.addV (TEnv.copy tenv) tvar in
        let%bind (_, (bt, _)) as typed_b = type_expr tenv' body in
        let typed_tvar = add_type_to_ident tvar bt in
        pure @@ (TypedSyntax.TFun (typed_tvar, typed_b), (mk_qual_tp (PolyFun ((get_id tvar), bt.tp)), rep))
    | TApp (tf, arg_types) ->
        let%bind _ = mapM arg_types ~f:(TEnv.is_wf_type tenv) in
        let%bind tfres = TEnv.resolveT tenv (get_id tf)
            ~lopt:(Some (get_rep tf)) in
        let tf_rr = rr_typ tfres in
        let tftyp = tf_rr.tp in
        let%bind res_type = elab_tfun_with_args tftyp arg_types in
        let%bind _ = TEnv.is_wf_type tenv res_type in
        pure @@ (TypedSyntax.TApp (add_type_to_ident tf tf_rr, arg_types), (mk_qual_tp res_type, rep))
    | Message bs ->
        let open PrimTypes in 
        let payload_type pld =
          (match pld with
           | MTag m -> pure @@ TypedSyntax.MTag m
           | MLit l ->
               let%bind _ = type_expr tenv (Literal l, rep) 
               in pure @@ TypedSyntax.MLit l
           | MVar i ->
               let%bind r = TEnv.resolveT tenv (get_id i)
                   ~lopt:(Some (get_rep i)) in
               let t = rr_typ r in
               let rtp = t.tp in
               if is_storable_type rtp
               then pure @@ TypedSyntax.MVar (add_type_to_ident i t)
               else fail0 @@ sprintf
                   "Cannot send values of type %s." (pp_typ rtp))
        in
        let%bind typed_bs =
          (* Make sure we resolve all the payload *)
          mapM bs ~f:(fun (s, pld) -> liftPair2 s @@ payload_type pld)
        in
        pure @@ (TypedSyntax.Message typed_bs, (mk_qual_tp @@ msg_typ, rep))

  and app_type tenv ftyp actuals =
    (* Type-check function application *)  
    let%bind _ = TEnv.is_wf_type tenv ftyp in
    let%bind (targs, typed_actuals) = type_actuals tenv actuals in
    let%bind res_type = fun_type_applies ftyp targs in
    let%bind _ = TEnv.is_wf_type tenv res_type in
    pure @@ (typed_actuals, mk_qual_tp res_type)

  and type_check_match_branch tenv styp ptrn e =
    let%bind (new_p, new_typings) = assign_types_for_pattern styp ptrn in
    let tenv' = TEnv.addTs (TEnv.copy tenv) new_typings in
    let%bind typed_e = type_expr tenv' e in
    pure @@ (new_p, typed_e)

  and type_actuals tenv actuals =
    let%bind tresults = mapM actuals
        ~f:(fun arg -> TEnv.resolveT tenv (get_id arg)
               ~lopt:(Some (get_rep arg))) in
    let tqargs = List.map tresults ~f:rr_typ in
    let targs = List.map tqargs ~f:(fun rr -> rr.tp) in
    let actuals_with_types =
      match List.zip actuals tqargs with
      | Some l -> l
      | None -> raise (InternalError "Different number of actuals and Types of actuals")  in
    let typed_actuals = List.map actuals_with_types ~f:(fun (a, t) -> add_type_to_ident a t) in
    pure @@ (targs, typed_actuals)

  (**************************************************************)
  (*                   Typing statements                        *)
  (**************************************************************)

  (* Auxiliaty structure for types of fields and BC components *)
  type stmt_tenv = {
    pure   : TEnv.t;
    fields : TEnv.t;
  }

  let add_stmt_to_stmts_env s repstmts =
    match repstmts with
    | (stmts, env) -> (s :: stmts, env)

  let rec type_stmts env stmts get_loc =
    let open PrimTypes in
    let open Datatypes.DataTypeDictionary in 
    match stmts with
    | [] -> pure ([], env)
    | ((s, rep) as stmt) :: sts ->
        (match s with
         | Load (x, f) ->
             let%bind (next_env, ident_type) = wrap_type_serr stmt (
                 let%bind fr = TEnv.resolveT env.fields (get_id f) in
                 let pure' = TEnv.addT (TEnv.copy env.pure) x (rr_typ fr).tp in
                 let next_env = {env with pure = pure'} in
                 pure @@ (next_env, rr_typ fr)
               ) in
             let%bind checked_stmts = type_stmts next_env sts get_loc in
             let typed_x = add_type_to_ident x ident_type in
             let typed_f = add_type_to_ident f ident_type in
             pure @@ add_stmt_to_stmts_env (TypedSyntax.Load (typed_x, typed_f), rep) checked_stmts
         | Store (f, r) ->
             if List.mem ~equal:(fun s1 s2 -> s1 = s2)
                 no_store_fields (get_id f) then
               wrap_type_serr stmt (
                 fail0 @@ sprintf
                   "Writing to the field `%s` is prohibited." (get_id f)) 
             else          
               let%bind (checked_stmts, f_type, r_type) = wrap_type_serr stmt (
                   let%bind fr = TEnv.resolveT env.fields (get_id f) in
                   let%bind r = TEnv.resolveT env.pure (get_id r) in
                   let%bind _ = assert_type_equiv (rr_typ fr).tp (rr_typ r).tp in
                   let%bind checked_stmts = type_stmts env sts get_loc in
                   pure @@ (checked_stmts, rr_typ fr, rr_typ r)
                 ) in
               let typed_f = add_type_to_ident f f_type in
               let typed_r = add_type_to_ident r r_type in
               pure @@ add_stmt_to_stmts_env (TypedSyntax.Store (typed_f, typed_r), rep) checked_stmts
         | Bind (x, e) ->
             let%bind (_, (ityp, _)) as checked_e = wrap_type_serr stmt @@ type_expr env.pure e in
             let pure' = TEnv.addT (TEnv.copy env.pure) x ityp.tp in
             let env' = {env with pure = pure'} in
             let%bind checked_stmts = type_stmts env' sts get_loc in
             let typed_x = add_type_to_ident x ityp in
             pure @@ add_stmt_to_stmts_env (TypedSyntax.Bind (typed_x, checked_e), rep) checked_stmts
         | ReadFromBC (x, bf) ->
             let%bind bt = wrap_type_serr stmt @@ lookup_bc_type bf in
             let pure' = TEnv.addT (TEnv.copy env.pure) x bt in
             let env' = {env with pure = pure'} in
             let%bind checked_stmts = type_stmts env' sts get_loc in
             let typed_x = add_type_to_ident x (mk_qual_tp bt) in
             pure @@ add_stmt_to_stmts_env (TypedSyntax.ReadFromBC (typed_x, bf), rep) checked_stmts
         | MatchStmt (x, clauses) ->
             if List.is_empty clauses
             then wrap_type_serr stmt @@ fail0 @@ sprintf
                 "List of pattern matching clauses is empty:\n%s" (pp_stmt s)
             else
               let%bind sctyp = TEnv.resolveT env.pure (get_id x)
                   ~lopt:(Some (get_rep x)) in
               let sctype = rr_typ sctyp in
               let sct = sctype.tp in
               let msg = sprintf " of type %s" (pp_typ sct) in
               let typed_x = add_type_to_ident x sctype in
               let%bind checked_clauses = wrap_type_serr stmt ~opt:msg @@
                 mapM clauses ~f:(fun (ptrn, ex) ->
                     type_match_stmt_branch env sct ptrn ex get_loc ) in
               let%bind checked_stmts = type_stmts env sts get_loc in
               pure @@ add_stmt_to_stmts_env (TypedSyntax.MatchStmt (typed_x, checked_clauses), rep) checked_stmts
         | AcceptPayment ->
             let%bind checked_stmts = type_stmts env sts get_loc in
             pure @@ add_stmt_to_stmts_env (TypedSyntax.AcceptPayment, rep) checked_stmts
         | SendMsgs i ->
             let%bind r = TEnv.resolveT env.pure (get_id i)
                 ~lopt:(Some (get_rep i)) in
             let i_type = rr_typ r in
             let expected = list_typ msg_typ in
             let%bind _ = wrap_type_serr stmt @@
               assert_type_equiv expected i_type.tp in
             let typed_i = add_type_to_ident i i_type in
             let%bind checked_stmts = type_stmts env sts get_loc in
             pure @@ add_stmt_to_stmts_env (TypedSyntax.SendMsgs typed_i, rep) checked_stmts
         | CreateEvnt i ->
            (* Same as SendMsgs except that this takes a single message instead of a list. *)
             let%bind r = TEnv.resolveT env.pure (get_id i)
                 ~lopt:(Some (get_rep i)) in
             let i_type = rr_typ r in
             let%bind _ = wrap_type_serr stmt @@
               assert_type_equiv msg_typ i_type.tp in
             let typed_i = add_type_to_ident i i_type in
             let%bind checked_stmts = type_stmts env sts get_loc in
             pure @@ add_stmt_to_stmts_env (TypedSyntax.CreateEvnt typed_i, rep) checked_stmts
         | Throw _ ->
             fail0 @@ sprintf
               "Type-checking of Throw statements is not supported yet."
        )
        
  and type_match_stmt_branch env styp ptrn sts get_loc =
    let%bind (new_p, new_typings) = assign_types_for_pattern styp ptrn in
    let pure' = TEnv.addTs (TEnv.copy env.pure) new_typings in
    let env' = {env with pure = pure'} in
    let%bind (new_stmts, _) = type_stmts env' sts get_loc in
    pure @@ (new_p, new_stmts)

  let add_type_to_id id t : ETR.rep ident =
    match id with
    | Ident (s, r) -> Ident (s, ETR.mk_rep r t)
  
<<<<<<< HEAD
  let type_transition env0 tr : (TypedSyntax.transition, string) result  =
=======
  let type_transition env0 tr : (TypedSyntax.transition * stmt_tenv, scilla_error list) result  =
>>>>>>> 83ed393c
    let {tname; tparams; tbody} = tr in
    let tenv0 = env0.pure in
    let lift_ident_e (id, t) = (add_type_to_id id (mk_qual_tp t), t) in
    let typed_tparams = List.map tparams ~f:lift_ident_e in
    let append_params = CU.append_implict_trans_params tparams in
    let tenv1 = TEnv.addTs tenv0 append_params in
    let env = {env0 with pure = tenv1} in
<<<<<<< HEAD
    let msg = sprintf "[%s] Type error in transition %s:\n"
        (get_loc_str (SR.get_loc (get_rep tname))) (get_id tname) in
    let%bind (typed_stmts, _) = wrap_with_info msg @@
=======
    let msg = sprintf "Type error in transition %s:\n" (get_id tname) in
    let%bind (typed_stmts, new_tenv) = wrap_with_info (msg, SR.get_loc (get_rep tname)) @@
>>>>>>> 83ed393c
      type_stmts env tbody ER.get_loc in
    pure @@ ({ TypedSyntax.tname = tname ;
               TypedSyntax.tparams = typed_tparams;
               TypedSyntax.tbody = typed_stmts })


  (*****************************************************************)
  (*                 Typing entire contracts                       *)
  (*****************************************************************)
  let type_fields tenv flds =
    let%bind (typed_flds, new_env) = foldM flds ~init:([], TEnv.mk)
        ~f:(fun (acc, fenv) (fn, ft, fe) ->
            let msg = sprintf
                "Type error in field %s:\n" (get_id fn) in
            wrap_with_info (msg, ER.get_loc (get_rep fn)) @@
            let%bind (_, (ar, _)) as typed_expr = type_expr tenv fe in
            let actual = ar.tp in
            let%bind _ = assert_type_equiv ft actual in
            let typed_fs = add_type_to_id fn ar in
            if is_storable_type ft then
              pure @@ ((typed_fs, ft, typed_expr) :: acc,
                       TEnv.addT (TEnv.copy fenv) fn actual)
            else fail0 @@ sprintf "Values of the type \"%s\" cannot be stored." (pp_typ ft)) in
        pure @@ (List.rev typed_flds, new_env)

  (**************************************************************)
  (*                    Typing libraries                        *)
  (**************************************************************)
      
  let type_rec_libs rec_libs =
    let recs = List.map rec_libs
        ~f:(fun {lname = a; lexp = e} -> (a, e)) in
    let env0 = TEnv.copy TEnv.mk in
    foldM recs ~init:([], env0)
      ~f:(fun (entry_acc, env_acc) (rn, body) ->
          wrap_with_info
            (sprintf "Type error when checking recursion primitive %s:\n"
               (get_id rn), dummy_loc) @@
          let%bind ((_, (ar, _)) as typed_body) = type_expr env0 body in
          let typed_rn = add_type_to_id rn ar in
          let new_entries = { TypedSyntax.lname = typed_rn ;
                              TypedSyntax.lexp = typed_body } :: entry_acc in
          let new_env = TEnv.addT (TEnv.copy env_acc) rn ar.tp in
          pure @@ (new_entries, new_env))


  let type_library env0 { lname ; lentries = ents } =
    let%bind (typed_entries, new_tenv, errs, _) =
      foldM ~init:([], env0, [], []) ents ~f:(fun (acc, env, errs, blist) {lname=ln; lexp = le} ->
          let msg = sprintf
              "Type error in library %s:\n\n" (get_id ln) in
          let dep_on_blist = free_vars_dep_check le blist in
          (* If exp depends on a blacklisted exp, then let's ignore it. *)
          if dep_on_blist then pure @@ (acc, env, errs, ln :: blist) else
          let res = wrap_with_info (msg, ER.get_loc (get_rep ln)) (type_expr env le) in
          match res with
          | Error e ->
            (* A new original failure. Add to blocklist and move on. *)
            pure @@ (acc, env, errs @ e, ln :: blist)
          | Ok res' ->
            (* This went good. *)
            let (_, (tr, _)) as typed_e = res' in
            let typed_ln = add_type_to_id ln tr in
            pure @@ ({ TypedSyntax.lname = typed_ln;
                     TypedSyntax.lexp = typed_e }:: acc,
                   TEnv.addT (TEnv.copy env) ln tr.tp, errs, blist))
    in
    (* If there has been no errors at all, we're good to go. *)
    if errs = [] then
        pure @@ ( { TypedSyntax.lname = lname ;
                TypedSyntax.lentries = List.rev typed_entries }, TEnv.copy new_tenv)
    (* Else report all errors together. *)
    else fail @@ errs

  (* TODO, issue #179: Re-introduce this when library cache can store typed ASTs
  (* type library, handling cache as necessary. *)
  let type_library_cache (tenv : TEnv.t) (elib : UntypedSyntax.library)  =
    (* We are caching TypeEnv = MakeTEnv(PlainTypes)(ER) *)
    let module STC = TypeCache.StdlibTypeCacher(MakeTEnv)(PlainTypes) (STR) (ER) in
    let open STC in
    (* Check if we have the type info in cache. *)
    match get_lib_tenv_cache tenv elib with
    | Some tenv' ->
        (* Use cached entries. *)
    pure (tenv', "")
    | None ->
        (* Couldn't find in cache. Actually type the library. *)
        let res = type_library tenv elib in
        (match res with
    | Error (msg, es) -> Ok((tenv, msg), es)
    | Ok ((_, tenv'), es) as lib_res -> 
             (* Since we don't have this in cache, cache it now. *)
             cache_lib_tenv tenv' elib;
        Ok((lib_res, ""), es)
        )
  *)
            
  let type_module
      (md : UntypedSyntax.cmodule)
      (* TODO : rec_libs should be added to the contract somehow *)
      (rec_libs : UntypedSyntax.lib_entry list)
      (elibs : UntypedSyntax.library list)
    : (TypedSyntax.cmodule * stmt_tenv, scilla_error list) result =

    let {cname = mod_cname; libs; elibs = mod_elibs; contr} = md in
    let {cname = ctr_cname; cparams; cfields; ctrans} = contr in
    let msg = sprintf "Type error(s) in contract %s:\n" (get_id ctr_cname) in
    wrap_with_info (msg, dummy_loc) @@
    
    (* Step 0: Type check recursion principles *)
    let%bind (_, tenv0) = type_rec_libs rec_libs in
    
    (* Step 1: Type check external libraries *)
    (* Step 2: Type check contract library, if defined. *)
    let all_libs = match libs with
      | Some lib -> List.append elibs (lib::[])
      | None -> elibs
    in
    let%bind ((libs, tenv), emsgs) = foldM all_libs ~init:(([], tenv0), [])
        ~f:(fun ((lib_acc, tenv_acc), emsgs_acc) elib ->
            (* TODO, issue #179: Re-introduce this when library cache can store typed ASTs
            let%bind (tenv', emsg) = type_library_cache tenv_acc elib in *)
            let%bind ((typed_libraries, tenv'), emsg) =
              match type_library tenv_acc elib with
              | Ok (t_lib, t_env) -> Ok((t_lib::lib_acc, t_env), emsgs_acc)
              | Error el ->
                  Ok((lib_acc, tenv_acc), emsgs_acc @ el)
            in
            (* Updated env and error messages are what we accummulate in the fold. *)
            pure ((typed_libraries, tenv'), emsg)
          )
    in
    
    (* Step 3: Adding typed contract parameters (incl. implicit ones) *)
    let params = CU.append_implict_contract_params cparams in
    let tenv3 = TEnv.addTs tenv params in
    
    (* Step 4: Type-check fields and add balance *)
    let%bind (typed_fields, fenv0), femsgs0 = 
      match type_fields tenv3 cfields with
      | Error el -> Ok (([], tenv3), emsgs @ el)
      | Ok (typed_fields, tenv) -> Ok ((typed_fields, tenv), emsgs)
    in
    let (bn, bt) = CU.balance_field in
    let fenv = TEnv.addT fenv0 bn bt in
    
    (* Step 5: Form a general environment for checking transitions *)
    let env = {pure= tenv3; fields= fenv} in
    
    (* Step 6: Type-checking all transitions in batch *)
<<<<<<< HEAD
    let%bind (t_trans, emsgs') = foldM ~init:([], femsgs0) ctrans 
        ~f:(fun (trans_acc, emsgs) tr ->
            let toplevel_env = {pure = TEnv.copy env.pure; fields = TEnv.copy fenv} in
            match type_transition toplevel_env tr with
            | Error msg -> Ok (trans_acc, emsgs ^ "\n\n" ^ msg)
            | Ok typed_trans -> Ok(typed_trans :: trans_acc, emsgs)
=======
  let%bind (t_trans, emsgs') = foldM ~init:([], femsgs0) ctrans 
        ~f:(fun (trans_acc, emsgs) tr -> 
            match type_transition env tr with
            | Error el -> Ok (trans_acc, emsgs @ el)
            | Ok (typed_trans, _) -> Ok(typed_trans :: trans_acc, emsgs)
>>>>>>> 83ed393c
          ) in
    let typed_trans = List.rev t_trans in

    (* Step 7: Lift contract parameters to ETR.rep ident *)
    let typed_params = List.map cparams
        ~f:(fun (id, t) -> (add_type_to_id id (mk_qual_tp t), t)) in
    
    if emsgs' = []
    (* Return pure environment *)  
    then pure ({TypedSyntax.cname = mod_cname;
                TypedSyntax.libs = List.hd libs;
                TypedSyntax.elibs = mod_elibs;
                TypedSyntax.contr =
                  {TypedSyntax.cname = ctr_cname;
                   TypedSyntax.cparams = typed_params;
                   TypedSyntax.cfields = typed_fields;
                   TypedSyntax.ctrans = typed_trans}}, env)
    (* Return error messages *)
    else fail @@ emsgs'


  (**************************************************************)
  (*                    Staging API                             *)
  (**************************************************************)

  module OutputSyntax = TypedSyntax
  module OutputSRep = STR
  module OutputERep = ETR

end<|MERGE_RESOLUTION|>--- conflicted
+++ resolved
@@ -390,11 +390,7 @@
     match id with
     | Ident (s, r) -> Ident (s, ETR.mk_rep r t)
   
-<<<<<<< HEAD
-  let type_transition env0 tr : (TypedSyntax.transition, string) result  =
-=======
-  let type_transition env0 tr : (TypedSyntax.transition * stmt_tenv, scilla_error list) result  =
->>>>>>> 83ed393c
+  let type_transition env0 tr : (TypedSyntax.transition, scilla_error list) result  =
     let {tname; tparams; tbody} = tr in
     let tenv0 = env0.pure in
     let lift_ident_e (id, t) = (add_type_to_id id (mk_qual_tp t), t) in
@@ -402,14 +398,8 @@
     let append_params = CU.append_implict_trans_params tparams in
     let tenv1 = TEnv.addTs tenv0 append_params in
     let env = {env0 with pure = tenv1} in
-<<<<<<< HEAD
-    let msg = sprintf "[%s] Type error in transition %s:\n"
-        (get_loc_str (SR.get_loc (get_rep tname))) (get_id tname) in
-    let%bind (typed_stmts, _) = wrap_with_info msg @@
-=======
     let msg = sprintf "Type error in transition %s:\n" (get_id tname) in
-    let%bind (typed_stmts, new_tenv) = wrap_with_info (msg, SR.get_loc (get_rep tname)) @@
->>>>>>> 83ed393c
+    let%bind (typed_stmts, _) = wrap_with_info (msg, SR.get_loc (get_rep tname)) @@
       type_stmts env tbody ER.get_loc in
     pure @@ ({ TypedSyntax.tname = tname ;
                TypedSyntax.tparams = typed_tparams;
@@ -560,20 +550,12 @@
     let env = {pure= tenv3; fields= fenv} in
     
     (* Step 6: Type-checking all transitions in batch *)
-<<<<<<< HEAD
     let%bind (t_trans, emsgs') = foldM ~init:([], femsgs0) ctrans 
-        ~f:(fun (trans_acc, emsgs) tr ->
+        ~f:(fun (trans_acc, emsgs) tr -> 
             let toplevel_env = {pure = TEnv.copy env.pure; fields = TEnv.copy fenv} in
             match type_transition toplevel_env tr with
-            | Error msg -> Ok (trans_acc, emsgs ^ "\n\n" ^ msg)
+            | Error el -> Ok (trans_acc, emsgs @ el)
             | Ok typed_trans -> Ok(typed_trans :: trans_acc, emsgs)
-=======
-  let%bind (t_trans, emsgs') = foldM ~init:([], femsgs0) ctrans 
-        ~f:(fun (trans_acc, emsgs) tr -> 
-            match type_transition env tr with
-            | Error el -> Ok (trans_acc, emsgs @ el)
-            | Ok (typed_trans, _) -> Ok(typed_trans :: trans_acc, emsgs)
->>>>>>> 83ed393c
           ) in
     let typed_trans = List.rev t_trans in
 
