--- conflicted
+++ resolved
@@ -454,13 +454,8 @@
   let add_type_to_id id t : ETR.rep ident =
     match id with
     | Ident (s, r) -> Ident (s, ETR.mk_rep r t)
-<<<<<<< HEAD
-
-  let type_transition env0 tr =
-=======
   
   let type_transition (env0 : stmt_tenv) (tr : UntypedContract.transition) : (TypedContract.transition * stmt_tenv, string) eresult  =
->>>>>>> 145e1155
     let {tname; tparams; tbody} = tr in
     let tenv0 = env0.pure in
     let lift_ident_e (id, t) = (add_type_to_id id (mk_qual_tp t), t) in
@@ -564,11 +559,7 @@
         )
   *)
             
-<<<<<<< HEAD
-  let type_module md elibs =
-=======
   let type_module (md : UntypedContract.cmodule) (elibs : UntypedContract.library list) : (TypedContract.cmodule * stmt_tenv, string) eresult =
->>>>>>> 145e1155
     let {cname = mod_cname; libs; elibs = mod_elibs; contr} = md in
     let {cname = ctr_cname; cparams; cfields; ctrans} = contr in
     let msg = sprintf "Type error(s) in contract %s:\n" (get_id ctr_cname) in
