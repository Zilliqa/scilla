--- conflicted
+++ resolved
@@ -108,17 +108,6 @@
 let list_add_unique ~equal ls a =
   if Core.List.mem ls a ~equal then ls else (a :: ls)
 
-<<<<<<< HEAD
-(* Replace an item (in place) in ls if it satisfies pred *)
-let list_replace ~pred ls b =
-  let rec recurser = function
-    | a :: rest ->
-      if pred a then b :: rest else a :: (recurser rest)
-    | [] -> []
-  in
-  recurser ls
-
-=======
 (* Fold n times, each time applying 0-(n-1) and accummulator to f. *)
 let int_fold ~init ~(f : 'a -> int -> 'a) n =
   let rec recurser acc i =
@@ -127,7 +116,6 @@
     recurser acc' (i+1)
   in
   recurser init 0
->>>>>>> 2a6601e0
 
 open ErrorUtils
 exception InternalError of scilla_error list
