(*
 * Copyright (c) 2018 - present. 
 * Zilliqa, Inc.
 * All rights reserved.
 *
 * This source code is licensed under the BSD style license found in the
 * LICENSE file in the root directory of this source tree. An additional grant
 * of patent rights can be found in the PATENTS file in the same directory.
 *)


%{
  open Syntax
  open BuiltIns

  let address_length = 40
  let hash_length = 64

  let to_type d = match d with
<<<<<<< HEAD
    | x when PrimTypes.is_prim_type (PrimType x) -> PrimType x
    | _ -> ADT (d, [])
         
=======
  | "Hash" | "Address" | "BNum" | "Message" | "String" -> PrimType d
  | "Int32" | "Int64" | "Int128" | "Int256" | "Uint32" | "Uint64" | "Uint128" | "Uint256" -> PrimType d
  | _ -> ADT (d, [])

>>>>>>> 24e60a23
%}

(* Identifiers *)    
%token <string> ID
%token <string> CID
%token <string> TID

(* Strings *)    
%token <string> STRING

(* Numbers and hashes *)
%token <Big_int.big_int> NUMLIT
%token <string> HEXLIT
                  
(* Separators *)    
%token SEMICOLON
%token COLON
%token BAR
%token LPAREN
%token RPAREN
%token ARROW
%token TARROW
%token AT
%token UNDERSCORE
%token LBRACE       
%token RBRACE
%token COMMA
%token PERIOD
%token EQ
%token AND
%token BIND
%token ASSIGN
(* %token LANGLE
 * %token RANGLE *)       
       
(* Keywords *)    
%token BUILTIN
%token FORALL
%token BLOCK
%token EMP
%token LIBRARY
%token IMPORT
%token FIELD
%token LET
%token IN
%token MATCH
%token WITH
%token END       
%token FUN
%token TFUN
%token CONTRACT       
%token TRANSITION
%token SEND
%token ACCEPT
%token MAP
       
(*  Other tokens *)
%token EOF

(* Associativity *)

(* %left PLUS *)
(* %nonassoc NEG *)

%start <Syntax.loc Syntax.expr list> exps
%start <Syntax.typ list> types
%start <Syntax.loc Syntax.stmt list> stmts_term
%start <Syntax.loc Syntax.cmodule> cmodule
%start <Syntax.loc Syntax.library> lmodule

%%

(***********************************************)
(*                  Types                      *)
(***********************************************)
typ :
| d = CID; targs=list(targ)
  { match targs with
    | [] -> to_type d                       
    | _ -> ADT (d, targs)
  }   
| MAP; k=targ; v = targ; { MapType (k, v) }
| t1 = targ; TARROW; t2 = typ; {FunType (t1, t2) }
| FORALL; tv = TID; PERIOD; t = typ; {PolyFun (tv, t)}
| t = TID; { TypeVar t }        
                                  
targ:
| LPAREN; t = typ; RPAREN; { t }
| d = CID; { to_type d }
| t = TID; { TypeVar t }        

(***********************************************)
(*                 Expressions                 *)
(***********************************************)
  
exp:
| f = simple_exp {f}    
| LET; x = ID;
  t = ioption(type_annot) 
  EQ; f = simple_exp; IN; e = exp
  {Let ((Ident (x, toLoc $startpos)), t, f, e) }
                                             
simple_exp :    
(* Function *)    
| FUN; LPAREN; i = ID; COLON; t = typ; RPAREN; ARROW; e = exp
  { Fun (Ident (i, toLoc $startpos), t, e) } 
(* Application *)  
| f = ID;
  args = nonempty_list(ID)
  { let xs = List.map (fun i -> Ident (i, toLoc $startpos)) args
    in App ((Ident (f, toLoc $startpos)), xs) }
(* Atomic expression *)
| a = atomic_exp {a} 
(* Built-in call *)
| BUILTIN; b = ID; args = nonempty_list(ID)
  { let xs = List.map (fun i -> Ident (i, dummy_loc)) args
    in Builtin ((Ident (b, toLoc $startpos)), xs) }
(* Message construction *)
| LBRACE; es = separated_list(SEMICOLON, msg_entry); RBRACE
  { Message es } 
(* Data constructor application *)
| c = CID ts=option(ctargs) args=list(ID)
  { let targs =
      (match ts with
       | None -> []
       | Some ls -> ls) in
    let xs = List.map (fun i -> Ident (i, toLoc $startpos)) args in
    Constr (c, targs, xs)
  }
(* Match expression *)
| MATCH; x = ID; WITH; cs=list(exp_pm_clause); END
  { MatchExpr (Ident (x, toLoc $startpos), cs) }
(* Type function *)
| TFUN; i = TID ARROW; e = exp
  { TFun (Ident (i, toLoc $startpos), e) } 
(* Type application *)
| AT; f = ID; targs = nonempty_list(targ)
  { TApp ((Ident (f, toLoc $startpos)), targs) }

  atomic_exp :
| i = ID       { Var (Ident (i, toLoc $startpos)) }
| l = lit      { Literal l } 
               
lit :        
| BLOCK;
  n = NUMLIT   { BNum (Big_int.string_of_big_int n) }
| i = CID;
  n = NUMLIT   {
    let string_of_n = Big_int.string_of_big_int n in
    let intlit = BuiltIns.build_int (to_type i) string_of_n in
    match intlit with
    | Some l ->
        l
    | None ->
        raise (SyntaxError (Core.sprintf "Invalid integer literal %s" string_of_n))
  }
| h = HEXLIT   { 
  let l = String.length h in
  if l = (address_length + 2) 
  then Address h 
  else if l = (hash_length + 2)
  then Sha256 h
  else raise (SyntaxError (Core.sprintf "Wrong hex string size (%s): %d." h l))
}
| s = STRING   { StringLit s }
| EMP; kt = targ; vt = targ
{
  Map ((kt, vt), [])
  (* if isPrimType kt
   * then Map ((kt, vt), [])
   * else
   *   raise (SyntaxError (Core.sprintf "Non-primitive type (%s) cannot be a map key."
   *                    (pp_typ kt))) *)
}

ctargs:
| LBRACE; ts = list(ctarg); RBRACE { ts }
                             
ctarg :
| LPAREN; t = typ; RPAREN; { t }
| t = typ { t }

pattern:
| UNDERSCORE { Wildcard }
| x = ID {Binder (Ident (x, toLoc $startpos))}
| c = CID; ps = list(arg_pattern) { Constructor (c, ps) }

arg_pattern:
| UNDERSCORE { Wildcard }
| x = ID {Binder (Ident (x, toLoc $startpos))}
| c = CID;  { Constructor (c, []) }
| LPAREN; p = pattern RPAREN; { p }         

exp_pm_clause:
| BAR ; p = pattern ; ARROW ; e = exp { p, e }                                  
msg_entry :
| i = ID; COLON;  l = lit { i, MLit l }
| i = ID; COLON;  c = CID { i, MTag c }
| i = ID; COLON;  v = ID  { i,  MVar (asId v) }

type_annot:
| COLON; t = typ { t }

exps : 
| EOF { [] }
| e = exp; es = exps { e :: es }

types : 
| EOF { [] }
| t = typ; ts = types {t :: ts}

(***********************************************)
(*                 Statements                  *)
(***********************************************)

stmt:
| l = ID; BIND; r = ID   { Load (asIdL l (toLoc $startpos($2)), asId r) }
| l = ID; ASSIGN; r = ID { Store (asIdL l (toLoc $startpos($2)), asId r) }
| l = ID; EQ; r = exp    { Bind (asIdL l (toLoc $startpos($2)), r) }
| l=ID; BIND; AND; c=CID { ReadFromBC (asIdL l (toLoc $startpos($2)), c) }
| ACCEPT                 { AcceptPayment }
| SEND; m = ID;          { SendMsgs (asIdL m (toLoc $startpos)) }
| MATCH; x = ID; WITH; cs=list(stmt_pm_clause); END
  { MatchStmt (Ident (x, toLoc $startpos), cs) }

stmt_pm_clause:
| BAR ; p = pattern ; ARROW ;
  ss = separated_list(SEMICOLON, stmt) { p, ss }                           
stmts : 
| ss = separated_list(SEMICOLON, stmt) { ss }

stmts_term: 
| ss = stmts; EOF { ss }

(***********************************************)
(*            Contracts and Modules            *)
(***********************************************)

param_pair:
| n = ID; COLON; t = typ { asId n, t }

transition:
| TRANSITION; t = trans_id;
  LPAREN; params = separated_list(COMMA, param_pair); RPAREN;
  ss = stmts;
  END;
  { { tname = asIdL t (toLoc $startpos);
      tparams = params;
      tbody = ss } }

trans_id:
| c = CID {c};
| i = ID {i};

field:
| FIELD; f = ID; COLON; t=typ;
  EQ; rhs = exp
  { asId f, t, rhs }

contract:
| CONTRACT; c = CID;
  LPAREN; params = separated_list(COMMA, param_pair); RPAREN;
  fs = list(field);
  ts = list(transition)
  { { cname   = asIdL c (toLoc $startpos);
      cparams = params;
      cfields = fs;
      ctrans  = ts } }

libentry :
| LET; ns = ID; EQ; e= exp { { lname = asId ns; lexp = e } }

library :
| LIBRARY; n = CID; ls = list(libentry);
  { {lname = asIdL n (toLoc $startpos);
     lentries = ls } }

lmodule :
| l = library; EOF { l }

imports :
| IMPORT; els = list(CID) { List.map (fun c -> asIdL c (toLoc $startpos)) els }
| { [] }

cmodule:
| els = imports; ls = library; c = contract; EOF
  { { cname = ls.lname;
      libs = ls;
      elibs = els;
      contr = c } }<|MERGE_RESOLUTION|>--- conflicted
+++ resolved
@@ -17,16 +17,8 @@
   let hash_length = 64
 
   let to_type d = match d with
-<<<<<<< HEAD
     | x when PrimTypes.is_prim_type (PrimType x) -> PrimType x
     | _ -> ADT (d, [])
-         
-=======
-  | "Hash" | "Address" | "BNum" | "Message" | "String" -> PrimType d
-  | "Int32" | "Int64" | "Int128" | "Int256" | "Uint32" | "Uint64" | "Uint128" | "Uint256" -> PrimType d
-  | _ -> ADT (d, [])
-
->>>>>>> 24e60a23
 %}
 
 (* Identifiers *)    
