--- conflicted
+++ resolved
@@ -22,18 +22,13 @@
   open ParserUtil
 
   open ParsedSyntax
-  open ParserBuiltins
 
   let to_type d = match d with
     | x when PrimTypes.is_prim_type (PrimType x) -> PrimType x
     | _ -> ADT (d, [])
   
   let build_prim_literal_exn t v =
-<<<<<<< HEAD
-    match build_prim_literal t v with
-=======
     match PrimTypes.build_prim_literal t v with
->>>>>>> 51585f8c
     | Some l -> l
     | None -> raise (SyntaxError ("Invalid " ^ (pp_typ t) ^ " literal " ^ v))
 %}
