(*
  This file is part of scilla.

  Copyright (c) 2018 - present Zilliqa Research Pvt. Ltd.
  
  scilla is free software: you can redistribute it and/or modify it under the
  terms of the GNU General Public License as published by the Free Software
  Foundation, either version 3 of the License, or (at your option) any later
  version.
 
  scilla is distributed in the hope that it will be useful, but WITHOUT ANY
  WARRANTY; without even the implied warranty of MERCHANTABILITY or FITNESS FOR
  A PARTICULAR PURPOSE.  See the GNU General Public License for more details.
 
  You should have received a copy of the GNU General Public License along with
  scilla.  If not, see <http://www.gnu.org/licenses/>.
*)

%{
  open Syntax
  open ErrorUtils
  open ParserUtil

  open ParsedSyntax

  let to_prim_type_exn d loc = match d with
    | "Int32" -> Int_typ Bits32
    | "Int64" -> Int_typ Bits64
    | "Int128" -> Int_typ Bits128
    | "Int256" -> Int_typ Bits256
    | "Uint32" -> Uint_typ Bits32
    | "Uint64" -> Uint_typ Bits64
    | "Uint128" -> Uint_typ Bits128
    | "Uint256" -> Uint_typ Bits256
    | "String" -> String_typ
    | "BNum" -> Bnum_typ
    | "Message" -> Msg_typ
    | "Event" -> Event_typ
    | "ByStr" -> Bystr_typ
    | _ -> let re = Str.regexp "ByStr\\([0-9]+\\)$" in
           if Str.string_match re d 0 then
             let open Core in
             let b = Int.of_string (Str.matched_group 1 d) in
             Bystrx_typ b
           else raise (SyntaxError ("Invalid primitive type", loc))

  let to_type d =
    try PrimType (to_prim_type_exn d dummy_loc)
    with | _ -> ADT (d, [])

  let to_map_key_type_exn d loc =
    let exn () = SyntaxError (("Invalid map key type " ^ d), loc) in
    try
      match to_prim_type_exn d loc with
      | Msg_typ | Event_typ -> raise (exn ())
      | t -> PrimType t
    with | _ -> raise (exn ())

  let build_prim_literal_exn t v loc =
    match PrimTypes.build_prim_literal t v with
    | Some l -> l
    | None -> raise (SyntaxError (("Invalid " ^ (pp_prim_typ t) ^ " literal " ^ v), loc))
%}

(* Identifiers *)
%token <string> ID
%token <string> CID
%token <string> TID
%token <string> SPID

(* Strings *)
%token <string> STRING

(* Numbers and hashes *)
%token <Big_int.big_int> NUMLIT
%token <string> HEXLIT

(* Separators *)
%token SEMICOLON
%token COLON
%token BAR
%token LSQB
%token RSQB
%token LPAREN
%token RPAREN
%token ARROW
%token TARROW
%token AT
%token UNDERSCORE
%token LBRACE
%token RBRACE
%token COMMA
%token PERIOD
%token EQ
%token AND
%token FETCH
%token ASSIGN
(* %token LANGLE
 * %token RANGLE *)

(* Keywords *)
%token BUILTIN
%token FORALL
%token EMP
%token LIBRARY
%token IMPORT
%token TRY
%token CATCH
%token AS
%token PROCEDURE
%token THROW
%token FIELD
%token LET
%token IN
%token MATCH
%token WITH
%token END
%token FUN
%token TFUN
%token CONTRACT
%token TRANSITION
%token SEND
%token EVENT
%token ACCEPT
%token MAP
%token DELETE
%token EXISTS
%token SCILLA_VERSION
%token TYPE
%token OF

(*  Other tokens *)
%token EOF

(* Associativity *)

(* %left PLUS *)
(* %nonassoc NEG *)
%right TARROW

%start <ParserUtil.ParsedSyntax.expr_annot> exp_term
%start <Syntax.typ> type_term
%start <ParserUtil.ParsedSyntax.stmt_annot list> stmts_term
%start <ParserUtil.ParsedSyntax.cmodule> cmodule
%start <ParserUtil.ParsedSyntax.lmodule> lmodule

%%

sid :
| name = ID { name }
| name = SPID { name }
| ns = CID; PERIOD; name = ID { ns ^ "." ^ name }

sident :
| name = ID { Ident (name, toLoc $startpos) }
| name = SPID { Ident (name, toLoc $startpos) }
| ns = CID; PERIOD; name = ID { Ident (ns ^ "." ^ name, toLoc $startpos) }

scid :
| name = CID { name }
| ns = CID; PERIOD; name = CID { ns ^ "." ^ name }

(***********************************************)
(*                  Types                      *)
(***********************************************)
(* TODO: This is a temporary fix of issue #166 *)
t_map_key :
| kt = scid { to_map_key_type_exn kt (toLoc $startpos) }
| LPAREN; kt = scid; RPAREN; { to_map_key_type_exn kt (toLoc $startpos(kt)) }

(* TODO: This is a temporary fix of issue #261 *)
t_map_value_args:
| LPAREN; t = t_map_value_args; RPAREN; { t }
| d = scid; { to_type d }
| MAP; k=t_map_key; v = t_map_value; { MapType (k, v) }

t_map_value :
| LPAREN; d = scid; targs=list(t_map_value_args); RPAREN;
    { match targs with
      | [] -> to_type d
      | _ -> ADT (d, targs) }
| LPAREN; MAP; k=t_map_key; v = t_map_value_args; RPAREN; { MapType (k, v) }
| d = scid; targs=list(t_map_value_args)
    { match targs with
      | [] -> to_type d
      | _ -> ADT (d, targs) }
| MAP; k=t_map_key; v = t_map_value; { MapType (k, v) }

typ :
| d = scid; targs=list(targ)
  { match targs with
    | [] -> to_type d
    | _ -> ADT (d, targs)
  }
| MAP; k=t_map_key; v = t_map_value; { MapType (k, v) }
| t1 = typ; TARROW; t2 = typ; { FunType (t1, t2) }
| LPAREN; t = typ; RPAREN; { t }
| FORALL; tv = TID; PERIOD; t = typ; {PolyFun (tv, t)}
%prec TARROW
| t = TID; { TypeVar t }

targ:
| LPAREN; t = typ; RPAREN; { t }
| d = scid; { to_type d }
| t = TID; { TypeVar t }
| MAP; k=t_map_key; v = t_map_value; { MapType (k, v) }

(***********************************************)
(*                 Expressions                 *)
(***********************************************)

exp:
| f = simple_exp {f}

simple_exp :
| LET; x = ID;
  t = ioption(type_annot)
  EQ; f = simple_exp; IN; e = exp
  {(Let ((Ident (x, toLoc $startpos(x))), t, f, e), toLoc $startpos(f)) }
(* Function *)
| FUN; LPAREN; i = ID; COLON; t = typ; RPAREN; ARROW; e = exp
  { (Fun (Ident (i, toLoc $startpos(i)), t, e), toLoc $startpos(e) ) }
(* Application *)
| f = sid;
  args = nonempty_list(sident)
  { (App ((Ident (f, toLoc $startpos(f))), args), toLoc $startpos ) }
(* Atomic expression *)
| a = atomic_exp {a}
(* Built-in call *)
| BUILTIN; b = ID; xs = builtin_args
  { let bloc = toLoc $startpos(b) in
    (Builtin ((parse_builtin b bloc, bloc), xs)), toLoc $startpos }
(* Message construction *)
| LBRACE; es = separated_list(SEMICOLON, msg_entry); RBRACE
  { (Message es, toLoc $startpos) }
(* Data constructor application *)
| c = scid ts=option(ctargs) args=list(sident)
  { let targs =
      (match ts with
       | None -> []
       | Some ls -> ls) in
    (Constr (c, targs, args), toLoc $startpos)
  }
(* Match expression *)
| MATCH; x = sid; WITH; cs=list(exp_pm_clause); END
  { (MatchExpr (Ident (x, toLoc $startpos(x)), cs), toLoc $startpos) }
(* Type function *)
| TFUN; i = TID ARROW; e = exp
  { (TFun (Ident (i, toLoc $startpos(i)), e), toLoc $startpos) }
(* Type application *)
| AT; f = sid; targs = nonempty_list(targ)
  { (TApp ((Ident (f, toLoc $startpos(f))), targs), toLoc $startpos) }

atomic_exp :
| i = sid       { (Var (Ident (i, toLoc $startpos(i))), toLoc $startpos) }
| l = lit      { (Literal l, toLoc $startpos) }

lit :
| i = CID;
  n = NUMLIT   {
    let string_of_n = Big_int.string_of_big_int n in
    let iloc = toLoc $startpos(i) in
    (* XXX: for Int32 -11111111111111111111 we will report error pointing to Int32,
            not the numeral, because the user might have forgotten to switch e.g. Int32 to Int64
     *)
    build_prim_literal_exn (to_prim_type_exn i iloc) string_of_n (toLoc $startpos)
  }
| h = HEXLIT   { ByStrX (Bystrx.parse_hex h) }
| s = STRING   { build_prim_literal_exn String_typ s (toLoc $startpos) }
| EMP; kt = t_map_key; vt = t_map_value
{
  Map ((kt, vt), Hashtbl.create 4) (* 4 is arbitrary here. *)
}

ctargs:
| LBRACE; ts = list(targ); RBRACE { ts }

map_access:
| LSQB; i = sident; RSQB { i }

pattern:
| UNDERSCORE { Wildcard }
| x = ID { Binder (Ident (x, toLoc $startpos(x))) }
| c = scid; ps = list(arg_pattern) { Constructor (c, ps) }

arg_pattern:
| UNDERSCORE { Wildcard }
| x = ID { Binder (Ident (x, toLoc $startpos(x))) }
| c = scid;  { Constructor (c, []) }
| LPAREN; p = pattern RPAREN; { p }

exp_pm_clause:
| BAR ; p = pattern ; ARROW ; e = exp { p, e }
msg_entry :
| i = sid; COLON;  l = lit { i, MLit l }
| i = sid; COLON;  v = sid  { i,  MVar (asIdL v (toLoc $startpos(v))) }

builtin_args :
| args = nonempty_list(sident) { args }
| LPAREN; RPAREN { [] }

type_annot:
| COLON; t = typ { t }

exp_term :
| e = exp; EOF { e }

type_term :
| t = typ; EOF { t }

(***********************************************)
(*                 Statements                  *)
(***********************************************)

stmt:
<<<<<<< HEAD
| l = ID; BIND; r = sid   { (Load (asIdL l (toLoc $startpos(l)), asIdL r (toLoc $startpos(r))), toLoc $startpos) }
| l = ID; ASSIGN; r = sid { (Store (asIdL l (toLoc $startpos(l)), asIdL r (toLoc $startpos(r))), toLoc $startpos) }
| l = ID; EQ; r = exp    { (Bind (asIdL l (toLoc $startpos(l)), r), toLoc $startpos) }
| l = ID; BIND; AND; c = CID { (ReadFromBC (asIdL l (toLoc $startpos(l)), c), toLoc $startpos) }
| l = ID; BIND; r = ID; keys = nonempty_list(map_access)
=======
| l = ID; FETCH; r = sid   { (Load (asIdL l (toLoc $startpos($2)), asIdL r (toLoc $startpos(r))), toLoc $startpos) }
| l = ID; ASSIGN; r = sid { (Store (asIdL l (toLoc $startpos($2)), asIdL r (toLoc $startpos(r))), toLoc $startpos) }
| l = ID; EQ; r = exp    { (Bind (asIdL l (toLoc $startpos($2)), r), toLoc $startpos) }
| l = ID; FETCH; AND; c = CID { (ReadFromBC (asIdL l (toLoc $startpos($2)), c), toLoc $startpos) }
| l = ID; FETCH; r = ID; keys = nonempty_list(map_access)
>>>>>>> a65dc8b9
  { MapGet(asIdL l (toLoc $startpos(l)), asIdL r (toLoc $startpos(r)), keys, true), toLoc $startpos }
| l = ID; FETCH; EXISTS; r = ID; keys = nonempty_list(map_access)
  { MapGet(asIdL l (toLoc $startpos(l)), asIdL r (toLoc $startpos(r)), keys, false), toLoc $startpos }
| l = ID; keys = nonempty_list(map_access); ASSIGN; r = sid
  { MapUpdate(asIdL l (toLoc $startpos(l)), keys, Some (asIdL r (toLoc $startpos(r)))), toLoc $startpos }
| DELETE; l = ID; keys = nonempty_list(map_access)
  { MapUpdate(asIdL l (toLoc $startpos(l)), keys, None), toLoc $startpos }
| ACCEPT                 { (AcceptPayment, toLoc $startpos) }
| SEND; m = sid;          { (SendMsgs (asIdL m (toLoc $startpos(m))), toLoc $startpos) }
| EVENT; m = sid; { (CreateEvnt (asIdL m (toLoc $startpos(m))), toLoc $startpos) }
| THROW; mopt = option(sid); { Throw (BatOption.map (fun m -> (asIdL m (toLoc $startpos))) mopt), toLoc $startpos }
| MATCH; x = sid; WITH; cs=list(stmt_pm_clause); END
  { (MatchStmt (Ident (x, toLoc $startpos(x)), cs), toLoc $startpos)  }
| (* procedure call *)
  p = component_id;
  args = list(sident)
  { (CallProc (p, args), toLoc $startpos)  }

stmt_pm_clause:
| BAR ; p = pattern ; ARROW ;
  ss = separated_list(SEMICOLON, stmt) { p, ss }
stmts :
| ss = separated_list(SEMICOLON, stmt) { ss }

stmts_term:
| ss = stmts; EOF { ss }

(***********************************************)
(*            Contracts and Modules            *)
(***********************************************)

param_pair:
| n = ID; COLON; t = typ { asIdL n (toLoc $startpos(n)), t }

component:
| t = transition
  { t }
| p = procedure 
  { p }

procedure:
| PROCEDURE; t = component_id;
  params = component_params;
  ss = component_body;
  { { comp_type = CompProc;
      comp_name = t;
      comp_params = params;
      comp_body = ss } }

transition:
| TRANSITION; t = component_id;
  params = component_params;
  ss = component_body;
  { { comp_type = CompTrans;
      comp_name = t;
      comp_params = params;
      comp_body = ss } }

component_id:
| c = CID { asIdL c (toLoc $startpos(c)) }
| i = ID { asIdL i (toLoc $startpos(i)) }

component_params:
| LPAREN; params = separated_list(COMMA, param_pair); RPAREN;
  { params }

component_body:
| ss = stmts; END;
  { ss }

field:
| FIELD; f = ID; COLON; t=typ;
  EQ; rhs = exp
  { asIdL f (toLoc $startpos(f)), t, rhs }

contract:
| CONTRACT; c = CID;
  LPAREN; params = separated_list(COMMA, param_pair); RPAREN;
  fs = list(field);
  comps = list(component)
  { { cname   = asIdL c (toLoc $startpos(c));
      cparams = params;
      cfields = fs;
      ccomps = comps } }

tconstr :
| BAR; tn = CID;
  { { cname = asIdL tn (toLoc $startpos); c_arg_types = [] } }
| BAR; tn = CID; OF; t = nonempty_list(targ);
  { { cname = asIdL tn (toLoc $startpos); c_arg_types = t }}

libentry :
| LET; ns = ID;
  t = ioption(type_annot)
  EQ; e= exp { LibVar (asIdL ns (toLoc $startpos(ns)), t, e) }
| TYPE; tname = CID
  { LibTyp (asIdL tname (toLoc $startpos), []) }
| TYPE; tname = CID; EQ; constrs = nonempty_list(tconstr)
  { LibTyp (asIdL tname (toLoc $startpos), constrs) }

library :
| LIBRARY; n = CID; ls = list(libentry);
  { {lname = asIdL n (toLoc $startpos);
     lentries = ls } }

lmodule :
| els = imports; l = library; EOF { { elibs = els; libs = l } }

importname :
| c = CID { Ident(c, toLoc $startpos), None }
| c1 = CID AS c2 = CID { Ident(c1, toLoc $startpos(c1)), Some (Ident(c2, toLoc $startpos(c2)))}

imports :
| IMPORT; els = list(importname) { els }
| { [] }

cmodule:
| SCILLA_VERSION; cver = NUMLIT; els = imports; ls = option(library); c = contract; EOF
  { { smver = Big_int.int_of_big_int cver;
      cname = c.cname;
      libs = ls;
      elibs = els;
      contr = c } }
<|MERGE_RESOLUTION|>--- conflicted
+++ resolved
@@ -313,19 +313,11 @@
 (***********************************************)
 
 stmt:
-<<<<<<< HEAD
-| l = ID; BIND; r = sid   { (Load (asIdL l (toLoc $startpos(l)), asIdL r (toLoc $startpos(r))), toLoc $startpos) }
+| l = ID; FETCH; r = sid   { (Load (asIdL l (toLoc $startpos(l)), asIdL r (toLoc $startpos(r))), toLoc $startpos) }
 | l = ID; ASSIGN; r = sid { (Store (asIdL l (toLoc $startpos(l)), asIdL r (toLoc $startpos(r))), toLoc $startpos) }
 | l = ID; EQ; r = exp    { (Bind (asIdL l (toLoc $startpos(l)), r), toLoc $startpos) }
-| l = ID; BIND; AND; c = CID { (ReadFromBC (asIdL l (toLoc $startpos(l)), c), toLoc $startpos) }
-| l = ID; BIND; r = ID; keys = nonempty_list(map_access)
-=======
-| l = ID; FETCH; r = sid   { (Load (asIdL l (toLoc $startpos($2)), asIdL r (toLoc $startpos(r))), toLoc $startpos) }
-| l = ID; ASSIGN; r = sid { (Store (asIdL l (toLoc $startpos($2)), asIdL r (toLoc $startpos(r))), toLoc $startpos) }
-| l = ID; EQ; r = exp    { (Bind (asIdL l (toLoc $startpos($2)), r), toLoc $startpos) }
-| l = ID; FETCH; AND; c = CID { (ReadFromBC (asIdL l (toLoc $startpos($2)), c), toLoc $startpos) }
+| l = ID; FETCH; AND; c = CID { (ReadFromBC (asIdL l (toLoc $startpos(l)), c), toLoc $startpos) }
 | l = ID; FETCH; r = ID; keys = nonempty_list(map_access)
->>>>>>> a65dc8b9
   { MapGet(asIdL l (toLoc $startpos(l)), asIdL r (toLoc $startpos(r)), keys, true), toLoc $startpos }
 | l = ID; FETCH; EXISTS; r = ID; keys = nonempty_list(map_access)
   { MapGet(asIdL l (toLoc $startpos(l)), asIdL r (toLoc $startpos(r)), keys, false), toLoc $startpos }
