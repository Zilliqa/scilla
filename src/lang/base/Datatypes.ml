--- conflicted
+++ resolved
@@ -121,29 +121,17 @@
       adt_name_dict;
     ht
 
-<<<<<<< HEAD
-  let add_adt (new_adt : adt) =
-    let open Caml in
-    match Hashtbl.find_opt adt_name_dict new_adt.tname with
-    | Some _ ->
-        fail0 @@ sprintf "Multiple declarations of type %s" new_adt.tname
-=======
   let add_adt (new_adt : adt) error_loc =
     let open Caml in
     match Hashtbl.find_opt adt_name_dict new_adt.tname with
     | Some _ ->
         fail1 (sprintf "Multiple declarations of type %s" new_adt.tname) error_loc
->>>>>>> 20da54e2
     | None ->
         let _ = Hashtbl.add adt_name_dict new_adt.tname new_adt in
         foldM new_adt.tconstr ~init:()
           ~f:(fun () ctr ->
               match Hashtbl.find_opt adt_cons_dict ctr.cname with
-<<<<<<< HEAD
-              | Some _ -> fail0 @@ sprintf "Multiple declarations of type constructor %s" ctr.cname
-=======
               | Some _ -> fail1 (sprintf "Multiple declarations of type constructor %s" ctr.cname) error_loc
->>>>>>> 20da54e2
               | None ->
                   pure @@ Hashtbl.add adt_cons_dict ctr.cname (new_adt, ctr))
   
