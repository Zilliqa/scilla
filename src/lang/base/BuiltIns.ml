--- conflicted
+++ resolved
@@ -391,11 +391,7 @@
       | 64 -> pure int64_typ
       | 128 -> pure int128_typ
       | 256 -> pure int256_typ
-<<<<<<< HEAD
-      | _ -> fail "Failed to convert"
-=======
       | _ -> fail0 "Failed to convert" 
->>>>>>> 7388a83f
 
     let to_int_arity = 1
     let to_int_type = tfun_typ "'A" @@ tfun_typ "'B" (fun_typ (tvar "'A") (option_typ (tvar "'B")))
@@ -551,11 +547,7 @@
       | 64 -> pure uint64_typ
       | 128 -> pure uint128_typ
       | 256 -> pure uint256_typ
-<<<<<<< HEAD
-      | _ -> fail "Failed to convert"
-=======
       | _ -> fail0 "Failed to convert" 
->>>>>>> 7388a83f
 
     let to_uint_arity = 1
     let to_uint_type = tfun_typ "'A" @@ tfun_typ "'B"
@@ -876,11 +868,9 @@
     let remove_elab sc ts = match ts with
       | [MapType (kt, vt); u] when kt = u  ->
           elab_tfun_with_args sc [kt; vt]
-<<<<<<< HEAD
-      | _ -> fail "Failed to elaborate"
-=======
+
       | _ -> fail0 "Failed to elaborate" 
->>>>>>> 7388a83f
+
     let remove ls _ = match ls with
       | [Map (tm, entries); key] ->
           (* Scilla semantics is not in-place modification. *)
@@ -897,11 +887,8 @@
        (list_typ (pair_typ (tvar "'K") (tvar "'V"))))
     let to_list_elab sc ts = match ts with
       | [MapType (kt, vt)]  -> elab_tfun_with_args sc [kt; vt]
-<<<<<<< HEAD
-      | _ -> fail "Failed to elaborate"
-=======
       | _ -> fail0 "Failed to elaborate" 
->>>>>>> 7388a83f
+
     let to_list ls _ = match ls with
       | [Map ((kt, vt), entries)] ->
           (* The type of the output list will be "Pair (kt) (vt)" *)
@@ -928,11 +915,7 @@
   module BuiltInDictionary = struct
 
     (* Elaborates the operation type based on the arguments types *)
-<<<<<<< HEAD
-    type elaborator = typ -> typ list -> (typ, string) result
-=======
     type elaborator = typ -> typ list -> (typ, scilla_error list) result      
->>>>>>> 7388a83f
 
     (* Takes the expected type as an argument to elaborate the result *)
     type built_in_executor = literal list -> typ -> (literal, scilla_error list) result
