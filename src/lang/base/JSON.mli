--- conflicted
+++ resolved
@@ -157,9 +157,6 @@
 
 end
 
-<<<<<<< HEAD
-(* TODO: The json output is not looking right.*)
-=======
 module TypeInfo : sig
 
   val type_info_to_json :
@@ -169,7 +166,6 @@
     (string * Syntax.typ * ErrorUtils.loc * ErrorUtils.loc) list -> string
 end
 
->>>>>>> b76fbfa7
 module CashflowInfo : sig
   (** Given: A pair of lists.
         The first element is an association list from fields to their tags.
