--- conflicted
+++ resolved
@@ -1434,7 +1434,6 @@
       | MatchStmt (x, clauses) -> 
           let (res_clauses, new_param_env, new_field_env, new_local_env, new_ctr_tag_map, res_clause_changes) =
             List.fold_right clauses
-<<<<<<< HEAD
               ~init:([], param_env, field_env, local_env, ctr_tag_map, false) 
               ~f:(fun (p, sp) (acc_clauses, acc_param_env, acc_field_env, acc_local_env, acc_ctr_tag_map, acc_changes) ->
                  let sub_local_env =
@@ -1445,16 +1444,6 @@
                  let new_local_env = remove_pattern_vars_from_env p s_local_env in
                  ((new_p, new_stmts) :: acc_clauses,
                   new_param_env,
-=======
-              ~init:([], field_env, local_env, ctr_tag_map, false) 
-              ~f:(fun (p, sp) (acc_clauses, acc_field_env, acc_local_env, acc_ctr_tag_map, acc_changes) ->
-                  let sub_local_env =
-                    insert_pattern_vars_into_env p acc_local_env in
-                  let (new_stmts, new_field_env, s_local_env, s_ctr_tag_map, s_changes) =
-                   cf_tag_stmts sp acc_field_env sub_local_env acc_ctr_tag_map in
-                  let (new_p, new_local_env, new_ctr_tag_map, p_changes) = update_pattern_vars_tags_from_usage_and_remove_from_env p s_local_env s_ctr_tag_map in
-                  ((new_p, new_stmts) :: acc_clauses,
->>>>>>> 15265da3
                   new_field_env,
                   new_local_env,
                   new_ctr_tag_map,
@@ -1549,17 +1538,10 @@
                  AssocDictionary.insert (get_id x) (get_id_tag x) acc_env
              | _ -> acc_env) in
       List.fold_right ss
-<<<<<<< HEAD
         ~init:([], param_env, field_env, init_local_env, ctr_tag_map, false)
         ~f:(fun s (acc_ss, acc_param_env, acc_field_env, acc_local_env, acc_ctr_tag_map, acc_changes) ->
            let (new_s, new_param_env, new_field_env, new_local_env, new_ctr_tag_map, new_changes) =
              cf_tag_stmt s acc_param_env acc_field_env acc_local_env acc_ctr_tag_map in
-=======
-        ~init:([], field_env, init_local_env, ctr_tag_map, false)
-        ~f:(fun s (acc_ss, acc_field_env, acc_local_env, acc_ctr_tag_map, acc_changes) ->
-           let (new_s, new_field_env, new_local_env, new_ctr_tag_map, new_changes) =
-             cf_tag_stmt s acc_field_env acc_local_env acc_ctr_tag_map in 
->>>>>>> 15265da3
            (new_s :: acc_ss,
             new_param_env,
             new_field_env,
@@ -1578,15 +1560,9 @@
         List.fold_left comp_params ~init:implicit_local_env
           ~f:(fun acc_env (p, _) ->
              AssocDictionary.insert (get_id p) (get_id_tag p) acc_env)
-<<<<<<< HEAD
-          in
+      in
       let (new_comp_body, new_param_env, new_field_env, new_local_env, new_ctr_tag_map, body_changes) =
         cf_tag_stmts comp_body param_env field_env init_local_env ctr_tag_map in
-=======
-      in
-      let (new_comp_body, new_field_env, new_local_env, new_ctr_tag_map, body_changes) =
-        cf_tag_stmts comp_body field_env param_local_env ctr_tag_map in
->>>>>>> 15265da3
       let (new_params, new_changes) =
         List.fold_right comp_params ~init:([], body_changes)
           ~f:(fun (p, typ) (acc_ps, acc_changes) ->
@@ -1608,20 +1584,15 @@
         List.fold_left cparams ~init:empty_env
           ~f:(fun acc_env (p, _) ->
              AssocDictionary.insert (get_id p) (get_id_tag p) acc_env)
-<<<<<<< HEAD
-          in
+      in
       let implicit_field_env = AssocDictionary.insert "_balance" Money empty_env in
-=======
-      in
->>>>>>> 15265da3
       let init_field_env =
         List.fold_left cfields ~init:implicit_field_env
           ~f:(fun acc_env (f, _, e) ->
              let ((_, (e_tag, _)), _, _, _, _) =
                   cf_tag_expr e (lub_tags (get_id_tag f) NoInfo) (AssocDictionary.make_dict ()) (AssocDictionary.make_dict ()) ctr_tag_map in
              AssocDictionary.insert (get_id f) e_tag acc_env)
-<<<<<<< HEAD
-          in
+      in
       let rec tagger components param_env field_env ctr_tag_map =
         let (new_ts, new_param_env, new_field_env, tmp_ctr_tag_map, ccomps_changes) =
           List.fold_right components ~init:([], param_env, field_env, ctr_tag_map, false) 
@@ -1629,18 +1600,7 @@
                let (new_t, new_param_env, new_field_env, new_ctr_tag_map, t_changes) =
                  cf_tag_component t acc_param_env acc_field_env acc_ctr_tag_map in
                (new_t :: acc_ts, new_param_env, new_field_env, new_ctr_tag_map, acc_changes || t_changes))
-            in
-=======
-      in
-      let rec tagger components field_env ctr_tag_map =
-        let (new_ts, new_field_env, tmp_ctr_tag_map, ccomps_changes) =
-          List.fold_right components ~init:([], field_env, ctr_tag_map, false) 
-            ~f:(fun t (acc_ts, acc_field_env, acc_ctr_tag_map, acc_changes) ->
-               let (new_t, new_field_env, new_ctr_tag_map, t_changes) =
-                 cf_tag_component t acc_field_env acc_ctr_tag_map in
-               (new_t :: acc_ts, new_field_env, new_ctr_tag_map, acc_changes || t_changes))
         in
->>>>>>> 15265da3
         if ccomps_changes
         then
           tagger new_ts new_param_env new_field_env tmp_ctr_tag_map
