(*
  This file is part of scilla.

  Copyright (c) 2018 - present Zilliqa Research Pvt. Ltd.
  
  scilla is free software: you can redistribute it and/or modify it under the
  terms of the GNU General Public License as published by the Free Software
  Foundation, either version 3 of the License, or (at your option) any later
  version.
 
  scilla is distributed in the hope that it will be useful, but WITHOUT ANY
  WARRANTY; without even the implied warranty of MERCHANTABILITY or FITNESS FOR
  A PARTICULAR PURPOSE.  See the GNU General Public License for more details.
 
  You should have received a copy of the GNU General Public License along with
*)

open Core
open Sexplib.Std
open Syntax
open Datatypes
open TypeUtil
open Utils

module CashflowRep (R : Rep) = struct
  type money_tag =
    | NoInfo
    | NotMoney
    | Money
    | Map of money_tag
    | Adt of string * money_tag list (* name of adt paired with tags of type params *)
    | Inconsistent
  [@@deriving sexp]

  let rec money_tag_to_string tag =
    match tag with
    | Adt (n, ts) -> "(" ^ n ^ " " ^ (String.concat ~sep:" " (List.map ~f:money_tag_to_string ts)) ^ ")"
    | Map t -> "(Map " ^ (money_tag_to_string t) ^ ")"
    | _ -> sexp_of_money_tag tag |> Sexplib.Sexp.to_string


  type rep = money_tag * R.rep
  [@@deriving sexp]

  let get_loc r = match r with | (_, rr) -> R.get_loc rr

  let mk_id s =
    match s with
    | Ident (n, r) -> Ident (n, (NoInfo, r))

  let mk_id_address s = mk_id (R.mk_id_address s)
  let mk_id_uint128 s = mk_id (R.mk_id_uint128 s)
  let mk_id_uint32 s = mk_id (R.mk_id_uint32 s)
  let mk_id_bnum    s = mk_id (R.mk_id_bnum s)
  let mk_id_string  s = mk_id (R.mk_id_string s)
  
  let parse_rep s = (NoInfo, R.parse_rep s)
  let get_rep_str r = match r with | (_, rr) -> R.get_rep_str rr
end


module ScillaCashflowChecker
    (SR : Rep)
    (ER : sig
       include Rep
       val get_type : rep -> PlainTypes.t inferred_type
     end) = struct

  module SCFR = SR
  module ECFR = CashflowRep (ER)
  module TypedSyntax = ScillaSyntax (SR) (ER)
  module CFSyntax = ScillaSyntax (SCFR) (ECFR)

  open TypedSyntax
  open ECFR

  (*******************************************************)
  (*     Initial traversal: Set every tag to NoInfo      *)
  (*******************************************************)
  
  (* Lift Ident (n, rep) to Ident (n, (NoInfo, rep)) *)
  let add_noinfo_to_ident i =
    match i with
    | Ident (name, rep) -> Ident (name, (ECFR.NoInfo, rep))
  let add_noinfo_to_builtin (op, rep) = (op, (ECFR.NoInfo, rep))
  
  let rec cf_init_tag_pattern p =
    match p with
    | Wildcard -> CFSyntax.Wildcard
    | Binder x -> CFSyntax.Binder (add_noinfo_to_ident x)
    | Constructor (cn, ps) ->
        CFSyntax.Constructor (
          cn,
          List.map ~f:cf_init_tag_pattern ps)

  let cf_init_tag_payload p =
    match p with
    | MLit l -> CFSyntax.MLit l
    | MVar v -> CFSyntax.MVar (add_noinfo_to_ident v)
  
  let rec cf_init_tag_expr erep =
    let (e, rep) = erep in
    let res_e = 
      match e with
      | Literal l ->
          CFSyntax.Literal l
      | Var i ->
          CFSyntax.Var (add_noinfo_to_ident i)
      |  Fun (arg, t, body) ->
          CFSyntax.Fun (
              add_noinfo_to_ident arg,
              t,
              cf_init_tag_expr body)
      | App (f, actuals) ->
          CFSyntax.App (
              add_noinfo_to_ident f, 
              List.map ~f:add_noinfo_to_ident actuals)
      | Builtin (op, actuals) ->
          CFSyntax.Builtin (
              add_noinfo_to_builtin op,
              List.map ~f:add_noinfo_to_ident actuals)
      | Let (i, topt, lhs, rhs) ->
          CFSyntax.Let (
              add_noinfo_to_ident i,
              topt,
              cf_init_tag_expr lhs,
              cf_init_tag_expr rhs)
      | Constr (cname, ts, actuals) ->
          CFSyntax.Constr (
              cname,
              ts,
              List.map ~f:add_noinfo_to_ident actuals)
      | MatchExpr (x, clauses) ->
          CFSyntax.MatchExpr (
              add_noinfo_to_ident x,
              List.map ~f:(fun (p, e) ->
                  (cf_init_tag_pattern p, cf_init_tag_expr e)) clauses)
      | Fixpoint (f, t, body) ->
          CFSyntax.Fixpoint (
              add_noinfo_to_ident f,
              t,
              cf_init_tag_expr body)
      | TFun (tvar, body) ->
          CFSyntax.TFun (
              add_noinfo_to_ident tvar,
              cf_init_tag_expr body)
      | TApp (tf, arg_types) ->
          CFSyntax.TApp (
              add_noinfo_to_ident tf,
              arg_types)
      | Message bs ->
          CFSyntax.Message (
              List.map ~f:(fun (s, p) -> (s, cf_init_tag_payload p)) bs) in
    (res_e, (ECFR.NoInfo, rep))

  let rec cf_init_tag_stmt srep =
    let (s, rep) = srep in
    let res_s = 
      match s with
      | Load (x, y) ->
          CFSyntax.Load (
            add_noinfo_to_ident x,
            add_noinfo_to_ident y)
      | Store (x, y) -> 
          CFSyntax.Store (
            add_noinfo_to_ident x,
            add_noinfo_to_ident y)
      | Bind (x, e) ->
          CFSyntax.Bind (
            add_noinfo_to_ident x,
            cf_init_tag_expr e)
      | MapUpdate (m, ks, v) ->
          CFSyntax.MapUpdate (
            add_noinfo_to_ident m,
            List.map ~f:add_noinfo_to_ident ks,
            match v with | None -> None | Some v' -> Some (add_noinfo_to_ident v')
          )
      | MapGet (x, m, ks, retrieve) ->
          CFSyntax.MapGet (
            add_noinfo_to_ident x,
            add_noinfo_to_ident m,
            List.map ~f:add_noinfo_to_ident ks,
            retrieve
          )
      | MatchStmt (x, pss) ->
          CFSyntax.MatchStmt (
            add_noinfo_to_ident x,
            List.map ~f:(fun (p, ss) ->
                (cf_init_tag_pattern p,
                 List.map ~f:cf_init_tag_stmt ss)) pss)
      | ReadFromBC (x, s) ->
          CFSyntax.ReadFromBC (
            add_noinfo_to_ident x, s)
      | AcceptPayment ->
          CFSyntax.AcceptPayment
      | SendMsgs x ->
          CFSyntax.SendMsgs (add_noinfo_to_ident x)
      | CreateEvnt x ->
          CFSyntax.CreateEvnt (add_noinfo_to_ident x)
      | Throw x ->
          CFSyntax.Throw (add_noinfo_to_ident x) in
    (res_s, rep)

  let cf_init_tag_transition transition =
    let { tname ; tparams ; tbody } = transition in
    { CFSyntax.tname = tname;
      CFSyntax.tparams =
        List.map ~f:(fun (x, t) -> (add_noinfo_to_ident x, t)) tparams;
      CFSyntax.tbody =
        List.map ~f:cf_init_tag_stmt tbody }
  
  let cf_init_tag_contract contract =
    let { cname ; cparams ; cfields ; ctrans } = contract in
    { CFSyntax.cname = cname;
      CFSyntax.cparams =
        List.map ~f:(fun (x, t) -> (add_noinfo_to_ident x, t)) cparams;
      CFSyntax.cfields =
        List.map ~f:(fun (x, t, e) ->
            (add_noinfo_to_ident x,
             t,
             cf_init_tag_expr e)) cfields;
      CFSyntax.ctrans =
        List.map ~f:cf_init_tag_transition ctrans }
    
  let cf_init_tag_type_def tdef =
    let { cname ; c_arg_types } = tdef in
    { CFSyntax.cname = add_noinfo_to_ident cname ; CFSyntax.c_arg_types = c_arg_types }
  
  let cf_init_tag_library lib =
    let { lname ; lentries } = lib in
    let init_tag_entry entry =
      match entry with
      | LibVar (lname, lexp) ->
          CFSyntax.LibVar (add_noinfo_to_ident lname, cf_init_tag_expr lexp)
      | LibTyp (lname, type_defs) ->
          CFSyntax.LibTyp (add_noinfo_to_ident lname,
                           List.map ~f:cf_init_tag_type_def type_defs) in
    { CFSyntax.lname = lname;
      CFSyntax.lentries = List.map ~f:init_tag_entry lentries }
  
  let cf_init_tag_module cmod =
    let { smver; cname; libs; elibs; contr } = cmod in
    let res_libs =
      match libs with
      | None -> None
      | Some l -> Some (cf_init_tag_library l) in
    { CFSyntax.smver = smver;
      CFSyntax.cname = cname;
      CFSyntax.libs = res_libs;
      CFSyntax.elibs = elibs;
      CFSyntax.contr = cf_init_tag_contract contr }
  
  (*******************************************************)
  (*                  Find fixpoint                      *)
  (* Strategy:                                           *)
  (*  - Expressions have an expected tag, which is       *)
  (* unified with the tag that can be extrapolated from  *)
  (* the usage.                                          *)
  (*  - Statement lists are first traversed to collect   *)
  (* all declared local variable and their tags. Then    *)
  (* they are traversed again to extrapolate new tags.   *)
  (*******************************************************)
  open CFSyntax
      
  (* Least upper bound in the money_tag lattice. *)
  let rec lub_tags t1 t2 =
    match t1, t2 with
    | Inconsistent , _
    | _            , Inconsistent  -> Inconsistent
    | NoInfo       , x
    | x            , NoInfo        -> x
    | Map x        , Map y         -> Map (lub_tags x y)
    | Adt (n1, ts1), Adt (n2, ts2)
      when n1 = n2                 ->
        (match List.map2 ts1 ts2 ~f:lub_tags with
         | Ok res -> Adt (n1, res)
         | Unequal_lengths -> Inconsistent)
    | Money        , Money         -> Money
    | NotMoney     , NotMoney      -> NotMoney
    | _            , _             -> Inconsistent

  (* Greatest lower bound in the money_tag lattice. *)
  let rec glb_tags t1 t2 =
    match t1, t2 with
    | Inconsistent , x
    | x            , Inconsistent  -> x
    | NoInfo       , _
    | _            , NoInfo        -> NoInfo
    | Map x        , Map y         -> Map (glb_tags x y)
    | Adt (n1, ts1), Adt (n2, ts2)
      when n1 = n2                 ->
        (match List.map2 ts1 ts2 ~f:glb_tags with
         | Ok res -> Adt (n1, res)
         | Unequal_lengths -> Inconsistent)
    | Money        , Money         -> Money
    | NotMoney     , NotMoney      -> NotMoney
    | _            , _             -> NoInfo

  (*******************************************************)
  (*           Helper functions for ADTs                 *)
  (*******************************************************)

  let ctr_to_adt_tag ctr_name arg_tags =
    let open DataTypeDictionary in
    match lookup_constructor ctr_name with
    | Error _       ->
        (* We don't allow failures at this stage of the checker *)
        Inconsistent
    | Ok (adt, _) ->
        match adt.tparams with
        | [] ->
            (* No type parameters - check for special cases *)
            (* Case 1 (Bool case): No constructor takes arguments : NotMoney *)
            if List.for_all adt.tmap
                ~f:(fun (_, arg_typs) ->
                    match arg_typs with
                    | [] -> true
                    | _ -> false)
            then NotMoney
            (* Case 2 (Nat case): 2 constructors. One constructor takes 
               1 argument of same type, other constructor
               takes no argument : NoInfo *)
            else if List.length adt.tconstr = 2 &&
                    List.exists adt.tmap
                      ~f:(fun (_, arg_typs) ->
                          match arg_typs with
                          | [] -> true
                          | _ -> false) &&
                    List.exists adt.tmap
                      ~f:(fun (_, arg_typs) ->
                          match arg_typs with
                          | [ADT (arg_typ_name, _)] ->
                              arg_typ_name = adt.tname
                          | _ -> false)
            then NoInfo
            else Adt (adt.tname, [])
        | _ ->
            (* Deduce mapping from type arguments to tags based on
               constructor argument tags *)
            match constr_tmap adt ctr_name with
            | None ->
                (* No tmap for constructor = doesn't take arguments *)
                Adt (adt.tname, List.map adt.tparams ~f:(fun _ -> NoInfo))
            | Some arg_typs ->
                (* Default mapping : 'A -> NoInfo *)
                let init_targ_to_tag_map =
                  List.map adt.tparams ~f:(fun tparam -> (tparam, NoInfo)) in
                let update_targ_tag targ new_tag map =
                  let current_tag =
                    match List.Assoc.find map ~equal:(=) targ with
                    | None -> Inconsistent
                    | Some t -> t in
                  List.Assoc.add map ~equal:(=) targ (lub_tags current_tag new_tag) in
                let rec match_arg_tag_with_typ arg_typ arg_tag targ_tag_map =
                  match arg_typ with
                  | TypeVar v           -> update_targ_tag v arg_tag targ_tag_map
                  | MapType (_, vt)
                  | FunType (_, vt)     ->
                      (match arg_tag with
                       | Map vtag -> match_arg_tag_with_typ vt vtag targ_tag_map
                       | NoInfo   -> match_arg_tag_with_typ vt NoInfo targ_tag_map
                       | _        -> targ_tag_map)
                  | ADT (_, adt_params) ->
                      (match arg_tag with
                       | Adt (_, adt_param_tags) ->
                           let (new_map, _) = 
                             List.fold_left adt_params ~init:(targ_tag_map, adt_param_tags)
                               ~f:(fun (map, adt_param_tags) adt_param ->
                                   match adt_param_tags with
                                   | []      -> (map, [])
                                   | t :: ts -> (match_arg_tag_with_typ adt_param t map, ts)) in
                           new_map
                       | _                       -> targ_tag_map)
                  | PrimType _
                  | PolyFun (_, _)
                  | Unit                -> targ_tag_map in
                let (tvar_tag_map, _) =
                  List.fold_left arg_typs ~init:(init_targ_to_tag_map, arg_tags)
                    ~f:(fun (map, arg_tags) arg_typ ->
                        match arg_tags with
                        | []      -> (map, [])
                        | t :: ts -> (match_arg_tag_with_typ arg_typ t map, ts)) in
                let final_adt_arg_tags = 
                  List.map adt.tparams
                    ~f:(fun tparam ->
                        match List.Assoc.find tvar_tag_map ~equal:(=) tparam with
                        | None   -> Inconsistent
                        | Some t -> t) in
                Adt (adt.tname, final_adt_arg_tags)

  let ctr_pattern_to_subtags ctr_name expected_tag =
    let open DataTypeDictionary in
    match lookup_constructor ctr_name with
    | Error _ ->
        (* Catch errors as We don't allow failures at this stage of the checker *)
        None
    | Ok (adt, _) ->
        match constr_tmap adt ctr_name with
        | None ->
            (* No tmap = No constructor arguments *)
            Some []
        | Some tmap ->
            let tvar_tag_map =
              let zipped_tvar_tags =
                match expected_tag with
                | Adt (exp_ctr_name, arg_tags)
                  when exp_ctr_name = ctr_name ->
                    List.zip adt.tparams arg_tags
                | NoInfo (* Nothing known *)
                | Money (* Nat case *)
                | NotMoney (* Nat case *)
                  -> Some (List.map adt.tparams ~f:(fun tparam -> (tparam, expected_tag)))
                | _ ->
                    (* Don't let inconsistent tags infect subpatterns *)
                    Some (List.map adt.tparams ~f:(fun tparam -> (tparam, NoInfo))) in
              match zipped_tvar_tags with
              | None ->
                  (* Can only happen if arg_tags in Adt case has wrong length *)
                  List.map adt.tparams ~f:(fun tparam -> (tparam, Inconsistent))
              | Some map -> map in
            let rec tag_tmap t =
              match t with
              | PrimType _ ->
                  (* TODO: Fixed constructor argument types
                           should be analysed *)
                  NoInfo
              | MapType (_, vt)
              | FunType (_, vt) ->
                  Map (tag_tmap vt)
              | ADT (adt_name, arg_typs) ->
                  Adt (adt_name, List.map arg_typs ~f:tag_tmap)
              | TypeVar tvar ->
                  (match List.Assoc.find tvar_tag_map ~equal:(=) tvar with
                   | Some tag -> tag
                   | None -> Inconsistent)
              | _ -> Inconsistent in
            Some (List.map tmap ~f:tag_tmap)

  let ctr_arg_filter targ =
    match targ with
    | PrimType _
    | MapType _
    | FunType _ -> true
    | ADT _     (* TODO: Detect induction, and ignore only when inductive *)
    | TypeVar _ (* TypeVars tagged at type level *)
    | PolyFun _ (* Ignore *)
    | Unit ->   (* Ignore *)
        false
          
  let init_ctr_tag_map () =
    let open DataTypeDictionary in
    let all_ctrs = get_all_ctrs () in
    List.fold_left all_ctrs ~init:[]
      ~f:(fun acc (adt, ctr) ->
          match constr_tmap adt ctr.cname with
          | None ->
              (* No constructor arguments - ignore *)
              acc
          | Some targs ->
              let tag_list = List.map targs
                  ~f:(fun t -> if ctr_arg_filter t then Some NoInfo else None) in
              if List.exists tag_list ~f:Option.is_some
              then (ctr.cname, tag_list) :: acc
              else acc)

  let update_ctr_tag_map ctr_tag_map ctr_name arg_tags =
    match List.Assoc.find ctr_tag_map ~equal:(=) ctr_name with
    | None ->
        (* Ignored constructor *)
        None
    | Some arg_map_tags ->
        match List.map2 arg_map_tags arg_tags
                ~f:(fun arg_map_tag arg_tag ->
                    Option.map arg_map_tag ~f:(lub_tags arg_tag)) with
        | Ok new_tags
          when new_tags <> arg_map_tags ->
            Some (List.Assoc.add ctr_tag_map ~equal:(=) ctr_name new_tags)
        | _ ->
            None
              
  (*******************************************************)
  (*      Helper functions for local variables           *)
  (*******************************************************)

  let get_id_tag id =
    match id with
    | Ident (_, (tag, _)) -> tag
      
  let update_id_tag id new_tag =
    match id with
    | Ident (v, (_, rep)) -> Ident (v, (new_tag, rep))

  let lookup_var_tag i env =
    match AssocDictionary.lookup (get_id i) env with
    | Some t -> t
    | None -> get_id_tag i
  
  let update_ids_tags ids env =
    List.map
      ~f:(fun i ->
         let i_tag = lookup_var_tag i env in
         update_id_tag i i_tag) ids

  let lookup_var_tag2 i env1 env2 =
    match AssocDictionary.lookup (get_id i) env1 with
    | Some t -> t
    | None -> lookup_var_tag i env2

  let update_var_tag2 i t env1 env2 =
    match AssocDictionary.lookup (get_id i) env1 with
    | Some _ -> (AssocDictionary.update (get_id i) t env1, env2)
    | None -> (env1, AssocDictionary.update (get_id i) t env2)

  (*******************************************************)
  (*      Helper functions for builtin functions         *)
  (*******************************************************)

  (* Calculate the signature of a builtin function.

     Step 1: Calculate candidate signatures based on the 
     desired result tag and each argument tag.

     - For each tag t, pick every least upper bound of that 
     tag that makes sense for that result/argument. 
     Call these bounds b_t.

     - For each b_t, find all sets of tags satisfying that 
     the use of those tags in the other argument/result positions 
     is the greatest lower bound of a consistent use of tags 
     satisfying b_t. These sets along with b_t are considered 
     the candidate sigantures for t, called C_t.

     Step 2: Consider the elements of C_t1 x C_t2 x ..., i.e., 
     the cartesian product of the candidate signature sets for 
     each t.

     For each element, calculate the least upper bound of all 
     the tags in the signatures of the element. Call the 
     resulting set of candidate signatures C.

     Step 3: Calculate the greatest lower bound of C. *)
  let builtin_signature f res_tag args_tags =
    let lub_sigs c_rs c_ass =
      let c =
        List.fold_left c_ass ~init:c_rs 
          ~f:(fun partial_c c_t ->
             List.fold_left partial_c ~init:[]
               ~f:(fun acc_partial_c (partial_c_res_tag, partial_c_args_tags) ->
                  List.fold_left c_t ~init:acc_partial_c
                    ~f:(fun acc_lub_sigs (c_t_res_tag, c_t_args_tags) ->
                        let res_sigs =
                          match List.map2 ~f:lub_tags partial_c_args_tags c_t_args_tags with
                          | Ok res          -> (lub_tags partial_c_res_tag c_t_res_tag, res)
                          | Unequal_lengths -> (Inconsistent, [NoInfo]) in
                        
                        res_sigs :: acc_lub_sigs))) in
      List.fold_left c ~init:( Inconsistent , List.map ~f:(fun _ -> Inconsistent ) args_tags )
        ~f:(fun (glb_res_tag, glb_args_tags) (c_res_tag, c_args_tags) ->
            ( glb_tags glb_res_tag c_res_tag,
              match List.map2 ~f:glb_tags glb_args_tags c_args_tags with
              | Ok res -> res
              | Unequal_lengths -> [Inconsistent]))
        in
    let (c_r, c_as) =
      match fst f with
      | Builtin_put ->
          let c_r_sigs =
            match res_tag with
            | Map t  -> [ ( Map t        , [ Map t      ; NotMoney ; t      ] ) ]
            | NoInfo -> [ ( Map NoInfo   , [ Map NoInfo ; NotMoney ; NoInfo ] ) ]
            | _      -> [ ( Inconsistent , [ Map NoInfo ; NotMoney ; NoInfo ] ) ] in
          let c_as_sigs =
            match args_tags with
            | [ m ; k ; v ] ->
                let m_sig =
                  match m with
                  | Map t  -> [ ( Map t      , [ Map t        ; NotMoney ; t      ] ) ] 
                  | NoInfo -> [ ( Map NoInfo , [ Map NoInfo   ; NotMoney ; NoInfo ] ) ] 
                  | _      -> [ ( Map NoInfo , [ Inconsistent ; NotMoney ; NoInfo ] ) ] in
                let k_sig =
                  match k with
                  | NotMoney
                  | NoInfo   -> [ ( Map NoInfo , [ Map NoInfo ; NotMoney     ; NoInfo ] ) ]
                  | _        -> [ ( Map NoInfo , [ Map NoInfo ; Inconsistent ; NoInfo ] ) ] in
                let v_sig =
                  match v with
                  | _        -> [ ( Map v , [ Map v ; NotMoney ; v ] ) ] in
                [ m_sig ; k_sig ; v_sig ]
            | _             ->
                (* Error *)
                [[ ( Inconsistent , List.map ~f:(fun _ -> Inconsistent) args_tags ) ]] in
          (c_r_sigs, c_as_sigs)
      | Builtin_remove ->
          let c_r_sigs =
            match res_tag with
            | Map t  -> [ ( Map t        , [ Map t      ; NotMoney ] ) ]
            | NoInfo -> [ ( Map NoInfo   , [ Map NoInfo ; NotMoney ] ) ]
            | _      -> [ ( Inconsistent , [ Map NoInfo ; NotMoney ] ) ] in
          let c_as_sigs =
            match args_tags with
            | [ m ; k ] ->
                let m_sig =
                  match m with
                  | Map t  -> [ ( Map t      , [ Map t        ; NotMoney ] ) ] 
                  | NoInfo -> [ ( Map NoInfo , [ Map NoInfo   ; NotMoney ] ) ] 
                  | _      -> [ ( Map NoInfo , [ Inconsistent ; NotMoney ] ) ] in
                let k_sig =
                  match k with
                  | NotMoney
                  | NoInfo   -> [ ( Map NoInfo , [ Map NoInfo ; NotMoney     ] ) ]
                  | _        -> [ ( Map NoInfo , [ Map NoInfo ; Inconsistent ] ) ] in
                [ m_sig ; k_sig ]
            | _             ->
                (* Error *)
                [[ ( Inconsistent , List.map ~f:(fun _ -> Inconsistent) args_tags ) ]] in
          (c_r_sigs, c_as_sigs)
      | Builtin_get ->
          let c_r_sigs =
            match res_tag with
            | Adt ("Option", [t]) -> [ ( Adt ("Option", [t]      ) , [ Map t      ; NotMoney ] ) ]
            | NoInfo              -> [ ( Adt ("Option", [NoInfo] ) , [ Map NoInfo ; NotMoney ] ) ]
            | _                   -> [ ( Inconsistent  , [ Map NoInfo ; NotMoney ] ) ] in
          let c_as_sigs =
            match args_tags with
            | [ m ; k ] ->
                let m_sig =
                  match m with
                  | Map t  -> [ ( Adt ("Option", [t     ] ) , [ Map t        ; NotMoney ] ) ] 
                  | NoInfo -> [ ( Adt ("Option", [NoInfo] ) , [ Map NoInfo   ; NotMoney ] ) ] 
                  | _      -> [ ( Adt ("Option", [NoInfo] ) , [ Inconsistent ; NotMoney ] ) ] in
                let k_sig =
                  match k with
                  | NotMoney
                  | NoInfo   -> [ ( Adt ("Option", [NoInfo] ) , [ Map NoInfo ; NotMoney     ] ) ]
                  | _        -> [ ( Adt ("Option", [NoInfo] ) , [ Map NoInfo ; Inconsistent ] ) ] in
                [ m_sig ; k_sig ]
            | _             ->
                (* Error *)
                [[ ( Inconsistent , List.map ~f:(fun _ -> Inconsistent) args_tags ) ]] in
          (c_r_sigs, c_as_sigs)
      | Builtin_contains ->
          let c_r_sigs =
            match res_tag with
            | NotMoney
            | NoInfo   -> [ ( NotMoney     , [ Map NoInfo ; NotMoney ] ) ]
            | _        -> [ ( Inconsistent , [ Map NoInfo ; NotMoney ] ) ] in
          let c_as_sigs =
            match args_tags with
            | [ m ; k ] ->
                let m_sig =
                  match m with
                  | Map t  -> [ ( NotMoney , [ Map t        ; NotMoney ] ) ] 
                  | NoInfo -> [ ( NotMoney , [ Map NoInfo   ; NotMoney ] ) ] 
                  | _      -> [ ( NotMoney , [ Inconsistent ; NotMoney ] ) ] in
                let k_sig =
                  match k with
                  | NotMoney
                  | NoInfo   -> [ ( NotMoney , [ Map NoInfo ; NotMoney     ] ) ]
                  | _        -> [ ( NotMoney , [ Map NoInfo ; Inconsistent ] ) ] in
                [ m_sig ; k_sig ]
            | _             ->
                (* Error *)
                [[ ( Inconsistent , List.map ~f:(fun _ -> Inconsistent) args_tags ) ]] in
          (c_r_sigs, c_as_sigs)
      | Builtin_to_list ->
          (* Lists not supported, so use Inconsistent *)
          let c_r_sigs =
            [ ( Inconsistent , [ Map NoInfo ] ) ] in
          let c_as_sigs =
            match args_tags with
            | [ m ] ->
                let m_sig =
                  match m with
                  | Map t  -> [ ( Inconsistent , [ Map t        ] ) ] 
                  | NoInfo -> [ ( Inconsistent , [ Map NoInfo   ] ) ] 
                  | _      -> [ ( Inconsistent , [ Inconsistent ] ) ] in
                [ m_sig ]
            | _             ->
                (* Error *)
                [[ ( Inconsistent , List.map ~f:(fun _ -> Inconsistent) args_tags ) ]] in
          (c_r_sigs, c_as_sigs)
      | Builtin_size ->
          let c_r_sigs =
            match res_tag with
            | NotMoney
            | NoInfo   -> [ ( NotMoney     , [ Map NoInfo ] ) ]
            | _        -> [ ( Inconsistent , [ Map NoInfo ] ) ] in
          let c_as_sigs =
            match args_tags with
            | [ m ] ->
                let m_sig =
                  match m with
                  | Map t  -> [ ( NotMoney , [ Map t        ] ) ] 
                  | NoInfo -> [ ( NotMoney , [ Map NoInfo   ] ) ] 
                  | _      -> [ ( NotMoney , [ Inconsistent ] ) ] in
                [ m_sig ]
            | _             ->
                (* Error *)
                [[ ( Inconsistent , List.map ~f:(fun _ -> Inconsistent) args_tags ) ]] in
          (c_r_sigs, c_as_sigs)
      | Builtin_eq
      | Builtin_lt ->
          let c_r_sigs =
            match res_tag with
            | NotMoney
            | NoInfo   -> [ ( NotMoney     , [ NotMoney ; NotMoney ] ) ;
                            ( NotMoney     , [ Money    ; Money    ] ) ]
            | _        -> [ ( Inconsistent , [ NotMoney ; NotMoney ] ) ;
                            ( Inconsistent , [ Money    ; Money    ] ) ] in
          let c_as_sigs =
            match args_tags with
            | [ v1 ; v2 ] ->
                let v1_sig =
                  match v1 with
                  | Money    -> [ ( NotMoney , [ Money        ; Money    ] ) ] 
                  | NotMoney -> [ ( NotMoney , [ NotMoney     ; NotMoney ] ) ]
                  | NoInfo   -> [ ( NotMoney , [ NotMoney     ; NotMoney ] ) ;
                                  ( NotMoney , [ Money        ; Money    ] ) ]
                  | _        -> [ ( NotMoney , [ Inconsistent ; NoInfo   ] ) ] in
                let v2_sig =
                  match v2 with
                  | Money    -> [ ( NotMoney , [ Money    ; Money        ] ) ] 
                  | NotMoney -> [ ( NotMoney , [ NotMoney ; NotMoney     ] ) ]
                  | NoInfo   -> [ ( NotMoney , [ NotMoney ; NotMoney     ] ) ;
                                  ( NotMoney , [ Money    ; Money        ] ) ]
                  | _        -> [ ( NotMoney , [ NoInfo   ; Inconsistent ] ) ] in
                [ v1_sig ; v2_sig ]
            | _             ->
                (* Error *)
                [[ ( Inconsistent , List.map ~f:(fun _ -> Inconsistent) args_tags ) ]] in
          (c_r_sigs, c_as_sigs)
      | Builtin_add
      | Builtin_sub ->
          let c_r_sigs =
            match res_tag with
            | NotMoney -> [ ( NotMoney     , [ NotMoney ; NotMoney ] ) ]
            | Money    -> [ ( Money        , [ Money    ; Money    ] ) ]
            | NoInfo   -> [ ( NotMoney     , [ NotMoney ; NotMoney ] ) ;
                            ( Money        , [ Money    ; Money    ] ) ]
            | _        -> [ ( Inconsistent , [ NotMoney ; NotMoney ] ) ;
                            ( Inconsistent , [ Money    ; Money    ] ) ] in
          let c_as_sigs =
            match args_tags with
            | [ v1 ; v2 ] ->
                let v1_sig =
                  match v1 with
                  | Money    -> [ ( Money    , [ Money        ; Money    ] ) ] 
                  | NotMoney -> [ ( NotMoney , [ NotMoney     ; NotMoney ] ) ]
                  | NoInfo   -> [ ( NotMoney , [ NotMoney     ; NotMoney ] ) ;
                                  ( Money    , [ Money        ; Money    ] ) ]
                  | _        -> [ ( NotMoney , [ Inconsistent ; NotMoney ] ) ;
                                  ( Money    , [ Inconsistent ; Money    ] ) ] in
                let v2_sig =
                  match v2 with
                  | Money    -> [ ( Money    , [ Money    ; Money        ] ) ] 
                  | NotMoney -> [ ( NotMoney , [ NotMoney ; NotMoney     ] ) ]
                  | NoInfo   -> [ ( NotMoney , [ NotMoney ; NotMoney     ] ) ;
                                  ( Money    , [ Money    ; Money        ] ) ]
                  | _        -> [ ( NotMoney , [ NotMoney ; Inconsistent ] ) ;
                                  ( Money    , [ Money    ; Inconsistent ] ) ] in
                [ v1_sig ; v2_sig ]
            | _             ->
                (* Error *)
                [[ ( Inconsistent , List.map ~f:(fun _ -> Inconsistent) args_tags ) ]] in
          (c_r_sigs, c_as_sigs)
      | Builtin_mul ->
          let c_r_sigs =
            match res_tag with
            | NotMoney -> [ ( NotMoney     , [ NotMoney ; NotMoney ] ) ]
            | Money    -> [ ( Money        , [ NotMoney ; Money    ] ) ;
                            ( Money        , [ Money    ; NotMoney ] ) ]
            | NoInfo   -> [ ( NotMoney     , [ NotMoney ; NotMoney ] ) ;
                            ( Money        , [ NotMoney ; Money    ] ) ;
                            ( Money        , [ Money    ; NotMoney ] ) ]
            | _        -> [ ( Inconsistent , [ NotMoney ; NotMoney ] ) ;
                            ( Inconsistent , [ NotMoney ; Money    ] ) ;
                            ( Inconsistent , [ Money    ; NotMoney ] ) ] in
          let c_as_sigs =
            match args_tags with
            | [ v1 ; v2 ] ->
                let v1_sig =
                  match v1 with
                  | Money    -> [ ( Money    , [ Money        ; NotMoney ] ) ] 
                  | NotMoney -> [ ( NotMoney , [ NotMoney     ; NotMoney ] ) ;
                                  ( Money    , [ NotMoney     ; Money    ] ) ]
                  | NoInfo   -> [ ( NotMoney , [ NotMoney     ; NotMoney ] ) ;
                                  ( Money    , [ NotMoney     ; Money    ] ) ;
                                  ( Money    , [ Money        ; NotMoney ] ) ]
                  | _        -> [ ( Money    , [ Inconsistent ; Money    ] ) ;
                                  ( Money    , [ Inconsistent ; NotMoney ] ) ;
                                  ( NotMoney , [ Inconsistent ; NotMoney ] ) ] in
                let v2_sig =
                  match v2 with
                  | Money    -> [ ( Money    , [ NotMoney ; Money        ] ) ] 
                  | NotMoney -> [ ( NotMoney , [ NotMoney ; NotMoney     ] ) ;
                                  ( Money    , [ Money    ; NotMoney     ] ) ]
                  | NoInfo   -> [ ( NotMoney , [ NotMoney ; NotMoney     ] ) ;
                                  ( Money    , [ NotMoney ; Money        ] ) ;
                                  ( Money    , [ Money    ; NotMoney     ] ) ]
                  | _        -> [ ( Money    , [ Money    ; Inconsistent ] ) ;
                                  ( Money    , [ NotMoney ; Inconsistent ] ) ;
                                  ( NotMoney , [ NotMoney ; Inconsistent ] ) ] in
                [ v1_sig ; v2_sig ]
            | _             ->
                (* Error *)
                [[ ( Inconsistent , List.map ~f:(fun _ -> Inconsistent) args_tags ) ]] in
          (c_r_sigs, c_as_sigs)
      | Builtin_pow ->
          let c_r_sigs =
            match res_tag with
            | NotMoney
            | NoInfo   -> [ ( NotMoney     , [ NotMoney ; NotMoney ] ) ]
            | _        -> [ ( Inconsistent , [ NotMoney ; NotMoney ] ) ] in
          let c_as_sigs =
            match args_tags with
            | [ v1 ; v2 ] ->
                let v1_sig =
                  match v1 with
                  | NotMoney
                  | NoInfo   -> [ ( NotMoney , [ NotMoney     ; NotMoney ] ) ]
                  | _        -> [ ( NotMoney , [ Inconsistent ; NotMoney ] ) ] in
                let v2_sig =
                  match v2 with
                  | NotMoney
                  | NoInfo   -> [ ( NotMoney , [ NotMoney ; NotMoney     ] ) ]
                  | _        -> [ ( NotMoney , [ NotMoney ; Inconsistent ] ) ] in
                [ v1_sig ; v2_sig ]
            | _             ->
                (* Error *)
                [[ ( Inconsistent , List.map ~f:(fun _ -> Inconsistent) args_tags ) ]] in
          (c_r_sigs, c_as_sigs)          
      | Builtin_div
      | Builtin_rem ->
          let c_r_sigs =
            match res_tag with
            | NotMoney -> [ ( NotMoney     , [ NotMoney ; NotMoney ] ) ]
            | Money    -> [ ( Money        , [ Money    ; NotMoney ] ) ]
            | NoInfo   -> [ ( NotMoney     , [ NotMoney ; NotMoney ] ) ;
                            ( Money        , [ Money    ; NotMoney ] ) ]
            | _        -> [ ( Inconsistent , [ NotMoney ; NotMoney ] ) ;
                            ( Inconsistent , [ Money    ; NotMoney ] ) ] in
          let c_as_sigs =
            match args_tags with
            | [ v1 ; v2 ] ->
                let v1_sig =
                  match v1 with
                  | Money    -> [ ( Money    , [ Money        ; NotMoney ] ) ] 
                  | NotMoney -> [ ( NotMoney , [ NotMoney     ; NotMoney ] ) ]
                  | NoInfo   -> [ ( NotMoney , [ NotMoney     ; NotMoney ] ) ;
                                  ( Money    , [ Money        ; NotMoney ] ) ]
                  | _        -> [ ( Money    , [ Inconsistent ; NotMoney ] ) ;
                                  ( NotMoney , [ Inconsistent ; NotMoney ] ) ] in
                let v2_sig =
                  match v2 with
                  | NotMoney
                  | NoInfo   -> [ ( NotMoney , [ NotMoney ; NotMoney     ] ) ;
                                  ( Money    , [ Money    ; NotMoney     ] ) ]
                  | _        -> [ ( Money    , [ Money    ; Inconsistent ] ) ;
                                  ( NotMoney , [ NotMoney ; Inconsistent ] ) ] in
                [ v1_sig ; v2_sig ]
            | _             ->
                (* Error *)
                [[ ( Inconsistent , List.map ~f:(fun _ -> Inconsistent) args_tags ) ]] in
          (c_r_sigs, c_as_sigs)
      | Builtin_to_int32
      | Builtin_to_int64
      | Builtin_to_int128
      | Builtin_to_int256
      | Builtin_to_string
      | Builtin_to_nat    ->
          let c_r_sigs =
            match res_tag with
            | NotMoney -> [ ( NotMoney     , [ NotMoney ] ) ]
            | Money    -> [ ( Money        , [ Money    ] ) ]
            | NoInfo   -> [ ( NotMoney     , [ NotMoney ] ) ;
                            ( Money        , [ Money    ] ) ]
            | _        -> [ ( Inconsistent , [ NotMoney ] ) ;
                            ( Inconsistent , [ Money    ] ) ] in
          let c_as_sigs =
            match args_tags with
            | [ v1 ] ->
                let v1_sig =
                  match v1 with
                  | Money    -> [ ( Money    , [ Money        ] ) ] 
                  | NotMoney -> [ ( NotMoney , [ NotMoney     ] ) ]
                  | NoInfo   -> [ ( NotMoney , [ NotMoney     ] ) ;
                                  ( Money    , [ Money        ] ) ]
                  | _        -> [ ( Money    , [ Inconsistent ] ) ;
                                  ( NotMoney , [ Inconsistent ] ) ] in
                [ v1_sig ]
            | _             ->
                (* Error *)
                [[ ( Inconsistent , List.map ~f:(fun _ -> Inconsistent) args_tags ) ]] in
          (c_r_sigs, c_as_sigs)
      | Builtin_schnorr_gen_key_pair ->
          let c_r_sigs =
            [ ( Adt ( "Pair", [NotMoney ; NotMoney] ) , [ ] ) ] in
          let c_as_sigs =
            match args_tags with
            | [] ->
                let arg_sig = [ ( Adt ( "Pair", [NotMoney ; NotMoney] ) , [ ] ) ] in
                [ arg_sig ]
            | _  ->
                (* Error *)
                [[ ( Inconsistent , List.map ~f:(fun _ -> Inconsistent) args_tags ) ]] in
          (c_r_sigs, c_as_sigs)
      | Builtin_sha256hash
      | Builtin_keccak256hash
      | Builtin_ripemd160hash
      | Builtin_strlen
      | Builtin_to_bystr ->
          let c_r_sigs =
            match res_tag with
            | NotMoney
            | NoInfo   -> [ ( NotMoney     , [ NotMoney ] ) ]
            | _        -> [ ( Inconsistent , [ NotMoney ] ) ] in
          let c_as_sigs = 
            match args_tags with
            | [ v1 ] ->
                let v1_sig =
                  match v1 with
                  | NotMoney
                  | NoInfo   -> [ ( NotMoney , [ NotMoney     ] ) ]
                  | _        -> [ ( NotMoney , [ Inconsistent ] ) ] in
                [ v1_sig ]
            | _             ->
                (* Error *)
                [[ ( Inconsistent , List.map ~f:(fun _ -> Inconsistent) args_tags ) ]] in
          (c_r_sigs, c_as_sigs)
      | Builtin_concat
      | Builtin_blt
      | Builtin_badd
      | Builtin_bsub
      | Builtin_substr
      | Builtin_schnorr_sign
      | Builtin_schnorr_verify ->
          let c_r_sigs =
            match res_tag with
            | NotMoney
            | NoInfo   -> [ ( NotMoney     , [ NotMoney ; NotMoney ; NotMoney ] ) ]
            | _        -> [ ( Inconsistent , [ NotMoney ; NotMoney ; NotMoney ] ) ] in
          let c_as_sigs =
            match args_tags with
            | [ v1 ; v2 ; v3 ] ->
                let v1_sig =
                  match v1 with
                  | NotMoney
                  | NoInfo   -> [ ( NotMoney , [ NotMoney     ; NotMoney ; NotMoney ] ) ]
                  | _        -> [ ( NotMoney , [ Inconsistent ; NotMoney ; NotMoney ] ) ] in
                let v2_sig =
                  match v2 with
                  | NotMoney
                  | NoInfo   -> [ ( NotMoney , [ NotMoney ; NotMoney     ; NotMoney ] ) ]
                  | _        -> [ ( NotMoney , [ NotMoney ; Inconsistent ; NotMoney ] ) ] in
                let v3_sig =
                  match v3 with
                  | NotMoney
                  | NoInfo   -> [ ( NotMoney , [ NotMoney ; NotMoney ; NotMoney     ] ) ]
                  | _        -> [ ( NotMoney , [ NotMoney ; NotMoney ; Inconsistent ] ) ] in
                [ v1_sig ; v2_sig ; v3_sig ]
            | _             ->
                (* Error *)
                [[ ( Inconsistent , List.map ~f:(fun _ -> Inconsistent) args_tags ) ]] in
          (c_r_sigs, c_as_sigs)
      | _ -> 
          (* Error *)
          let c_r_sigs =
            [ ( Inconsistent , List.map ~f:(fun _ -> Inconsistent) args_tags ) ] in
          let c_as_sigs =
            [ [ ( Inconsistent , List.map ~f:(fun _ -> Inconsistent) args_tags ) ] ] in
          (c_r_sigs, c_as_sigs) in
    lub_sigs c_r c_as

  (*******************************************************)
  (*            Helper functions for patterns            *)
  (*******************************************************)

  let rec get_pattern_vars acc p =
    match p with
    | Wildcard -> acc
    | Binder x -> x :: acc
    | Constructor (_, ps) ->
        List.fold_left ps ~init:acc ~f:get_pattern_vars

  let update_pattern_vars_tags p local_env ctr_tag_map =
    let rec walk p ctr_tag_map =
      match p with
      | Wildcard -> (Wildcard, NoInfo, ctr_tag_map, false)
      | Binder x ->
          let new_x_tag = lookup_var_tag x local_env in
          let new_x = update_id_tag x new_x_tag in
          (Binder new_x, new_x_tag, ctr_tag_map, get_id_tag x <> get_id_tag new_x)
      | Constructor (s, ps) ->
          let (new_ps, new_ps_tags, ps_ctr_tag_map, ps_changes) =
            List.fold_right ps ~init:([], [], ctr_tag_map, false)
              ~f:(fun p (acc_ps, acc_ps_tags, acc_ctr_tag_map, acc_changes) ->
                 let (new_p, new_p_tag, p_ctr_tag_map, p_changes) = walk p acc_ctr_tag_map in
                 (new_p :: acc_ps, new_p_tag :: acc_ps_tags, p_ctr_tag_map, acc_changes || p_changes)) in
          let (new_ctr_tag_map, ctr_tag_map_changes) =
            update_ctr_tag_map ps_ctr_tag_map s new_ps_tags |>
            Option.value_map ~default:(ps_ctr_tag_map, false) ~f:(fun map -> (map, true)) in
          let ctr_tag = ctr_to_adt_tag s new_ps_tags in
          (Constructor (s, new_ps), ctr_tag, new_ctr_tag_map, ctr_tag_map_changes || ps_changes) in
    let (new_p, _, new_ctr_tag_map, changes) = walk p ctr_tag_map in
    (new_p, new_ctr_tag_map, changes)

  let insert_pattern_vars_into_env p local_env =
    let pattern_vars = get_pattern_vars [] p in
    List.fold_left pattern_vars ~init:local_env
      ~f:(fun l_env x ->
         AssocDictionary.insert (get_id x) (get_id_tag x) l_env)
      
  let remove_pattern_vars_from_env p local_env =
    let pattern_vars = get_pattern_vars [] p in
    List.fold_left pattern_vars ~init:local_env
      ~f:(fun l_env x -> AssocDictionary.remove (get_id x) l_env)

  (* Find least upper bound of scrutinee based on patterns and pattern tags *)
  let lub_pattern_tags ps =
    let rec walk acc_tag p =
      match p with
      | Wildcard -> acc_tag
      | Binder x -> lub_tags (get_id_tag x) acc_tag
      | Constructor (s, ps) ->
          let expected_subtags =
            match ctr_pattern_to_subtags s acc_tag with
            | Some ts -> ts
            | None -> List.map ps ~f:(fun _ -> NoInfo) in
          let subpattern_tags =
            match List.map2 expected_subtags ps ~f:walk with
            | Ok tps -> tps
            | Unequal_lengths -> [] in
          let new_tag = ctr_to_adt_tag s subpattern_tags in
          lub_tags new_tag acc_tag in
    List.fold_left ps ~init:NoInfo ~f:walk
            
  (*******************************************************)
  (*            Main cashflow analyzer                   *)
  (*******************************************************)

  let update_var_tag_payload p local_env =
    match p with
    | MLit l -> CFSyntax.MLit l
    | MVar v ->
        let tag =
          match AssocDictionary.lookup (get_id v) local_env with
          | None -> Inconsistent (* Should not happen *)
          | Some t -> t in
        match v with
        | Ident (name, (_, rep)) -> CFSyntax.MVar (Ident (name, (tag, rep)))

  let rec cf_tag_expr erep expected_tag field_env local_env ctr_tag_map =
    let lub t = lub_tags expected_tag t in
    let (e, (tag, rep)) = erep in
    let (new_e, new_e_tag, new_field_env, new_local_env, new_ctr_tag_map, new_changes) = 
      match e with
      | Literal _ ->
          (* No need to deduce tag from type. 
             If the literal is a number, then nothing can be deduced, 
             and if it is not a number, the tag of relevant variables 
             will be deduced from their usage. *)
          (e, tag, field_env, local_env, ctr_tag_map, false)
      | Var i ->
          let new_i_tag = lub (lookup_var_tag2 i local_env field_env) in
          let new_i = update_id_tag i new_i_tag in
          let (new_local_env, new_field_env) = update_var_tag2 i new_i_tag local_env field_env in
          (Var new_i, new_i_tag, new_field_env, new_local_env, ctr_tag_map, new_i_tag <> (get_id_tag i))
      | Fun (arg, t, body) ->
          (* Using Map tag to represent functions as well as maps *)
          let body_expected_tag =
            match expected_tag with
            | Map x -> x
            | NoInfo -> NoInfo
            | _     -> Inconsistent in
          let body_local_env =
            AssocDictionary.insert (get_id arg) (get_id_tag arg) local_env in
          let ((_, (new_body_tag, _)) as new_body, res_field_env, res_body_local_env, res_ctr_tag_map, body_changes) =
            cf_tag_expr body body_expected_tag field_env body_local_env ctr_tag_map in
          let res_arg_tag = lookup_var_tag arg res_body_local_env in
          let new_local_env = AssocDictionary.remove (get_id arg) res_body_local_env in
          (Fun (update_id_tag arg res_arg_tag, t, new_body),
           Map new_body_tag,
           res_field_env,
           new_local_env,
           res_ctr_tag_map,
           body_changes || (get_id_tag arg <> res_arg_tag))
      | App (f, args) ->
          let new_args = List.map ~f:(fun arg -> update_id_tag arg (lookup_var_tag2 arg local_env field_env)) args in
          let args_changes =
            match List.exists2 ~f:(fun arg new_arg -> (get_id_tag arg) <> (get_id_tag new_arg)) args new_args with
            | Ok res          -> res
            | Unequal_lengths -> false
          in
          let f_tag = lub_tags (lookup_var_tag2 f local_env field_env) (Map expected_tag) in
          let new_f = update_id_tag f f_tag in
          let (new_local_env, new_field_env) = update_var_tag2 f f_tag local_env field_env in
          let new_e_tag = 
            match f_tag with
            | Map t -> t
            | NoInfo -> NoInfo
            | _     -> Inconsistent in
          (App (new_f, new_args),
           new_e_tag,
           new_field_env,
           new_local_env,
           ctr_tag_map,
           args_changes || f_tag <> get_id_tag f)
      | Builtin (f, args) ->
          let args_tags = List.map ~f:(fun arg -> lookup_var_tag2 arg local_env field_env) args in
          let (res_tag, args_tags_usage) = builtin_signature f expected_tag args_tags in
          let (final_args, final_field_env, final_local_env, changes) =
            let tags_list =
              match List.zip args args_tags_usage with
              | None -> []
              | Some res -> res in
            List.fold_right tags_list ~init:([], field_env, local_env, false) 
              ~f:(fun (arg, arg_tag) (acc_args, acc_field_env, acc_local_env, acc_changes) ->
                 let (new_local_env, new_field_env) =
                   update_var_tag2 arg arg_tag acc_local_env acc_field_env in
                 ((update_id_tag arg arg_tag) :: acc_args,
                  new_field_env,
                  new_local_env,
                  acc_changes || (get_id_tag arg) <> arg_tag))
              in
          let f_tag = lub_tags (Map res_tag) (Map expected_tag) in

          let (op, (tag, r)) = f in
          let new_f = (op, (f_tag, r)) in

          (Builtin (new_f, final_args),
           res_tag,
           final_field_env,
           final_local_env,
<<<<<<< HEAD
           changes || f_tag <> tag)
=======
           ctr_tag_map,
           changes || f_tag <> get_id_tag f)
>>>>>>> ca00b08b
      | Let (i, topt, lhs, rhs) ->
          let ((_, (new_lhs_tag, _)) as new_lhs, lhs_field_env, lhs_local_env, lhs_ctr_tag_map, lhs_changes) =
            cf_tag_expr lhs (get_id_tag i) field_env local_env ctr_tag_map in
          let updated_lhs_local_env = AssocDictionary.insert (get_id i) new_lhs_tag lhs_local_env in
          let ((_, (new_rhs_tag, _)) as new_rhs, rhs_field_env, rhs_local_env, rhs_ctr_tag_map, rhs_changes) =
            cf_tag_expr rhs expected_tag lhs_field_env updated_lhs_local_env lhs_ctr_tag_map in
          let new_i_tag = lookup_var_tag i rhs_local_env in
          let new_i = update_id_tag i new_i_tag in
          let res_local_env = AssocDictionary.remove (get_id i) rhs_local_env in
          (Let (new_i, topt, new_lhs, new_rhs),
           new_rhs_tag,
           rhs_field_env,
           res_local_env,
           rhs_ctr_tag_map,
           lhs_changes || rhs_changes || new_i_tag <> get_id_tag i)
      | Constr (cname, ts, args) ->
          let new_args = List.map ~f:(fun arg -> update_id_tag arg (lookup_var_tag2 arg local_env field_env)) args in
          let args_changes =
            match List.exists2 ~f:(fun arg new_arg -> (get_id_tag arg) <> (get_id_tag new_arg)) args new_args with
            | Ok res -> res
            | Unequal_lengths -> false
          in
          let (new_ctr_tag_map, ctr_tag_map_changes) = 
            update_ctr_tag_map ctr_tag_map cname (List.map new_args ~f:get_id_tag) |>
            Option.value_map ~default:(ctr_tag_map, false) ~f:(fun map -> (map, true)) in
          let tag = ctr_to_adt_tag cname (List.map new_args ~f:get_id_tag) in
          (Constr (cname, ts, new_args),
           tag,
           field_env,
           local_env,
           new_ctr_tag_map,
           ctr_tag_map_changes || args_changes)
      | MatchExpr (x, clauses) ->
          let (res_clauses, res_tag, new_field_env, new_local_env, new_ctr_tag_map, clause_changes) =
            List.fold_right clauses
              ~init:([], expected_tag, field_env, local_env, ctr_tag_map, false) 
              ~f:(fun (p, ep) (acc_clauses, acc_res_tag, acc_field_env, acc_local_env, acc_ctr_tag_map, acc_changes) ->
                 let sub_local_env =
                   insert_pattern_vars_into_env p acc_local_env in
                 let ((_, (new_e_tag, _)) as new_e, new_field_env, new_local_env, e_ctr_tag_map, new_changes) =
                   cf_tag_expr ep expected_tag acc_field_env sub_local_env acc_ctr_tag_map in
                 let (new_p, new_ctr_tag_map, p_changes) = update_pattern_vars_tags p new_local_env e_ctr_tag_map in
                 let res_local_env = remove_pattern_vars_from_env p new_local_env in
                 ((new_p, new_e) :: acc_clauses,
                  lub_tags acc_res_tag new_e_tag,
                  new_field_env,
                  res_local_env,
                  new_ctr_tag_map,
                  acc_changes || new_changes || p_changes))
              in
          let x_tag_usage = lub_pattern_tags (List.map ~f:(fun (p, _) -> p) res_clauses) in
          let new_x_tag = lub_tags (lookup_var_tag x local_env) x_tag_usage in
          let new_x = update_id_tag x new_x_tag in
          let res_local_env = AssocDictionary.update (get_id x) new_x_tag new_local_env in
          (MatchExpr (new_x, res_clauses),
           res_tag,
           new_field_env,
           res_local_env,
           new_ctr_tag_map,
           clause_changes || (get_id_tag x) <> new_x_tag)
      | Fixpoint (_f, _t, _body) ->
          (* Library functions not handled. *)
          (e, Inconsistent, field_env, local_env, ctr_tag_map, false)
      | TFun (tvar, body) ->
          (* Ignore polymorphism. *)
          let ((_, (new_body_tag, _)) as new_body, new_field_env, new_local_env, new_ctr_tag_map, changes) =
            cf_tag_expr body expected_tag field_env local_env ctr_tag_map in
          (TFun (tvar, new_body), new_body_tag, new_field_env, new_local_env, new_ctr_tag_map, changes)
      | TApp (tf, arg_types) ->
          let new_tf_tag = lookup_var_tag2 tf local_env field_env in
          let new_tf = update_id_tag tf new_tf_tag in
          (TApp (new_tf, arg_types), new_tf_tag, field_env, local_env, ctr_tag_map, false)
      | Message bs ->
          (* Find initializers and update env as appropriate *)
          let (new_bs, new_field_env, new_local_env, changes) =
            List.fold_right bs
              ~init:([], field_env, local_env, false) 
              ~f:(fun (s, p) (acc_bs, acc_field_env, acc_local_env, acc_changes) ->
                 match p with
                 | MLit _ -> ((s, p) :: acc_bs, acc_field_env, acc_local_env, acc_changes)
                 | MVar x ->
                     let usage_tag =
                       match s with
                       | "_amount" -> Money
                       | "_tag"
                       | "_recipient" -> NotMoney
                       | _ -> NoInfo in
                     let old_env_tag = lookup_var_tag2 x acc_local_env acc_field_env in
                     let new_x_tag = lub_tags usage_tag old_env_tag in
                     let new_x = update_id_tag x new_x_tag in
                     let (new_local_env, new_field_env) = update_var_tag2 x new_x_tag acc_local_env acc_field_env in
                     ((s, MVar new_x) :: acc_bs, new_field_env, new_local_env, acc_changes || get_id_tag x <> new_x_tag))
              in
          (Message new_bs,
           NotMoney,
           new_field_env,
           new_local_env,
           ctr_tag_map,
           changes) in
    let e_tag = lub new_e_tag in
    ((new_e, (e_tag, rep)), new_field_env, new_local_env, new_ctr_tag_map, new_changes || tag <> e_tag)

  (* Helper function for Load and Store - ensure field and local have same tag *)
  let cf_update_tag_for_field_assignment f x field_env local_env =
    let x_tag = lookup_var_tag x local_env in
    let f_tag = lookup_var_tag f field_env in
    let new_tag = lub_tags x_tag f_tag in
    let new_x = update_id_tag x new_tag in
    let new_f = update_id_tag f new_tag in
    let new_field_env = AssocDictionary.update (get_id f) new_tag field_env in
    let new_local_env = AssocDictionary.update (get_id x) new_tag local_env in
    (new_f, new_x, new_field_env, new_local_env)

  let rec cf_tag_stmt (srep : CFSyntax.stmt_annot) field_env local_env ctr_tag_map =
    let (s, rep) = srep in
    let (new_s, new_field_env, new_local_env, new_ctr_tag_map, changes) =
      match s with
      | Load (x, f) ->
          let (new_f, new_x, new_field_env, tmp_local_env) =
            cf_update_tag_for_field_assignment f x field_env local_env in
          (* x is no longer in scope, so remove from local_env *)
          let new_local_env = AssocDictionary.remove (get_id x) tmp_local_env in
          (Load (new_x, new_f),
           new_field_env,
           new_local_env,
           ctr_tag_map,
           (get_id_tag new_x) <> (get_id_tag x) || (get_id_tag new_f) <> (get_id_tag f))
      | Store (f, x) ->
          let (new_f, new_x, new_field_env, new_local_env) =
            cf_update_tag_for_field_assignment f x field_env local_env in
          (Store (new_f, new_x),
           new_field_env,
           new_local_env,
           ctr_tag_map,
           (get_id_tag new_x) <> (get_id_tag x) || (get_id_tag new_f) <> (get_id_tag f))
      | Bind (x, e) ->
          let x_tag = lookup_var_tag x local_env in
          let e_local_env = AssocDictionary.remove (get_id x) local_env in
          let ((_, (new_e_tag, _)) as new_e, new_field_env, new_local_env, new_ctr_tag_map, e_changes) =
            cf_tag_expr e x_tag field_env e_local_env ctr_tag_map in
          let new_x_tag = lub_tags x_tag new_e_tag in
          let new_x = update_id_tag x new_x_tag in
          (Bind (new_x, new_e),
           new_field_env,
           new_local_env,
           new_ctr_tag_map,
           e_changes || (get_id_tag x) <> new_x_tag)
      | MapUpdate (m, ks, v_opt) ->
          let v_tag =
            match v_opt with
            | None -> NoInfo
            | Some v -> lookup_var_tag v local_env in
          let m_tag_usage = List.fold_left ks ~init:v_tag ~f:(fun acc _ -> Map acc) in
          let m_tag = lub_tags m_tag_usage (lookup_var_tag m field_env) in
          let new_m = update_id_tag m m_tag in
          let new_field_env = AssocDictionary.update (get_id m) m_tag field_env in
          let new_ks = update_ids_tags ks local_env in
          let (new_v_opt, new_local_env) =
            match v_opt with
            | None -> (None, local_env)
            | Some v -> 
                let v_tag_usage =
                  List.fold_left ks ~init:m_tag
                    ~f:(fun acc_tag _ ->
                       match acc_tag with
                       | Map t -> t
                       | _ -> Inconsistent) in
                let new_v_tag = lub_tags v_tag_usage v_tag in
                let new_v = update_id_tag v new_v_tag in
                let new_local_env =
                  AssocDictionary.update (get_id v) new_v_tag local_env in
                (Some new_v, new_local_env) in
          (MapUpdate (new_m, new_ks, new_v_opt),
           new_field_env,
           new_local_env,
           ctr_tag_map,
           (get_id_tag m) <> m_tag || new_v_opt <> v_opt || new_ks <> ks)
      | MapGet (x, m, ks, fetch) ->
          let x_tag = lookup_var_tag x local_env in
          let val_tag = 
            if fetch
            then
              match x_tag with
              | Adt ("Option", [t]) -> t
              | NoInfo -> NoInfo
              | _ -> Inconsistent
            else
              NoInfo in
          let m_tag_usage =
            List.fold_left ks ~init:val_tag ~f:(fun acc _ -> Map acc) in
          let m_tag = lub_tags m_tag_usage (lookup_var_tag m field_env) in
          let new_m = update_id_tag m m_tag in
          let new_field_env = AssocDictionary.update (get_id m) m_tag field_env in
          let new_local_env = AssocDictionary.remove (get_id x) local_env in
          let new_ks = update_ids_tags ks new_local_env in
          let new_x_tag =
            if fetch
            then
              lub_tags x_tag (Adt ("Option", [val_tag]))
            else
              NotMoney (* Bool *) in
          let new_x = update_id_tag x new_x_tag in
          (MapGet (new_x, new_m, new_ks, fetch),
           new_field_env,
           new_local_env,
           ctr_tag_map,
           (get_id_tag x) <> new_x_tag || (get_id_tag m) <> m_tag || new_ks <> ks)
      | MatchStmt (x, clauses) -> 
          let (res_clauses, new_field_env, new_local_env, new_ctr_tag_map, clause_changes) =
            List.fold_right clauses
              ~init:([], field_env, local_env, ctr_tag_map, false) 
              ~f:(fun (p, sp) (acc_clauses, acc_field_env, acc_local_env, acc_ctr_tag_map, acc_changes) ->
                 let sub_local_env =
                   insert_pattern_vars_into_env p acc_local_env in
                 let (new_stmts, new_field_env, s_local_env, s_ctr_tag_map, s_changes) =
                   cf_tag_stmts sp acc_field_env sub_local_env acc_ctr_tag_map in
                 let (new_p, new_ctr_tag_map, p_changes) = update_pattern_vars_tags p s_local_env s_ctr_tag_map in
                 let new_local_env = remove_pattern_vars_from_env p s_local_env in
                 ((new_p, new_stmts) :: acc_clauses,
                  new_field_env,
                  new_local_env,
                  new_ctr_tag_map,
                  acc_changes || s_changes || p_changes))
              in
          let x_tag_usage = lub_pattern_tags (List.map ~f:(fun (p, _) -> p) res_clauses) in
          let new_x_tag = lub_tags (lookup_var_tag x local_env) x_tag_usage in
          let new_x = update_id_tag x new_x_tag in
          let res_local_env = AssocDictionary.update (get_id x) new_x_tag new_local_env in
          (MatchStmt (new_x, res_clauses),
           new_field_env,
           res_local_env,
           new_ctr_tag_map,
           clause_changes || (get_id_tag x) <> new_x_tag)
      | ReadFromBC (x, s) ->
          let x_tag = lub_tags NotMoney (lookup_var_tag x local_env) in
          let new_x = update_id_tag x x_tag in
          let new_local_env = AssocDictionary.remove (get_id x) local_env in
          (ReadFromBC (new_x, s),
           field_env,
           new_local_env,
           ctr_tag_map,
           (get_id_tag x) <> x_tag)
      | AcceptPayment -> (AcceptPayment, field_env, local_env, ctr_tag_map, false)
      | SendMsgs m ->
          let m_tag = lub_tags NotMoney (lookup_var_tag m local_env) in
          let new_m = update_id_tag m m_tag in
          let new_local_env = AssocDictionary.update (get_id m) m_tag local_env in
          (SendMsgs new_m,
           field_env,
           new_local_env,
           ctr_tag_map,
           (get_id_tag m) <> m_tag)
      | CreateEvnt e ->
          let e_tag = lub_tags NotMoney (lookup_var_tag e local_env) in
          let new_e = update_id_tag e e_tag in
          let new_local_env = AssocDictionary.update (get_id e) e_tag local_env in
          (CreateEvnt new_e,
           field_env,
           new_local_env,
           ctr_tag_map,
           (get_id_tag e) <> e_tag)
      | Throw x ->
          let x_tag = lub_tags NotMoney (lookup_var_tag x local_env) in
          let new_x = update_id_tag x x_tag in
          let new_local_env = AssocDictionary.update (get_id x) x_tag local_env in
          (Throw new_x,
           field_env,
           new_local_env,
           ctr_tag_map,
           (get_id_tag x) <> x_tag) in
    ((new_s, rep), new_field_env, new_local_env, new_ctr_tag_map, changes)

    and cf_tag_stmts ss field_env local_env ctr_tag_map =
      let init_local_env =
        List.fold_left ss ~init:local_env
          ~f:(fun acc_env srep ->
             let (s, _) = srep in
             match s with
             | Load (x, _)
             | Bind (x, _)
             | MapGet (x, _, _, _)
             | ReadFromBC (x, _) ->
                 AssocDictionary.insert (get_id x) (get_id_tag x) acc_env
             | _ -> acc_env) in
      List.fold_right ss
        ~init:([], field_env, init_local_env, ctr_tag_map, false)
        ~f:(fun s (acc_ss, acc_field_env, acc_local_env, acc_ctr_tag_map, acc_changes) ->
           let (new_s, new_field_env, new_local_env, new_ctr_tag_map, new_changes) =
             cf_tag_stmt s acc_field_env acc_local_env acc_ctr_tag_map in
           (new_s :: acc_ss,
            new_field_env,
            new_local_env,
            new_ctr_tag_map,
            new_changes || acc_changes))
        

    let cf_tag_transition t field_env ctr_tag_map =
      let { tname ; tparams ; tbody } = t in
      let empty_local_env = AssocDictionary.make_dict() in
      let implicit_local_env =
        AssocDictionary.insert "_amount" Money 
          (AssocDictionary.insert "_sender" NotMoney
             (AssocDictionary.insert "_tag" NotMoney empty_local_env)) in
      let param_local_env =
        List.fold_left tparams ~init:implicit_local_env
          ~f:(fun acc_env (p, _) ->
             AssocDictionary.insert (get_id p) (get_id_tag p) acc_env)
          in
      let (new_tbody, new_field_env, new_local_env, new_ctr_tag_map, body_changes) =
        cf_tag_stmts tbody field_env param_local_env ctr_tag_map in
      let (new_params, new_changes) =
        List.fold_right tparams ~init:([], body_changes)
          ~f:(fun (p, typ) (acc_ps, acc_changes) ->
             let new_tag = lookup_var_tag p new_local_env in
             ((update_id_tag p new_tag, typ) :: acc_ps,
              acc_changes || (get_id_tag p) <> new_tag))
          in
      ({ tname = tname ; tparams = new_params ; tbody = new_tbody },
       new_field_env,
       new_ctr_tag_map,
       new_changes)

    let cf_tag_contract c =
      let { cname ; cparams ; cfields ; ctrans } = c in
      let empty_field_env = AssocDictionary.make_dict () in
      let implicit_field_env = AssocDictionary.insert "_balance" Money empty_field_env in
      let ctr_tag_map = init_ctr_tag_map () in
      let param_field_env =
        List.fold_left cparams ~init:implicit_field_env
          ~f:(fun acc_env (p, _) ->
             AssocDictionary.insert (get_id p) (get_id_tag p) acc_env)
          in
      let init_field_env =
        List.fold_left cfields ~init:param_field_env
          ~f:(fun acc_env (f, _, e) ->
             let ((_, (e_tag, _)), _, _, _, _) =
                  cf_tag_expr e NoInfo (AssocDictionary.make_dict ()) (AssocDictionary.make_dict ()) ctr_tag_map in
             AssocDictionary.insert (get_id f) e_tag acc_env)
          in
      let rec tagger transitions field_env ctr_tag_map =
        let (new_ts, new_field_env, tmp_ctr_tag_map, ctrans_changes) =
          List.fold_right transitions ~init:([], field_env, ctr_tag_map, false) 
            ~f:(fun t (acc_ts, acc_field_env, acc_ctr_tag_map, acc_changes) ->
               let (new_t, new_field_env, new_ctr_tag_map, t_changes) =
                 cf_tag_transition t acc_field_env acc_ctr_tag_map in
               (new_t :: acc_ts, new_field_env, new_ctr_tag_map, acc_changes || t_changes))
            in
        if ctrans_changes
        then
          tagger new_ts new_field_env tmp_ctr_tag_map
        else (new_ts, new_field_env, tmp_ctr_tag_map) in
      let (new_ctrans, new_field_env, final_ctr_tag_map) = tagger ctrans init_field_env ctr_tag_map in
      let new_fields =
        List.fold_right cfields ~init:[] 
          ~f:(fun (f, t, e) acc_fields ->
             let new_tag = lookup_var_tag f new_field_env in
             (update_id_tag f new_tag, t, e) :: acc_fields)
          in
      let new_params =
        List.fold_right cparams ~init:[] 
          ~f:(fun (p, t) acc_params ->
             let new_tag = lookup_var_tag p new_field_env in
             (update_id_tag p new_tag, t) :: acc_params)
          in
      ({ cname = cname ;
         cparams = new_params ;
         cfields = new_fields ;
         ctrans = new_ctrans },
       final_ctr_tag_map)

    let cf_tag_module m =
      let { smver; cname ; libs ; elibs ; contr } = m in
      let (new_contr, ctr_tag_map) = cf_tag_contract contr in
      ({ smver = smver;
         cname = cname ;
         libs = libs ;
         elibs = elibs ;
         contr = new_contr },
       ctr_tag_map)
    
  (*******************************************************)
  (*                Main entry function                  *)
  (*******************************************************)

  let main cmod =
    let init_mod = cf_init_tag_module cmod in
    let (new_mod, ctr_tag_map) = cf_tag_module init_mod in
    let param_field_tags = 
      (List.map ~f:(fun (p, _) -> (get_id p, get_id_tag p)) new_mod.contr.cparams)
      @
      (List.map ~f:(fun (f, _, _) -> (get_id f, get_id_tag f)) new_mod.contr.cfields) in
    let ctr_tags =
      let all_adts = DataTypeDictionary.get_all_adts () in
      List.filter_map all_adts
        ~f:(fun adt ->
            match List.filter_map adt.tconstr
                    ~f:(fun ctr ->
                        match List.Assoc.find ctr_tag_map ~equal:(=) ctr.cname with
                        | Some arg_tag_opts ->
                            Some (ctr.cname, arg_tag_opts)
                        | None -> None) with
            | [] ->
                (* No interesting constructors found *)
                None
            | x -> Some (adt.tname, x)) in
    (param_field_tags, ctr_tags)
end<|MERGE_RESOLUTION|>--- conflicted
+++ resolved
@@ -1131,12 +1131,8 @@
            res_tag,
            final_field_env,
            final_local_env,
-<<<<<<< HEAD
+           ctr_tag_map,
            changes || f_tag <> tag)
-=======
-           ctr_tag_map,
-           changes || f_tag <> get_id_tag f)
->>>>>>> ca00b08b
       | Let (i, topt, lhs, rhs) ->
           let ((_, (new_lhs_tag, _)) as new_lhs, lhs_field_env, lhs_local_env, lhs_ctr_tag_map, lhs_changes) =
             cf_tag_expr lhs (get_id_tag i) field_env local_env ctr_tag_map in
