--- conflicted
+++ resolved
@@ -153,14 +153,8 @@
       let%bind args = mapM actuals ~f:(fun arg -> Env.lookup env arg) in
       let%bind arg_literals = vals_to_literals args in
       let%bind tps = fromR @@ MonadUtil.mapM arg_literals ~f:literal_type in
-<<<<<<< HEAD
       let%bind res = builtin_executor i tps arg_literals in
-        pure @@ (Env.ValLit res, env)
-=======
-      let%bind (_, ret_typ, op) = get_builtin_executor i tps arg_literals in
-      let%bind res = fromR @@ op arg_literals ret_typ in
       pure (Env.ValLit res, env)
->>>>>>> 1dfe264c
   | Fixpoint (f, t, body) ->
       let fix = Env.ValFix (f, t, body, env) in
       pure (fix, env)
