{
  "scilla_major_version": "0",
<<<<<<< HEAD
  "gas_remaining": "63960",
=======
  "gas_remaining": "56484",
>>>>>>> 23994a6a
  "_accepted": "false",
  "messages": null,
  "states": [ { "vname": "_balance", "type": "Uint128", "value": "0" } ],
  "events": []
}<|MERGE_RESOLUTION|>--- conflicted
+++ resolved
@@ -1,10 +1,6 @@
 {
   "scilla_major_version": "0",
-<<<<<<< HEAD
-  "gas_remaining": "63960",
-=======
-  "gas_remaining": "56484",
->>>>>>> 23994a6a
+  "gas_remaining": "63965",
   "_accepted": "false",
   "messages": null,
   "states": [ { "vname": "_balance", "type": "Uint128", "value": "0" } ],
