{
<<<<<<< HEAD
  "gas_remaining": "7984",
=======
  "gas_remaining": "7965",
>>>>>>> 23994a6a
  "errors": [
    {
      "error_message":
        "Exception thrown: (Message [(_exception : (String \"TestException\")) ; (value : (ByStr20 0x1234567890123456789012345678901234567890))])",
      "start_location": {
        "file": "tests/contracts/remote_state_reads.scilla",
        "line": 144,
        "column": 3
      },
      "end_location": { "file": "", "line": 0, "column": 0 }
    },
    {
      "error_message": "Raised from ExceptionTest",
      "start_location": {
        "file": "tests/contracts/remote_state_reads.scilla",
        "line": 141,
        "column": 12
      },
      "end_location": { "file": "", "line": 0, "column": 0 }
    }
  ],
  "warnings": []
}<|MERGE_RESOLUTION|>--- conflicted
+++ resolved
@@ -1,9 +1,5 @@
 {
-<<<<<<< HEAD
-  "gas_remaining": "7984",
-=======
-  "gas_remaining": "7965",
->>>>>>> 23994a6a
+  "gas_remaining": "7989",
   "errors": [
     {
       "error_message":
