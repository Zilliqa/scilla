--- conflicted
+++ resolved
@@ -1,10 +1,6 @@
 {
   "scilla_major_version": "0",
-<<<<<<< HEAD
-  "gas_remaining": "7978",
-=======
-  "gas_remaining": "7942",
->>>>>>> 23994a6a
+  "gas_remaining": "7980",
   "_accepted": "false",
   "messages": [],
   "states": [
