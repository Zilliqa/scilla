{
  "scilla_major_version": "0",
<<<<<<< HEAD
  "gas_remaining": "7964",
=======
  "gas_remaining": "7910",
>>>>>>> 23994a6a
  "_accepted": "false",
  "messages": [
    {
      "_tag": "ApproveSuccess",
      "_amount": "0",
      "_recipient": "0x1234567890123456789012345678901234567890",
      "params": [
        {
          "vname": "approver",
          "type": "ByStr20",
          "value": "0x1234567890123456789012345678901234567890"
        },
        {
          "vname": "spender",
          "type": "ByStr20",
          "value": "0x54345678901234567890123456789012345678cd"
        },
        { "vname": "amount", "type": "Uint128", "value": "500" }
      ]
    }
  ],
  "states": [
    { "vname": "_balance", "type": "Uint128", "value": "0" },
    {
      "vname": "balances",
      "type": "Map (ByStr20) (Uint128)",
      "value": [
        {
          "key": "0x1234567890123456789012345678901234567890",
          "val": "9980"
        },
        { "key": "0x44345678901234567890123456789012345678cd", "val": "20" }
      ]
    },
    {
      "vname": "allowed",
      "type": "Map (ByStr20) (Map (ByStr20) (Uint128))",
      "value": [
        {
          "key": "0x1234567890123456789012345678901234567890",
          "val": [
            {
              "key": "0x54345678901234567890123456789012345678cd",
              "val": "500"
            }
          ]
        }
      ]
    }
  ],
  "events": []
}<|MERGE_RESOLUTION|>--- conflicted
+++ resolved
@@ -1,10 +1,6 @@
 {
   "scilla_major_version": "0",
-<<<<<<< HEAD
-  "gas_remaining": "7964",
-=======
-  "gas_remaining": "7910",
->>>>>>> 23994a6a
+  "gas_remaining": "7966",
   "_accepted": "false",
   "messages": [
     {
