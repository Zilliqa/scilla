(*
  This file is part of scilla.

  Copyright (c) 2018 - present Zilliqa Research Pvt. Ltd.
  
  scilla is free software: you can redistribute it and/or modify it under the
  terms of the GNU General Public License as published by the Free Software
  Foundation, either version 3 of the License, or (at your option) any later
  version.
 
  scilla is distributed in the hope that it will be useful, but WITHOUT ANY
  WARRANTY; without even the implied warranty of MERCHANTABILITY or FITNESS FOR
  A PARTICULAR PURPOSE.  See the GNU General Public License for more details.
 
  You should have received a copy of the GNU General Public License along with
  scilla.  If not, see <http://www.gnu.org/licenses/>.
*)


open Core
open OUnit2
open ScillaUtil.FilePathInfix
open TestUtil

let testsuit_gas_limit = "8000"

let succ_code : Caml.Unix.process_status = WEXITED 0
let fail_code : Caml.Unix.process_status = WEXITED 1

(*
 * Build tests to invoke scilla-runner with the right arguments, for
 * multiple test cases, each suffixed with _i up to _n (both inclusive)
 *)
let rec build_contract_tests env name exit_code i n add_additional_lib =
  if i > n
    then []
  else
    (* Create a contract test with an option to disable JSON validation (fast parsing). *)
    let test disable_validate_json =
      let istr = Int.to_string i in
      let testname = name ^ "_" ^ istr ^
        (if disable_validate_json then "_disable_validate_json" else "") in
      testname >::
      (* function to run scilla-runner and check exit code *)
      (fun test_ctxt ->
        let tests_dir = FilePath.make_relative (Sys.getcwd ()) (env.tests_dir test_ctxt) in
        let contract_dir = tests_dir ^/ "contracts" in
        let dir = tests_dir ^/ "runner" ^/ name in
        let tmpdir = bracket_tmpdir test_ctxt in
        let output_file = tmpdir ^/ name ^ "_output_" ^ istr ^. "json" in
        let args_tmp =
              ["-init"; dir ^/ "init.json";
               "-i"; contract_dir ^/ name ^. "scilla";
               (* stdlib is in src/stdlib *)
               "-libdir"; env.stdlib_dir test_ctxt;
              "-o"; output_file;
              "-gaslimit"; testsuit_gas_limit;
              "-imessage"; dir ^/ "message_" ^ istr ^. "json";
              "-istate" ; dir ^/ "state_" ^ istr ^. "json";
              "-jsonerrors";
              "-iblockchain" ; dir ^/ "blockchain_" ^ istr ^. "json"] in
        let args' =
          if add_additional_lib
          then ["-libdir"; contract_dir ^/ name ^ "_lib"] @ args_tmp
          else args_tmp
        in
        let args =
          if disable_validate_json then "-disable-validate-json" :: args' else args'
        in
        let scillabin = env.bin_dir test_ctxt ^/ "scilla-runner" in
        print_cli_usage (env.print_cli test_ctxt) scillabin args;
        let goldoutput_file = dir ^/ "output_" ^ istr ^. "json" in
        assert_command ~exit_code ~use_stderr:true ~ctxt:test_ctxt scillabin args;
        if exit_code = succ_code then
          let out = In_channel.read_all output_file in
          if env.update_gold test_ctxt
          then output_updater goldoutput_file (name ^ "_" ^ istr) out
          else output_verifier goldoutput_file (env.print_diff test_ctxt) out)
      in
      (* If this test is expected to succeed, we know that the JSONs are all "good".
       * So test both the JSON parsers, one that does validation, one that doesn't.
       * Both should succeed. *)
      if exit_code = succ_code
      then
        (test true) :: (test false) :: (build_contract_tests env name exit_code (i+1) n add_additional_lib)
      else
        (test false) :: (build_contract_tests env name exit_code (i+1) n add_additional_lib)

<<<<<<< HEAD
let build_contract_init_test env name =
  name ^ "_init" >::
  (fun test_ctxt ->
    (* Files for the contract are in contract/(crowdfunding|zil-game|etc). *)
    let contract_dir = env.tests_dir test_ctxt ^/ "contracts" in
    let dir = env.tests_dir test_ctxt ^/ "runner" ^/ name in
    let tmpdir = bracket_tmpdir test_ctxt in
    let output_file = tmpdir ^/ name ^ "_init_output" ^. "json" in
    let args = ["-init"; dir ^/ "init.json";
                (* stdlib is in src/stdlib *)
                "-libdir"; "src" ^/ "stdlib";
                "-i"; contract_dir ^/ name ^. "scilla";
                "-o"; output_file;
                "-jsonerrors";
                "-gaslimit"; testsuit_gas_limit;
                "-iblockchain"; dir ^/ "blockchain_1.json";]
    in
    let scillabin = env.bin_dir test_ctxt ^/ "scilla-runner" in
    print_cli_usage (env.print_cli test_ctxt) scillabin args;
    assert_command ~exit_code:succ_code ~use_stderr:true ~ctxt:test_ctxt scillabin args;
    let out = In_channel.read_all output_file in
    let goldoutput_file = dir ^/ "init_output.json" in
    if env.update_gold test_ctxt
    then output_updater goldoutput_file (name ^ "_init") out
    else output_verifier goldoutput_file (env.print_diff test_ctxt) out)
=======
let build_contract_init_test env name is_library =
  name ^ "_" ^ "init" >::
  (fun test_ctxt ->
    (* Files for the contract are in examples/contract/(crowdfunding|zil-game|etc). *)
    let contract_dir = env.tests_dir test_ctxt ^ sep ^ "contracts" ^ sep in
    let dir = env.tests_dir test_ctxt ^ sep ^ "runner" ^ sep ^
      name ^ sep in
      let extn = 
        (if is_library then GlobalConfig.StdlibTracker.file_extn_library else GlobalConfig.StdlibTracker.file_extn_contract) in
      let tmpdir = bracket_tmpdir test_ctxt in 
      let output_file = tmpdir ^ sep ^ name ^ "_init_output.json" in
      let args = ["-init"; dir ^ "init.json";
                  (* stdlib is in src/stdlib *)
                  "-libdir"; "src" ^ sep ^ "stdlib";
                  "-i"; contract_dir ^ name ^ extn;
                  "-o"; output_file;
                  "-jsonerrors";
                  "-gaslimit"; Core.Int.to_string testsuit_gas_limit;
                  "-iblockchain"; dir ^ "blockchain_1.json";]
            in
      (if (env.print_cli test_ctxt) then (Printf.printf "\nUsing CLI: %s " "scilla-runner"; print_args args));
      let scillabin = env.bin_dir test_ctxt ^ sep ^ "scilla-runner" in
        (* Ensure that the executable exists with 0 *)
        (assert_command ~ctxt:test_ctxt scillabin args;
          let goldoutput_file = dir ^ "init_output.json" in
          let g = load_file goldoutput_file in
          let o = load_file output_file in
          let update_gold = env.update_gold test_ctxt in
          if update_gold then
          (Printf.printf "Updating gold output for test %s\n" (name^"_"^"init");
            save_to_file o goldoutput_file);
          (* Compare output.json with a gold output in the contract directory *)
          assert_equal ~ctxt:test_ctxt ~msg:(Core.sprintf "Output json mismatch\nActual:\n%s\nExpected:\n%s" o g)
            ~cmp:(fun e o -> (String.trim e) = (String.trim o)) g o);
      ) 
>>>>>>> 7271cb56

let build_misc_tests env =
  let scillabin bin_dir test_ctxt =
    bin_dir test_ctxt ^/ "scilla-runner" in
  let output_file test_ctxt name =
    bracket_tmpdir test_ctxt ^/ name in
  let tests_dir_file testsdir test_ctxt name =
    testsdir test_ctxt ^/ "runner" ^/ "crowdfunding" ^/ name in
  let contracts_dir_file testsdir test_ctxt =
    testsdir test_ctxt ^/ "contracts" ^/ "crowdfunding.scilla" in
  (* Tests for exit 1 on bad json *)
  let test num =
    let snum = Int.to_string num in
    "misc_test_badjson_" ^ snum >::
      (fun test_ctxt ->
        let args = ["-init"; tests_dir_file env.tests_dir test_ctxt ("init_bad" ^ snum ^. "json");
                    "-libdir"; "src" ^/ "stdlib";
                    "-jsonerrors";
                    "-i"; contracts_dir_file env.tests_dir test_ctxt;
                    "-o"; output_file test_ctxt "init_bad" ^ snum ^ "_output" ^. "json";
                    "-iblockchain"; tests_dir_file env.tests_dir test_ctxt ("blockchain_" ^ snum ^. "json")]
        in
        let scillabin = scillabin env.bin_dir test_ctxt in
        print_cli_usage (env.print_cli test_ctxt) scillabin args;
        assert_command ~exit_code:fail_code ~ctxt:test_ctxt scillabin args
      ) in
  [test 1;test 2;test 3]

<<<<<<< HEAD
let add_tests env =
  "contract_tests" >:::[
    "these_tests_must_SUCCEED" >:::[
      "crowdfunding" >:::(build_contract_tests env "crowdfunding" succ_code 1 6 false);
      "crowdfunding_init" >:(build_contract_init_test env "crowdfunding");
      "zil-game" >:::(build_contract_tests env "zil-game" succ_code 1 9 false);
      "zil-game_init" >:(build_contract_init_test env "zil-game");
      "cfinvoke" >:::(build_contract_tests env "cfinvoke" succ_code 1 4 false);
      "ping" >:::(build_contract_tests env "ping" succ_code 0 3 false);
      "pong" >:::(build_contract_tests env "pong" succ_code 0 3 false);
      "helloWorld" >:::(build_contract_tests env "helloWorld" succ_code 1 3 false);
      "auction" >:::(build_contract_tests env "auction" succ_code 1 8 false);
      "mappair" >:::(build_contract_tests env "mappair" succ_code 1 7 false);
      "bookstore" >:::(build_contract_tests env "bookstore" succ_code 1 10 false);
      "nonfungible-token" >:::(build_contract_tests env "nonfungible-token" succ_code 1 12 false);
      "nonfungible-token" >:::(build_contract_tests env "nonfungible-token" succ_code 21 27 false);
      "schnorr" >:::(build_contract_tests env "schnorr" succ_code 1 3 false);
      "ecdsa" >:::(build_contract_tests env "ecdsa" succ_code 1 3 false);
      "empty_contract" >::: (build_contract_tests env "empty" succ_code 1 1 false);
      "fungible-token" >:::(build_contract_tests env "fungible-token" succ_code 0 8 false);
      "inplace-map" >:::(build_contract_tests env "inplace-map" succ_code 1 14 false);
      "wallet" >:::(build_contract_tests env "wallet" succ_code 1 11 false);
      "one_msg_test" >::: (build_contract_tests env "one-msg" succ_code 1 1 false);
      "one_msg1_test" >::: (build_contract_tests env "one-msg1" succ_code 1 1 false);
      "simple-dex" >:::(build_contract_tests env "simple-dex" succ_code 1 8 false);
      "shogi" >::: (build_contract_tests env "shogi" succ_code 1 4 true);
      "map_key_test" >::: (build_contract_tests env "map_key_test" succ_code 1 1 false);
    ];
    "these_tests_must_FAIL" >:::[
      "helloWorld_f" >:::(build_contract_tests env "helloWorld" fail_code 4 9 false);
      "mappair" >:::(build_contract_tests env "mappair" fail_code 8 8 false);
      "mappair" >:::(build_contract_tests env "mappair" fail_code 12 14 false);
      "multiple_msgs_test" >::: (build_contract_tests env "multiple-msgs" fail_code 1 1 true);
    ];
    "misc_tests" >::: build_misc_tests env;
  ]
=======
      [test1;test2;test3]

let add_tests env = 
    let succ_code : Unix.process_status = WEXITED 0 in
    let fail_code : Unix.process_status = WEXITED 1 in
    let crowdfundingtests = "crowdfunding" >:::(build_contract_tests env "crowdfunding" succ_code 1 6 false) in
    let cfinit_test = "crowdfunding_init" >:(build_contract_init_test env "crowdfunding" false) in
    let zilgametests = "zil-game" >:::(build_contract_tests env "zil-game" succ_code 1 9 false) in
    let zginit_test = "zil-game_init" >:(build_contract_init_test env "zil-game" false) in
    let testlib2_test = "testlib2_init" >:(build_contract_init_test env "TestLib2" true) in
    let cfinvoketests = "cfinvoke" >:::(build_contract_tests env "cfinvoke" succ_code 1 4 false) in
    let pingtests = "ping" >:::(build_contract_tests env "ping" succ_code 0 3 false) in
    let pongtests = "pong" >:::(build_contract_tests env "pong" succ_code 0 3 false) in
    let helloWorldtests = "helloWorld" >:::(build_contract_tests env "helloWorld" succ_code 1 3 false) in
    let helloWorldtests_f = "helloWorld_f" >:::(build_contract_tests env "helloWorld" fail_code 4 9 false) in
    let auctiontests = "auction" >:::(build_contract_tests env "auction" succ_code 1 8 false) in
    let mappairtests = "mappair" >:::(build_contract_tests env "mappair" succ_code 1 7 false) in
    let bookstoretests = "bookstore" >:::(build_contract_tests env "bookstore" succ_code 1 10 false) in
    let mappairtests_f = "mappair" >:::(build_contract_tests env "mappair" fail_code 8 8 false) in
    let mappairtests_f2 = "mappair" >:::(build_contract_tests env "mappair" fail_code 12 14 false) in
    let nonfungibletokentests = "nonfungible-token" >:::(build_contract_tests env "nonfungible-token" succ_code 1 12 false) in
    let nonfungibletokentests_expected_f = "nonfungible-token" >:::(build_contract_tests env "nonfungible-token" succ_code 21 27 false) in
    let schnorrtests = "schnorr" >:::(build_contract_tests env "schnorr" succ_code 1 3 false) in
    let ecdsatests = "ecdsa" >:::(build_contract_tests env "ecdsa" succ_code 1 3 false) in
    let emptytests = "empty_contract" >::: (build_contract_tests env "empty" succ_code 1 1 false) in
    let fungibletokentests = "fungible-token" >:::(build_contract_tests env "fungible-token" succ_code 0 8 false) in
    let inplace_map_tests = "inplace-map" >:::(build_contract_tests env "inplace-map" succ_code 1 14 false) in
    let wallettests = "wallet" >:::(build_contract_tests env "wallet" succ_code 1 11 false) in
    let misc_tests = "misc_tests" >::: build_misc_tests env in
    let simpledextests= "simple-dex" >:::(build_contract_tests env "simple-dex" succ_code 1 8 false) in
    let shogi_tests = "shogi" >::: (build_contract_tests env "shogi" succ_code 1 4 true) in
    let map_key_tests = "map_key_test" >::: (build_contract_tests env "map_key_test" succ_code 1 1 false) in
    let multiple_msgs_tests = "multiple_msgs_test" >::: (build_contract_tests env "multiple-msgs" fail_code 1 1 true) in
    let one_msg_tests = "one_msg_test" >::: (build_contract_tests env "one-msg" succ_code 1 1 false) in
    let one_msg1_tests = "one_msg1_test" >::: (build_contract_tests env "one-msg1" succ_code 1 1 false) in
      "contract_tests" >::: [crowdfundingtests;cfinit_test;zilgametests;zginit_test;cfinvoketests;mappairtests; mappairtests_f; mappairtests_f2;
                             misc_tests;pingtests;pongtests;fungibletokentests;helloWorldtests;helloWorldtests_f;
                             auctiontests;emptytests;bookstoretests;nonfungibletokentests_expected_f;nonfungibletokentests;
                             wallettests;schnorrtests;inplace_map_tests;ecdsatests;simpledextests;shogi_tests;map_key_tests;
                            multiple_msgs_tests;one_msg_tests;one_msg1_tests;testlib2_test]
>>>>>>> 7271cb56
<|MERGE_RESOLUTION|>--- conflicted
+++ resolved
@@ -86,19 +86,21 @@
       else
         (test false) :: (build_contract_tests env name exit_code (i+1) n add_additional_lib)
 
-<<<<<<< HEAD
-let build_contract_init_test env name =
+let build_contract_init_test env name is_library =
   name ^ "_init" >::
   (fun test_ctxt ->
     (* Files for the contract are in contract/(crowdfunding|zil-game|etc). *)
     let contract_dir = env.tests_dir test_ctxt ^/ "contracts" in
     let dir = env.tests_dir test_ctxt ^/ "runner" ^/ name in
+    let extn =
+      if is_library then GlobalConfig.StdlibTracker.file_extn_library
+      else GlobalConfig.StdlibTracker.file_extn_contract in
     let tmpdir = bracket_tmpdir test_ctxt in
     let output_file = tmpdir ^/ name ^ "_init_output" ^. "json" in
     let args = ["-init"; dir ^/ "init.json";
                 (* stdlib is in src/stdlib *)
                 "-libdir"; "src" ^/ "stdlib";
-                "-i"; contract_dir ^/ name ^. "scilla";
+                "-i"; contract_dir ^/ name ^. extn;
                 "-o"; output_file;
                 "-jsonerrors";
                 "-gaslimit"; testsuit_gas_limit;
@@ -112,43 +114,6 @@
     if env.update_gold test_ctxt
     then output_updater goldoutput_file (name ^ "_init") out
     else output_verifier goldoutput_file (env.print_diff test_ctxt) out)
-=======
-let build_contract_init_test env name is_library =
-  name ^ "_" ^ "init" >::
-  (fun test_ctxt ->
-    (* Files for the contract are in examples/contract/(crowdfunding|zil-game|etc). *)
-    let contract_dir = env.tests_dir test_ctxt ^ sep ^ "contracts" ^ sep in
-    let dir = env.tests_dir test_ctxt ^ sep ^ "runner" ^ sep ^
-      name ^ sep in
-      let extn = 
-        (if is_library then GlobalConfig.StdlibTracker.file_extn_library else GlobalConfig.StdlibTracker.file_extn_contract) in
-      let tmpdir = bracket_tmpdir test_ctxt in 
-      let output_file = tmpdir ^ sep ^ name ^ "_init_output.json" in
-      let args = ["-init"; dir ^ "init.json";
-                  (* stdlib is in src/stdlib *)
-                  "-libdir"; "src" ^ sep ^ "stdlib";
-                  "-i"; contract_dir ^ name ^ extn;
-                  "-o"; output_file;
-                  "-jsonerrors";
-                  "-gaslimit"; Core.Int.to_string testsuit_gas_limit;
-                  "-iblockchain"; dir ^ "blockchain_1.json";]
-            in
-      (if (env.print_cli test_ctxt) then (Printf.printf "\nUsing CLI: %s " "scilla-runner"; print_args args));
-      let scillabin = env.bin_dir test_ctxt ^ sep ^ "scilla-runner" in
-        (* Ensure that the executable exists with 0 *)
-        (assert_command ~ctxt:test_ctxt scillabin args;
-          let goldoutput_file = dir ^ "init_output.json" in
-          let g = load_file goldoutput_file in
-          let o = load_file output_file in
-          let update_gold = env.update_gold test_ctxt in
-          if update_gold then
-          (Printf.printf "Updating gold output for test %s\n" (name^"_"^"init");
-            save_to_file o goldoutput_file);
-          (* Compare output.json with a gold output in the contract directory *)
-          assert_equal ~ctxt:test_ctxt ~msg:(Core.sprintf "Output json mismatch\nActual:\n%s\nExpected:\n%s" o g)
-            ~cmp:(fun e o -> (String.trim e) = (String.trim o)) g o);
-      ) 
->>>>>>> 7271cb56
 
 let build_misc_tests env =
   let scillabin bin_dir test_ctxt =
@@ -177,14 +142,14 @@
       ) in
   [test 1;test 2;test 3]
 
-<<<<<<< HEAD
 let add_tests env =
   "contract_tests" >:::[
     "these_tests_must_SUCCEED" >:::[
       "crowdfunding" >:::(build_contract_tests env "crowdfunding" succ_code 1 6 false);
-      "crowdfunding_init" >:(build_contract_init_test env "crowdfunding");
+      "crowdfunding_init" >:(build_contract_init_test env "crowdfunding" false);
       "zil-game" >:::(build_contract_tests env "zil-game" succ_code 1 9 false);
-      "zil-game_init" >:(build_contract_init_test env "zil-game");
+      "zil-game_init" >:(build_contract_init_test env "zil-game" false);
+      "testlib2_init" >:(build_contract_init_test env "TestLib2" true);
       "cfinvoke" >:::(build_contract_tests env "cfinvoke" succ_code 1 4 false);
       "ping" >:::(build_contract_tests env "ping" succ_code 0 3 false);
       "pong" >:::(build_contract_tests env "pong" succ_code 0 3 false);
@@ -214,45 +179,3 @@
     ];
     "misc_tests" >::: build_misc_tests env;
   ]
-=======
-      [test1;test2;test3]
-
-let add_tests env = 
-    let succ_code : Unix.process_status = WEXITED 0 in
-    let fail_code : Unix.process_status = WEXITED 1 in
-    let crowdfundingtests = "crowdfunding" >:::(build_contract_tests env "crowdfunding" succ_code 1 6 false) in
-    let cfinit_test = "crowdfunding_init" >:(build_contract_init_test env "crowdfunding" false) in
-    let zilgametests = "zil-game" >:::(build_contract_tests env "zil-game" succ_code 1 9 false) in
-    let zginit_test = "zil-game_init" >:(build_contract_init_test env "zil-game" false) in
-    let testlib2_test = "testlib2_init" >:(build_contract_init_test env "TestLib2" true) in
-    let cfinvoketests = "cfinvoke" >:::(build_contract_tests env "cfinvoke" succ_code 1 4 false) in
-    let pingtests = "ping" >:::(build_contract_tests env "ping" succ_code 0 3 false) in
-    let pongtests = "pong" >:::(build_contract_tests env "pong" succ_code 0 3 false) in
-    let helloWorldtests = "helloWorld" >:::(build_contract_tests env "helloWorld" succ_code 1 3 false) in
-    let helloWorldtests_f = "helloWorld_f" >:::(build_contract_tests env "helloWorld" fail_code 4 9 false) in
-    let auctiontests = "auction" >:::(build_contract_tests env "auction" succ_code 1 8 false) in
-    let mappairtests = "mappair" >:::(build_contract_tests env "mappair" succ_code 1 7 false) in
-    let bookstoretests = "bookstore" >:::(build_contract_tests env "bookstore" succ_code 1 10 false) in
-    let mappairtests_f = "mappair" >:::(build_contract_tests env "mappair" fail_code 8 8 false) in
-    let mappairtests_f2 = "mappair" >:::(build_contract_tests env "mappair" fail_code 12 14 false) in
-    let nonfungibletokentests = "nonfungible-token" >:::(build_contract_tests env "nonfungible-token" succ_code 1 12 false) in
-    let nonfungibletokentests_expected_f = "nonfungible-token" >:::(build_contract_tests env "nonfungible-token" succ_code 21 27 false) in
-    let schnorrtests = "schnorr" >:::(build_contract_tests env "schnorr" succ_code 1 3 false) in
-    let ecdsatests = "ecdsa" >:::(build_contract_tests env "ecdsa" succ_code 1 3 false) in
-    let emptytests = "empty_contract" >::: (build_contract_tests env "empty" succ_code 1 1 false) in
-    let fungibletokentests = "fungible-token" >:::(build_contract_tests env "fungible-token" succ_code 0 8 false) in
-    let inplace_map_tests = "inplace-map" >:::(build_contract_tests env "inplace-map" succ_code 1 14 false) in
-    let wallettests = "wallet" >:::(build_contract_tests env "wallet" succ_code 1 11 false) in
-    let misc_tests = "misc_tests" >::: build_misc_tests env in
-    let simpledextests= "simple-dex" >:::(build_contract_tests env "simple-dex" succ_code 1 8 false) in
-    let shogi_tests = "shogi" >::: (build_contract_tests env "shogi" succ_code 1 4 true) in
-    let map_key_tests = "map_key_test" >::: (build_contract_tests env "map_key_test" succ_code 1 1 false) in
-    let multiple_msgs_tests = "multiple_msgs_test" >::: (build_contract_tests env "multiple-msgs" fail_code 1 1 true) in
-    let one_msg_tests = "one_msg_test" >::: (build_contract_tests env "one-msg" succ_code 1 1 false) in
-    let one_msg1_tests = "one_msg1_test" >::: (build_contract_tests env "one-msg1" succ_code 1 1 false) in
-      "contract_tests" >::: [crowdfundingtests;cfinit_test;zilgametests;zginit_test;cfinvoketests;mappairtests; mappairtests_f; mappairtests_f2;
-                             misc_tests;pingtests;pongtests;fungibletokentests;helloWorldtests;helloWorldtests_f;
-                             auctiontests;emptytests;bookstoretests;nonfungibletokentests_expected_f;nonfungibletokentests;
-                             wallettests;schnorrtests;inplace_map_tests;ecdsatests;simpledextests;shogi_tests;map_key_tests;
-                            multiple_msgs_tests;one_msg_tests;one_msg1_tests;testlib2_test]
->>>>>>> 7271cb56
