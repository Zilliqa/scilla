--- conflicted
+++ resolved
@@ -403,7 +403,11 @@
                 >::: build_contract_tests env "listiter" succ_code 1 1 [];
                 "polynetwork"
                 >::: build_contract_tests env "Polynetwork" succ_code 1 4 [];
-<<<<<<< HEAD
+                "map_as_cparam"
+                >: build_contract_init_test env succ_code "map_as_cparam" "init"
+                     ~is_library:false ~ipc_mode:true;
+                "shadow_import"
+                >::: build_contract_tests env "shadow_import" succ_code 1 1 [];
                 "remote_state_reads"
                 >: build_contract_init_test env succ_code "remote_state_reads"
                      "init" ~is_library:false ~ipc_mode:true;
@@ -435,13 +439,6 @@
                 "polymorphic_address"
                 >::: build_contract_tests ~pplit:false env
                        "address_list_traversal" succ_code 1 2 [];
-                "map_as_cparam"
-                >: build_contract_init_test env succ_code "map_as_cparam" "init"
-                     ~is_library:false ~ipc_mode:true;
-=======
-                "shadow_import"
-                >::: build_contract_tests env "shadow_import" succ_code 1 1 [];
->>>>>>> b9fdcffc
               ];
          "these_tests_must_FAIL"
          >::: [
