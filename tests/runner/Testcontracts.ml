--- conflicted
+++ resolved
@@ -592,14 +592,11 @@
                 >: build_contract_init_test env fail_code
                      "address_list_as_cparam" "init_address_type"
                      ~is_library:false ~ipc_mode:true;
-<<<<<<< HEAD
                 "accounting_tests"
                 >::: build_contract_tests env "accounting_tests" fail_code 100
                        109 [];
-=======
                 "ark-store-hashes-in-mutable-maps-idempotent"
                 >::: build_contract_tests env "ark" fail_code 2 2 [];
->>>>>>> 10ff0362
               ];
          "misc_tests" >::: build_misc_tests env;
        ]