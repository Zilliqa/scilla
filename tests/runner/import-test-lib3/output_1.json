--- conflicted
+++ resolved
@@ -1,10 +1,6 @@
 {
   "scilla_major_version": "0",
-<<<<<<< HEAD
-  "gas_remaining": "7972",
-=======
-  "gas_remaining": "7949",
->>>>>>> 23994a6a
+  "gas_remaining": "7973",
   "_accepted": "false",
   "messages": [
     {
