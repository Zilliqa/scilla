{
  "scilla_major_version": "0",
<<<<<<< HEAD
  "gas_remaining": "7959",
=======
  "gas_remaining": "7939",
>>>>>>> 23994a6a
  "_accepted": "false",
  "messages": [
    {
      "_tag": "",
      "_amount": "100",
      "_recipient": "0x12345678901234567890123456789012345678ab",
      "params": [ { "vname": "code", "type": "Int32", "value": "6" } ]
    }
  ],
  "states": [
    { "vname": "_balance", "type": "Uint128", "value": "200" },
    { "vname": "highestBid", "type": "Uint128", "value": "200" },
    {
      "vname": "highestBidder",
      "type": "Option (ByStr20)",
      "value": {
        "constructor": "Some",
        "argtypes": [ "ByStr20" ],
        "arguments": [ "0x12345678901234567890123456789012345678ab" ]
      }
    },
    {
      "vname": "pendingReturns",
      "type": "Map (ByStr20) (Uint128)",
      "value": []
    },
    {
      "vname": "ended",
      "type": "Bool",
      "value": { "constructor": "False", "argtypes": [], "arguments": [] }
    }
  ],
  "events": [
    {
      "_eventname": "Withdraw Successful",
      "params": [
        {
          "vname": "addr",
          "type": "ByStr20",
          "value": "0x12345678901234567890123456789012345678ab"
        }
      ]
    }
  ]
}<|MERGE_RESOLUTION|>--- conflicted
+++ resolved
@@ -1,10 +1,6 @@
 {
   "scilla_major_version": "0",
-<<<<<<< HEAD
-  "gas_remaining": "7959",
-=======
-  "gas_remaining": "7939",
->>>>>>> 23994a6a
+  "gas_remaining": "7963",
   "_accepted": "false",
   "messages": [
     {
