--- conflicted
+++ resolved
@@ -1,10 +1,6 @@
 {
   "scilla_major_version": "0",
-<<<<<<< HEAD
-  "gas_remaining": "7988",
-=======
-  "gas_remaining": "7971",
->>>>>>> 23994a6a
+  "gas_remaining": "7994",
   "_accepted": "false",
   "messages": [],
   "states": [
