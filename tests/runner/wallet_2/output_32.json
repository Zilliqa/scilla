--- conflicted
+++ resolved
@@ -1,10 +1,6 @@
 {
   "scilla_major_version": "0",
-<<<<<<< HEAD
-  "gas_remaining": "7858",
-=======
-  "gas_remaining": "7873",
->>>>>>> 23994a6a
+  "gas_remaining": "7913",
   "_accepted": "false",
   "messages": [
     {
