--- conflicted
+++ resolved
@@ -1,9 +1,5 @@
 {
-<<<<<<< HEAD
-  "gas_remaining": "7927",
-=======
-  "gas_remaining": "5995",
->>>>>>> 23994a6a
+  "gas_remaining": "7958",
   "errors": [
     {
       "error_message": "Contract constraint violation.\n",
