{
  "scilla_major_version": "0",
<<<<<<< HEAD
  "gas_remaining": "7895",
=======
  "gas_remaining": "7911",
>>>>>>> 23994a6a
  "_accepted": "false",
  "messages": [],
  "states": [
    { "vname": "_balance", "type": "Uint128", "value": "100" },
    {
      "vname": "owners",
      "type": "Map (ByStr20) (Bool)",
      "value": [
        {
          "key": "0xabcdeabcde123456786782345678901234567890",
          "val": { "constructor": "True", "argtypes": [], "arguments": [] }
        },
        {
          "key": "0xffcdeabcde126786789012345678901234567890",
          "val": { "constructor": "True", "argtypes": [], "arguments": [] }
        },
        {
          "key": "0x1234567890123456789012345678906784567890",
          "val": { "constructor": "True", "argtypes": [], "arguments": [] }
        }
      ]
    },
    { "vname": "transactionCount", "type": "Uint32", "value": "2" },
    {
      "vname": "signatures",
      "type": "Map (Uint32) (Map (ByStr20) (Bool))",
      "value": [
        {
          "key": "1",
          "val": [
            {
              "key": "0xffcdeabcde126786789012345678901234567890",
              "val": {
                "constructor": "True",
                "argtypes": [],
                "arguments": []
              }
            }
          ]
        }
      ]
    },
    {
      "vname": "signature_counts",
      "type": "Map (Uint32) (Uint32)",
      "value": [ { "key": "1", "val": "1" } ]
    },
    {
      "vname": "transactions",
      "type":
        "Map (Uint32) (0xabfeccdc9012345678901234567890f777567890.Transaction)",
      "value": [
        {
          "key": "1",
          "val": {
            "constructor": "0xabfeccdc9012345678901234567890f777567890.Trans",
            "argtypes": [],
            "arguments": [
              "0x1234567890123456789012345678906780000000", "10", ""
            ]
          }
        }
      ]
    }
  ],
  "events": [
    {
      "_eventname": "WalletError",
      "params": [ { "vname": "err_code", "type": "Int32", "value": "-5" } ]
    }
  ]
}<|MERGE_RESOLUTION|>--- conflicted
+++ resolved
@@ -1,10 +1,6 @@
 {
   "scilla_major_version": "0",
-<<<<<<< HEAD
-  "gas_remaining": "7895",
-=======
-  "gas_remaining": "7911",
->>>>>>> 23994a6a
+  "gas_remaining": "7950",
   "_accepted": "false",
   "messages": [],
   "states": [
