--- conflicted
+++ resolved
@@ -1,10 +1,6 @@
 {
   "scilla_major_version": "0",
-<<<<<<< HEAD
-  "gas_remaining": "7889",
-=======
-  "gas_remaining": "7905",
->>>>>>> 23994a6a
+  "gas_remaining": "7944",
   "_accepted": "false",
   "messages": [],
   "states": [
