--- conflicted
+++ resolved
@@ -1,10 +1,6 @@
 {
   "scilla_major_version": "0",
-<<<<<<< HEAD
-  "gas_remaining": "7904",
-=======
-  "gas_remaining": "7888",
->>>>>>> 23994a6a
+  "gas_remaining": "7958",
   "_accepted": "false",
   "messages": [],
   "states": [
