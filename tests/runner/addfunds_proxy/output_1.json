{
  "scilla_major_version": "0",
<<<<<<< HEAD
  "gas_remaining": "7975",
=======
  "gas_remaining": "7952",
>>>>>>> 23994a6a
  "_accepted": "true",
  "messages": [
    {
      "_tag": "AddFunds",
      "_amount": "100",
      "_recipient": "0xff345678901234567890123456789012345678ab",
      "params": [
        {
          "vname": "initiator",
          "type": "ByStr20",
          "value": "0x12345678901234567890123456789012345678ab"
        }
      ]
    }
  ],
  "states": [
    { "vname": "_balance", "type": "Uint128", "value": "0" },
    {
      "vname": "implementation",
      "type": "ByStr20",
      "value": "0xff345678901234567890123456789012345678ab"
    }
  ],
  "events": []
}<|MERGE_RESOLUTION|>--- conflicted
+++ resolved
@@ -1,10 +1,6 @@
 {
   "scilla_major_version": "0",
-<<<<<<< HEAD
-  "gas_remaining": "7975",
-=======
-  "gas_remaining": "7952",
->>>>>>> 23994a6a
+  "gas_remaining": "7976",
   "_accepted": "true",
   "messages": [
     {
