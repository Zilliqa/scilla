{
  "scilla_major_version": "0",
<<<<<<< HEAD
  "gas_remaining": "7994",
=======
  "gas_remaining": "7955",
>>>>>>> 23994a6a
  "_accepted": "false",
  "messages": [],
  "states": [
    { "vname": "_balance", "type": "Uint128", "value": "0" },
    {
      "vname": "test_1_res",
      "type": "Option (ByStr20 with end)",
      "value": {
        "constructor": "None",
        "argtypes": [ "ByStr20 with end" ],
        "arguments": []
      }
    },
    {
      "vname": "test_2_res",
      "type": "Option (ByStr20 with contract end)",
      "value": {
        "constructor": "None",
        "argtypes": [ "ByStr20 with contract end" ],
        "arguments": []
      }
    },
    {
      "vname": "test_3_res",
      "type": "Option (ByStr20 with contract end)",
      "value": {
        "constructor": "None",
        "argtypes": [ "ByStr20 with contract end" ],
        "arguments": []
      }
    },
    {
      "vname": "test_4_res",
      "type": "Option (Uint128)",
      "value": {
        "constructor": "None",
        "argtypes": [ "Uint128" ],
        "arguments": []
      }
    },
    {
      "vname": "test_5_1_res",
      "type": "Option (Uint128)",
      "value": {
        "constructor": "None",
        "argtypes": [ "Uint128" ],
        "arguments": []
      }
    },
    {
      "vname": "test_5_2_res",
      "type": "Option (Uint128)",
      "value": {
        "constructor": "None",
        "argtypes": [ "Uint128" ],
        "arguments": []
      }
    },
    {
      "vname": "test_6_1_bal_res",
      "type": "Option (Uint128)",
      "value": {
        "constructor": "None",
        "argtypes": [ "Uint128" ],
        "arguments": []
      }
    },
    {
      "vname": "test_6_1_f_res",
      "type": "Option (Uint128)",
      "value": {
        "constructor": "None",
        "argtypes": [ "Uint128" ],
        "arguments": []
      }
    },
    {
      "vname": "test_6_1_g_res",
      "type": "Option (Bool)",
      "value": {
        "constructor": "None",
        "argtypes": [ "Bool" ],
        "arguments": []
      }
    },
    {
      "vname": "test_6_2_bal_res",
      "type": "Option (Uint128)",
      "value": {
        "constructor": "None",
        "argtypes": [ "Uint128" ],
        "arguments": []
      }
    },
    {
      "vname": "test_6_2_f_res",
      "type": "Option (Uint128)",
      "value": {
        "constructor": "None",
        "argtypes": [ "Uint128" ],
        "arguments": []
      }
    },
    {
      "vname": "test_6_2_g_res",
      "type": "Option (Bool)",
      "value": {
        "constructor": "None",
        "argtypes": [ "Bool" ],
        "arguments": []
      }
    },
    {
      "vname": "test_6_3_bal_res",
      "type": "Option (Uint128)",
      "value": {
        "constructor": "None",
        "argtypes": [ "Uint128" ],
        "arguments": []
      }
    },
    {
      "vname": "test_6_3_f_res",
      "type": "Option (Uint128)",
      "value": {
        "constructor": "None",
        "argtypes": [ "Uint128" ],
        "arguments": []
      }
    },
    {
      "vname": "test_6_3_g_res",
      "type": "Option (Bool)",
      "value": {
        "constructor": "None",
        "argtypes": [ "Bool" ],
        "arguments": []
      }
    },
    {
      "vname": "test_6_4_bal_res",
      "type": "Option (Uint128)",
      "value": {
        "constructor": "None",
        "argtypes": [ "Uint128" ],
        "arguments": []
      }
    },
    {
      "vname": "test_6_4_f_res",
      "type": "Option (Uint128)",
      "value": {
        "constructor": "None",
        "argtypes": [ "Uint128" ],
        "arguments": []
      }
    },
    {
      "vname": "test_6_4_g_res",
      "type": "Option (Bool)",
      "value": {
        "constructor": "None",
        "argtypes": [ "Bool" ],
        "arguments": []
      }
    },
    {
      "vname": "test_6_4_failed_cast",
      "type": "Bool",
      "value": { "constructor": "False", "argtypes": [], "arguments": [] }
    },
    {
      "vname": "test_7_g_res",
      "type": "Option (Bool)",
      "value": {
        "constructor": "None",
        "argtypes": [ "Bool" ],
        "arguments": []
      }
    },
    {
      "vname": "test_7_h_res",
      "type": "Option (Int256)",
      "value": {
        "constructor": "None",
        "argtypes": [ "Int256" ],
        "arguments": []
      }
    }
  ],
  "events": []
}<|MERGE_RESOLUTION|>--- conflicted
+++ resolved
@@ -1,10 +1,6 @@
 {
   "scilla_major_version": "0",
-<<<<<<< HEAD
-  "gas_remaining": "7994",
-=======
-  "gas_remaining": "7955",
->>>>>>> 23994a6a
+  "gas_remaining": "7998",
   "_accepted": "false",
   "messages": [],
   "states": [
