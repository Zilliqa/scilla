--- conflicted
+++ resolved
@@ -1,9 +1,5 @@
 {
-<<<<<<< HEAD
-  "gas_remaining": "7981",
-=======
-  "gas_remaining": "7961",
->>>>>>> 23994a6a
+  "gas_remaining": "7984",
   "errors": [
     {
       "error_message":
