{
  "scilla_major_version": "0",
<<<<<<< HEAD
  "gas_remaining": "7997",
=======
  "gas_remaining": "7974",
>>>>>>> 23994a6a
  "_accepted": "false",
  "messages": [],
  "states": [ { "vname": "_balance", "type": "Uint128", "value": "0" } ],
  "events": []
}<|MERGE_RESOLUTION|>--- conflicted
+++ resolved
@@ -1,10 +1,6 @@
 {
   "scilla_major_version": "0",
-<<<<<<< HEAD
-  "gas_remaining": "7997",
-=======
-  "gas_remaining": "7974",
->>>>>>> 23994a6a
+  "gas_remaining": "7998",
   "_accepted": "false",
   "messages": [],
   "states": [ { "vname": "_balance", "type": "Uint128", "value": "0" } ],
