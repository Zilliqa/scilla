{
  "scilla_major_version": "0",
<<<<<<< HEAD
  "gas_remaining": "63988",
=======
  "gas_remaining": "63049",
>>>>>>> 23994a6a
  "_accepted": "false",
  "messages": null,
  "states": [ { "vname": "_balance", "type": "Uint128", "value": "0" } ],
  "events": []
}<|MERGE_RESOLUTION|>--- conflicted
+++ resolved
@@ -1,10 +1,6 @@
 {
   "scilla_major_version": "0",
-<<<<<<< HEAD
-  "gas_remaining": "63988",
-=======
-  "gas_remaining": "63049",
->>>>>>> 23994a6a
+  "gas_remaining": "63993",
   "_accepted": "false",
   "messages": null,
   "states": [ { "vname": "_balance", "type": "Uint128", "value": "0" } ],
