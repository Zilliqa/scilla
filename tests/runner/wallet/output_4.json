{
  "scilla_major_version": "0",
<<<<<<< HEAD
  "gas_remaining": "7913",
=======
  "gas_remaining": "7904",
>>>>>>> 23994a6a
  "_accepted": "false",
  "messages": [],
  "states": [
    { "vname": "_balance", "type": "Uint128", "value": "100" },
    {
      "vname": "signatures",
      "type": "Map (Uint32) (Map (ByStr20) (Bool))",
      "value": [
        {
          "key": "0",
          "val": [
            {
              "key": "0xffcdeabcde126786789012345678901234567890",
              "val": {
                "constructor": "True",
                "argtypes": [],
                "arguments": []
              }
            },
            {
              "key": "0x1234567890123456789012345678906784567890",
              "val": {
                "constructor": "True",
                "argtypes": [],
                "arguments": []
              }
            }
          ]
        }
      ]
    },
    {
      "vname": "validity_checked",
      "type": "Bool",
      "value": { "constructor": "True", "argtypes": [], "arguments": [] }
    },
    {
      "vname": "contract_valid",
      "type": "Bool",
      "value": { "constructor": "True", "argtypes": [], "arguments": [] }
    },
    {
      "vname": "owners",
      "type": "Map (ByStr20) (Bool)",
      "value": [
        {
          "key": "0xabcdeabcde123456786782345678901234567890",
          "val": { "constructor": "True", "argtypes": [], "arguments": [] }
        },
        {
          "key": "0xffcdeabcde126786789012345678901234567890",
          "val": { "constructor": "True", "argtypes": [], "arguments": [] }
        },
        {
          "key": "0x1234567890123456789012345678906784567890",
          "val": { "constructor": "True", "argtypes": [], "arguments": [] }
        }
      ]
    },
    { "vname": "transactionCount", "type": "Uint32", "value": "1" },
    {
      "vname": "transactions",
      "type":
        "Map (Uint32) (0xabfeccdc9012345678901234567890f777567890.Transaction)",
      "value": [
        {
          "key": "0",
          "val": {
            "constructor": "0xabfeccdc9012345678901234567890f777567890.Trans",
            "argtypes": [],
            "arguments": [
              "0x1234567890123456789012345678906780000000", "10"
            ]
          }
        }
      ]
    },
    {
      "vname": "owner_signatures",
      "type": "Map (ByStr20) (Map (ByStr20) (Bool))",
      "value": []
    }
  ],
  "events": []
}<|MERGE_RESOLUTION|>--- conflicted
+++ resolved
@@ -1,10 +1,6 @@
 {
   "scilla_major_version": "0",
-<<<<<<< HEAD
-  "gas_remaining": "7913",
-=======
-  "gas_remaining": "7904",
->>>>>>> 23994a6a
+  "gas_remaining": "7943",
   "_accepted": "false",
   "messages": [],
   "states": [
