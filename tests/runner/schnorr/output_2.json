--- conflicted
+++ resolved
@@ -1,10 +1,6 @@
 {
   "scilla_major_version": "0",
-<<<<<<< HEAD
-  "gas_remaining": "7935",
-=======
-  "gas_remaining": "7863",
->>>>>>> 23994a6a
+  "gas_remaining": "7937",
   "_accepted": "false",
   "messages": [
     {
