--- conflicted
+++ resolved
@@ -1,10 +1,6 @@
 {
   "scilla_major_version": "0",
-<<<<<<< HEAD
-  "gas_remaining": "63947",
-=======
-  "gas_remaining": "59136",
->>>>>>> 23994a6a
+  "gas_remaining": "63972",
   "_accepted": "false",
   "messages": null,
   "states": [
