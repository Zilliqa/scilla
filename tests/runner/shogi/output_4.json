{
  "scilla_major_version": "0",
<<<<<<< HEAD
  "gas_remaining": "7866",
=======
  "gas_remaining": "7847",
>>>>>>> 23994a6a
  "_accepted": "false",
  "messages": [
    {
      "_tag": "PlayerAction",
      "_amount": "0",
      "_recipient": "0xabfeccdc9012345678901234567890f777567890",
      "params": [
        {
          "vname": "action",
          "type": "ShogiLib.Action",
          "value": {
            "constructor": "ShogiLib.Move",
            "argtypes": [],
            "arguments": [
              {
                "constructor": "ShogiLib.Square",
                "argtypes": [],
                "arguments": [ "1", "1" ]
              },
              {
                "constructor": "ShogiLib.North",
                "argtypes": [],
                "arguments": []
              },
              "3",
              { "constructor": "False", "argtypes": [], "arguments": [] }
            ]
          }
        }
      ]
    }
  ],
  "states": [
    { "vname": "_balance", "type": "Uint128", "value": "0" },
    {
      "vname": "board",
      "type": "Map (Uint32) (Map (Uint32) (ShogiLib.SquareContents))",
      "value": [
        {
          "key": "1",
          "val": [
            {
              "key": "1",
              "val": {
                "constructor": "ShogiLib.Occupied",
                "argtypes": [],
                "arguments": [
                  {
                    "constructor": "ShogiLib.Rook",
                    "argtypes": [],
                    "arguments": []
                  },
                  {
                    "constructor": "ShogiLib.NotPromoted",
                    "argtypes": [],
                    "arguments": []
                  },
                  "0x1234567890123456789012345678906784567890"
                ]
              }
            }
          ]
        },
        {
          "key": "3",
          "val": [
            {
              "key": "1",
              "val": {
                "constructor": "ShogiLib.Free",
                "argtypes": [],
                "arguments": []
              }
            }
          ]
        },
        {
          "key": "4",
          "val": [
            {
              "key": "1",
              "val": {
                "constructor": "ShogiLib.Occupied",
                "argtypes": [],
                "arguments": [
                  {
                    "constructor": "ShogiLib.Pawn",
                    "argtypes": [],
                    "arguments": []
                  },
                  {
                    "constructor": "ShogiLib.NotPromoted",
                    "argtypes": [],
                    "arguments": []
                  },
                  "0xabcdeabcde123456786782345678901234567890"
                ]
              }
            }
          ]
        },
        {
          "key": "2",
          "val": [
            {
              "key": "1",
              "val": {
                "constructor": "ShogiLib.Free",
                "argtypes": [],
                "arguments": []
              }
            }
          ]
        }
      ]
    },
    {
      "vname": "captured_pieces",
      "type": "Map (ByStr20) (Map (Uint32) (Uint32))",
      "value": [
        {
          "key": "0x1234567890123456789012345678906784567890",
          "val": [ { "key": "6", "val": "0" } ]
        }
      ]
    },
    {
      "vname": "player_in_turn",
      "type": "Option (ByStr20)",
      "value": {
        "constructor": "Some",
        "argtypes": [ "ByStr20" ],
        "arguments": [ "0x1234567890123456789012345678906784567890" ]
      }
    },
    {
      "vname": "winner",
      "type": "Option (ByStr20)",
      "value": {
        "constructor": "None",
        "argtypes": [ "ByStr20" ],
        "arguments": []
      }
    }
  ],
  "events": []
}<|MERGE_RESOLUTION|>--- conflicted
+++ resolved
@@ -1,10 +1,6 @@
 {
   "scilla_major_version": "0",
-<<<<<<< HEAD
-  "gas_remaining": "7866",
-=======
-  "gas_remaining": "7847",
->>>>>>> 23994a6a
+  "gas_remaining": "7970",
   "_accepted": "false",
   "messages": [
     {
