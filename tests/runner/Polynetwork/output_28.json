--- conflicted
+++ resolved
@@ -1,9 +1,5 @@
 {
-<<<<<<< HEAD
-  "gas_remaining": "3834",
-=======
-  "gas_remaining": "2327",
->>>>>>> 10ff0362
+  "gas_remaining": "3802",
   "errors": [
     {
       "error_message":
