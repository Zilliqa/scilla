{
  "scilla_major_version": "0",
<<<<<<< HEAD
  "gas_remaining": "3771",
=======
  "gas_remaining": "2263",
>>>>>>> 10ff0362
  "_accepted": "false",
  "messages": [
    {
      "_tag": "unlock",
      "_amount": "0",
      "_recipient": "0x4ddcf539d13e92d4151b7f5e607d4a09f725c47d",
      "params": [
        {
          "vname": "args",
          "type": "ByStr",
          "value":
            "0x14000000000000000000000000000000000000000014344cfc3b8635f72f14200aaf2168d9f75df86fd36226100000000000000000000000000000000000000000000000000000000000"
        },
        {
          "vname": "fromContractAddr",
          "type": "ByStr",
          "value": "0xf71b55ef55cedc91fd007f7a9ba386ec978f3aa8"
        },
        { "vname": "fromChainId", "type": "Uint64", "value": "8" }
      ]
    }
  ],
  "states": [
    { "vname": "_balance", "type": "Uint128", "value": "0" },
    {
      "vname": "f_curKeepers",
      "type": "List (ByStr20)",
      "value": [
        "0x09732fac787afb2c5d3abb45f3927da18504f10f",
        "0x7fbfc361a31bdbc57ccc7917fe5dbdbba744e3a8",
        "0xa42a4e85034d5bebc225743da400cc4c0e43727a",
        "0x5d60f39ab5bec41fa712562a5c098d8a128cd406",
        "0xda9cdffbfccab4181efc77831dc8ce7c442a7c7f",
        "0xb98d72dc7743ede561f225e1bf258f49aea8f786",
        "0xb27c53c3fac2d374d86187a51c5e4404fc51bc04",
        "0x02cbc020209ef8835388882e2c4c4e6acef96f28"
      ]
    },
    { "vname": "f_curStartHeight", "type": "Uint32", "value": "36432" },
    {
      "vname": "f_zilToPolyTxHashMap",
      "type": "Map (Uint256) (ByStr32)",
      "value": []
    },
    { "vname": "f_zilToPolyTxHashIndex", "type": "Uint256", "value": "0" },
    {
      "vname": "f_fromChainTxExist",
      "type": "Map (Uint64) (Map (ByStr32) (Polynetwork.Unit))",
      "value": [
        {
          "key": "8",
          "val": [
            {
              "key":
                "0xe91d858cba58b3dff91bf4b3adcacabf899e106ed6ad86a16a4a29e7817e307c",
              "val": {
                "constructor": "Polynetwork.Unit",
                "argtypes": [],
                "arguments": []
              }
            }
          ]
        },
        {
          "key": "3",
          "val": [
            {
              "key":
                "0x00ca93f8738111a063d8ab7221f47c70a4cade0ca4a2829df494cd4b5e231bd6",
              "val": {
                "constructor": "Polynetwork.Unit",
                "argtypes": [],
                "arguments": []
              }
            }
          ]
        }
      ]
    }
  ],
  "events": [
    {
      "_eventname": "VerifyHeaderAndExecuteTxEvent",
      "params": [
        { "vname": "fromChainId", "type": "Uint64", "value": "8" },
        {
          "vname": "toContractAddr",
          "type": "ByStr20",
          "value": "0x4ddcf539d13e92d4151b7f5e607d4a09f725c47d"
        },
        {
          "vname": "crossChainTxHash",
          "type": "ByStr",
          "value":
            "0xe91d858cba58b3dff91bf4b3adcacabf899e106ed6ad86a16a4a29e7817e307c"
        },
        {
          "vname": "fromChainTxHash",
          "type": "ByStr",
          "value":
            "0xb697330bd7a5850235f97d1bcd1c37739f4bc79a4f8e635dcb46ba45bc600ef4"
        }
      ]
    }
  ]
}<|MERGE_RESOLUTION|>--- conflicted
+++ resolved
@@ -1,10 +1,6 @@
 {
   "scilla_major_version": "0",
-<<<<<<< HEAD
-  "gas_remaining": "3771",
-=======
-  "gas_remaining": "2263",
->>>>>>> 10ff0362
+  "gas_remaining": "3739",
   "_accepted": "false",
   "messages": [
     {
