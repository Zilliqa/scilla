--- conflicted
+++ resolved
@@ -1,9 +1,5 @@
 {
-<<<<<<< HEAD
-  "gas_remaining": "7895",
-=======
-  "gas_remaining": "7239",
->>>>>>> 23994a6a
+  "gas_remaining": "7936",
   "errors": [
     {
       "error_message":
