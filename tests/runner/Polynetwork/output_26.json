{
<<<<<<< HEAD
  "gas_remaining": "4675",
=======
  "gas_remaining": "4726",
>>>>>>> fd2ac036
  "errors": [
    {
      "error_message":
        "Exception thrown: (Message [(_exception : (String \"Txn already executed\"))])",
      "start_location": {
        "file": "tests/contracts/Polynetwork.scilla",
        "line": 80,
        "column": 7
      },
      "end_location": { "file": "", "line": 0, "column": 0 }
    },
    {
      "error_message": "Raised from verifyHeaderAndExecuteTx",
      "start_location": {
        "file": "tests/contracts/Polynetwork.scilla",
        "line": 134,
        "column": 12
      },
      "end_location": { "file": "", "line": 0, "column": 0 }
    }
  ],
  "warnings": []
}<|MERGE_RESOLUTION|>--- conflicted
+++ resolved
@@ -1,9 +1,5 @@
 {
-<<<<<<< HEAD
-  "gas_remaining": "4675",
-=======
-  "gas_remaining": "4726",
->>>>>>> fd2ac036
+  "gas_remaining": "4716",
   "errors": [
     {
       "error_message":
