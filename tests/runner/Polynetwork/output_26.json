{
<<<<<<< HEAD
  "gas_remaining": "5317",
=======
  "gas_remaining": "4716",
>>>>>>> 10ff0362
  "errors": [
    {
      "error_message":
        "Exception thrown: (Message [(_exception : (String \"Txn already executed\"))])",
      "start_location": {
        "file": "tests/contracts/Polynetwork.scilla",
        "line": 80,
        "column": 7
      },
      "end_location": { "file": "", "line": 0, "column": 0 }
    },
    {
      "error_message": "Raised from verifyHeaderAndExecuteTx",
      "start_location": {
        "file": "tests/contracts/Polynetwork.scilla",
        "line": 134,
        "column": 12
      },
      "end_location": { "file": "", "line": 0, "column": 0 }
    }
  ],
  "warnings": []
}<|MERGE_RESOLUTION|>--- conflicted
+++ resolved
@@ -1,9 +1,5 @@
 {
-<<<<<<< HEAD
-  "gas_remaining": "5317",
-=======
-  "gas_remaining": "4716",
->>>>>>> 10ff0362
+  "gas_remaining": "5307",
   "errors": [
     {
       "error_message":
