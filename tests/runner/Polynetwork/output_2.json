{
  "scilla_major_version": "0",
<<<<<<< HEAD
  "gas_remaining": "4611",
=======
  "gas_remaining": "4662",
>>>>>>> fd2ac036
  "_accepted": "false",
  "messages": [
    {
      "_tag": "unlock",
      "_amount": "0",
      "_recipient": "0x4ddcf539d13e92d4151b7f5e607d4a09f725c47d",
      "params": [
        {
          "vname": "args",
          "type": "ByStr",
          "value":
            "0x14406d31a9291bdaed4f4bc31b97dc468f88256ded14344cfc3b8635f72f14200aaf2168d9f75df86fd35300000000000000000000000000000000000000000000000000000000000000"
        },
        {
          "vname": "fromContractAddr",
          "type": "ByStr",
          "value": "0xb7041bc96b15da728fdfc1c47cbfc687b845adeb"
        },
        { "vname": "fromChainId", "type": "Uint64", "value": "3" }
      ]
    }
  ],
  "states": [
    { "vname": "_balance", "type": "Uint128", "value": "0" },
    {
      "vname": "f_curKeepers",
      "type": "List (ByStr20)",
      "value": [
        "0x09732fac787afb2c5d3abb45f3927da18504f10f",
        "0x7fbfc361a31bdbc57ccc7917fe5dbdbba744e3a8",
        "0xa42a4e85034d5bebc225743da400cc4c0e43727a",
        "0x5d60f39ab5bec41fa712562a5c098d8a128cd406",
        "0xda9cdffbfccab4181efc77831dc8ce7c442a7c7f",
        "0xb98d72dc7743ede561f225e1bf258f49aea8f786",
        "0x02cbc020209ef8835388882e2c4c4e6acef96f28"
      ]
    },
    { "vname": "f_curStartHeight", "type": "Uint32", "value": "0" },
    {
      "vname": "f_zilToPolyTxHashMap",
      "type": "Map (Uint256) (ByStr32)",
      "value": []
    },
    { "vname": "f_zilToPolyTxHashIndex", "type": "Uint256", "value": "0" },
    {
      "vname": "f_fromChainTxExist",
      "type": "Map (Uint64) (Map (ByStr32) (Polynetwork.Unit))",
      "value": [
        {
          "key": "3",
          "val": [
            {
              "key":
                "0x00ca93f8738111a063d8ab7221f47c70a4cade0ca4a2829df494cd4b5e231bd6",
              "val": {
                "constructor": "Polynetwork.Unit",
                "argtypes": [],
                "arguments": []
              }
            }
          ]
        }
      ]
    }
  ],
  "events": [
    {
      "_eventname": "VerifyHeaderAndExecuteTxEvent",
      "params": [
        { "vname": "fromChainId", "type": "Uint64", "value": "3" },
        {
          "vname": "toContractAddr",
          "type": "ByStr20",
          "value": "0x4ddcf539d13e92d4151b7f5e607d4a09f725c47d"
        },
        {
          "vname": "crossChainTxHash",
          "type": "ByStr",
          "value":
            "0x00ca93f8738111a063d8ab7221f47c70a4cade0ca4a2829df494cd4b5e231bd6"
        },
        {
          "vname": "fromChainTxHash",
          "type": "ByStr",
          "value":
            "0x4caa77a3d2ddfaa318c550f1f38dd09d610dcff827d1f2ccd4ddcafaa6c553cc"
        }
      ]
    }
  ]
}<|MERGE_RESOLUTION|>--- conflicted
+++ resolved
@@ -1,10 +1,6 @@
 {
   "scilla_major_version": "0",
-<<<<<<< HEAD
-  "gas_remaining": "4611",
-=======
-  "gas_remaining": "4662",
->>>>>>> fd2ac036
+  "gas_remaining": "4652",
   "_accepted": "false",
   "messages": [
     {
