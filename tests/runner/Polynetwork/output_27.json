{
<<<<<<< HEAD
  "gas_remaining": "4613",
=======
  "gas_remaining": "3684",
>>>>>>> 23994a6a
  "errors": [
    {
      "error_message":
        "Exception thrown: (Message [(_exception : (String \"Header height lower than cur epoch heigh / Next bookkeeper empty\"))])",
      "start_location": {
        "file": "tests/contracts/Polynetwork.scilla",
        "line": 258,
        "column": 9
      },
      "end_location": { "file": "", "line": 0, "column": 0 }
    },
    {
      "error_message": "Raised from changeBookKeeper",
      "start_location": {
        "file": "tests/contracts/Polynetwork.scilla",
        "line": 227,
        "column": 12
      },
      "end_location": { "file": "", "line": 0, "column": 0 }
    }
  ],
  "warnings": []
}<|MERGE_RESOLUTION|>--- conflicted
+++ resolved
@@ -1,9 +1,5 @@
 {
-<<<<<<< HEAD
-  "gas_remaining": "4613",
-=======
-  "gas_remaining": "3684",
->>>>>>> 23994a6a
+  "gas_remaining": "4654",
   "errors": [
     {
       "error_message":
