--- conflicted
+++ resolved
@@ -1,10 +1,6 @@
 {
   "scilla_major_version": "0",
-<<<<<<< HEAD
-  "gas_remaining": "7968",
-=======
-  "gas_remaining": "7917",
->>>>>>> 23994a6a
+  "gas_remaining": "7972",
   "_accepted": "false",
   "messages": [],
   "states": [
