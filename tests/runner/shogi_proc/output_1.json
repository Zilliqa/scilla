--- conflicted
+++ resolved
@@ -1,10 +1,6 @@
 {
   "scilla_major_version": "0",
-<<<<<<< HEAD
-  "gas_remaining": "7803",
-=======
-  "gas_remaining": "7769",
->>>>>>> 23994a6a
+  "gas_remaining": "7907",
   "_accepted": "false",
   "messages": [],
   "states": [
