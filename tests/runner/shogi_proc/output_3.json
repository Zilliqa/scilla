{
  "scilla_major_version": "0",
  "gas_remaining": "7654",
  "_accepted": "false",
  "messages": [],
  "states": [
    { "vname": "_balance", "type": "Uint128", "value": "0" },
    {
      "vname": "player_in_turn",
      "type": "Option (ByStr20)",
      "value": {
        "constructor": "Some",
        "argtypes": [ "ByStr20" ],
        "arguments": [ "0xabcdeabcde123456786782345678901234567890" ]
      }
    },
    {
      "vname": "board",
<<<<<<< HEAD
      "type": "Map (Uint32) (Map (Uint32) (ShogiLib.scillib.SquareContents))",
=======
      "type": "Map (Uint32) (Map (Uint32) (ShogiLib.SquareContents))",
>>>>>>> 4ef03331
      "value": [
        {
          "key": "1",
          "val": [
            {
              "key": "1",
              "val": {
                "constructor": "ShogiLib.Free",
                "argtypes": [],
                "arguments": []
              }
            }
          ]
        },
        {
          "key": "3",
          "val": [
            {
              "key": "1",
              "val": {
                "constructor": "ShogiLib.Free",
                "argtypes": [],
                "arguments": []
              }
            }
          ]
        },
        {
          "key": "4",
          "val": [
            {
              "key": "1",
              "val": {
                "constructor": "ShogiLib.Occupied",
                "argtypes": [],
                "arguments": [
                  {
                    "constructor": "ShogiLib.Rook",
                    "argtypes": [],
                    "arguments": []
                  },
                  {
                    "constructor": "ShogiLib.NotPromoted",
                    "argtypes": [],
                    "arguments": []
                  },
                  "0x1234567890123456789012345678906784567890"
                ]
              }
            }
          ]
        },
        {
          "key": "2",
          "val": [
            {
              "key": "1",
              "val": {
                "constructor": "ShogiLib.Free",
                "argtypes": [],
                "arguments": []
              }
            }
          ]
        }
      ]
    },
    {
      "vname": "captured_pieces",
      "type": "Map (ByStr20) (Map (Uint32) (Uint32))",
      "value": [
        {
          "key": "0x1234567890123456789012345678906784567890",
          "val": [ { "key": "6", "val": "1" } ]
        }
      ]
    },
    {
      "vname": "winner",
      "type": "Option (ByStr20)",
      "value": {
        "constructor": "None",
        "argtypes": [ "ByStr20" ],
        "arguments": []
      }
    }
  ],
  "events": []
}<|MERGE_RESOLUTION|>--- conflicted
+++ resolved
@@ -16,11 +16,7 @@
     },
     {
       "vname": "board",
-<<<<<<< HEAD
-      "type": "Map (Uint32) (Map (Uint32) (ShogiLib.scillib.SquareContents))",
-=======
       "type": "Map (Uint32) (Map (Uint32) (ShogiLib.SquareContents))",
->>>>>>> 4ef03331
       "value": [
         {
           "key": "1",
