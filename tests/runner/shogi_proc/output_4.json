--- conflicted
+++ resolved
@@ -10,11 +10,7 @@
       "params": [
         {
           "vname": "action",
-<<<<<<< HEAD
-          "type": "ShogiLib.scillib.Action",
-=======
           "type": "ShogiLib.Action",
->>>>>>> 4ef03331
           "value": {
             "constructor": "ShogiLib.Move",
             "argtypes": [],
@@ -41,11 +37,7 @@
     { "vname": "_balance", "type": "Uint128", "value": "0" },
     {
       "vname": "board",
-<<<<<<< HEAD
-      "type": "Map (Uint32) (Map (Uint32) (ShogiLib.scillib.SquareContents))",
-=======
       "type": "Map (Uint32) (Map (Uint32) (ShogiLib.SquareContents))",
->>>>>>> 4ef03331
       "value": [
         {
           "key": "1",
