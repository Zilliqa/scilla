--- conflicted
+++ resolved
@@ -55,15 +55,10 @@
 
   let all_tests = "all_tests" >:::
                   [type_tests_bad; type_tests_good; exp_tests_good; exp_tests_bad;
-<<<<<<< HEAD
                    pm_tests_bad; signature_tests; polynomial_tests; gas_expr_tests;
                    gas_contract_tests;
-                   contract_tests; checker_tests; integer256_tests; syntax_tests] in
-=======
-                   pm_tests_bad; signature_tests;
                    contract_tests; checker_tests; integer256_tests; syntax_tests;
                    arith_builtin_tests] in
->>>>>>> 4a9e1119
 
   (* Run all tests *)
   run_test_tt_main all_tests