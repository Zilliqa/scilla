--- conflicted
+++ resolved
@@ -1,11 +1,7 @@
 {
   "errors": [
     {
-<<<<<<< HEAD
-      "error_message": "Syntax error, state number 198",
-=======
-      "error_message": "Syntax error, state number 182",
->>>>>>> b27952db
+      "error_message": "Syntax error, state number 199",
       "start_location": {
         "file":
           "base/parser/bad/exps/exp_t-match-spid-with-bar-underscore-arrow-hexlit-with.scilexp",
