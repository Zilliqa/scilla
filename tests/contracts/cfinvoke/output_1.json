--- conflicted
+++ resolved
@@ -1,9 +1,5 @@
 {
-<<<<<<< HEAD
-  "gas_remaining": "4761",
-=======
   "gas_remaining": "7536",
->>>>>>> 322de40f
   "message": {
     "_tag": "Donate",
     "_amount": "122",
