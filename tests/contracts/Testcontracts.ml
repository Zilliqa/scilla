--- conflicted
+++ resolved
@@ -204,12 +204,8 @@
     let mappairtests_f = "mappair" >:::(build_contract_tests env "mappair" fail_code 8 14) in
     let nonfungibletokentests = "nonfungible-token" >:::(build_contract_tests env "nonfungible-token" succ_code 1 12) in
     let nonfungibletokentests_expected_f = "nonfungible-token" >:::(build_contract_tests env "nonfungible-token" succ_code 21 27) in
-<<<<<<< HEAD
-    let schnorrtests = "schnorr" >:::(build_contract_tests env "schnorr" succ_code 1 4) in
+    let schnorrtests = "schnorr" >:::(build_contract_tests env "schnorr" succ_code 1 5) in
     let ecdsatests = "ecdsa" >:::(build_contract_tests env "ecdsa" succ_code 1 4) in
-=======
-    let schnorrtests = "schnorr" >:::(build_contract_tests env "schnorr" succ_code 1 5) in
->>>>>>> f00969e9
     let emptytests = "empty_contract" >::: (build_contract_tests env "empty" succ_code 1 1) in
     let fungibletokentests = "fungible-token" >:::(build_contract_tests env "fungible-token" succ_code 0 8) in
     let inplace_map_tests = "inplace-map" >:::(build_contract_tests env "inplace-map" succ_code 1 14) in
