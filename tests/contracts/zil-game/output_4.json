{
<<<<<<< HEAD
  "gas_remaining": "7231",
=======
  "gas_remaining": "1432",
>>>>>>> 7f22716a
  "message": {
    "_tag": "Main",
    "_amount": "0",
    "_accepted": "false",
    "_recipient": "0xabcdeabcde123456789012345678901234567890",
    "params": [ { "vname": "code", "type": "Int32", "value": "5" } ]
  },
  "states": [
    { "vname": "_balance", "type": "Uint128", "value": "500" },
    {
      "vname": "timer",
      "type": "Option (BNum)",
      "value": {
        "constructor": "Some",
        "argtypes": [ "BNum" ],
        "arguments": [ "111" ]
      }
    },
    {
      "vname": "player_a_hash",
      "type": "Option (ByStr32)",
      "value": {
        "constructor": "Some",
        "argtypes": [ "ByStr32" ],
        "arguments": [
          "0x7c3ccd10bb7ec37b46d37926ae6274267f007a34aeaf15c882a715a7f3300529"
        ]
      }
    },
    {
      "vname": "player_b_hash",
      "type": "Option (ByStr32)",
      "value": {
        "constructor": "None",
        "argtypes": [ "ByStr32" ],
        "arguments": []
      }
    }
  ],
  "events": []
}<|MERGE_RESOLUTION|>--- conflicted
+++ resolved
@@ -1,9 +1,5 @@
 {
-<<<<<<< HEAD
-  "gas_remaining": "7231",
-=======
-  "gas_remaining": "1432",
->>>>>>> 7f22716a
+  "gas_remaining": "1416",
   "message": {
     "_tag": "Main",
     "_amount": "0",
