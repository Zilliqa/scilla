--- conflicted
+++ resolved
@@ -114,7 +114,7 @@
       new_from_bal = builtin sub a amount;
       balances_1 = builtin put bl from new_from_bal;
       balances := balances_1;
-      to_bal = builtin get bl to;
+      to_bal = builtin get balances_1 to;
       match to_bal with
       | Some tb =>
         to_bal_new = builtin add tb amount;
@@ -141,58 +141,6 @@
     msg = { _tag : "Main"; _recipient : _sender; _amount : Uint128 0; message : m };
     msgs = one_msg msg;
     send msgs
-<<<<<<< HEAD
-=======
-  | False =>
-    bl <- balances;
-    al <- allowed;
-    m = "Transfer not allowed";
-    bal = builtin get bl from;
-    (* Check if _sender has been authorized by "from" *)
-    allowed_from = builtin get al from;
-    match allowed_from with
-    | Some m =>
-      (* How many tokens has _sender been authorized to transfer, by "from" *)
-      sender_allowed_from = builtin get m _sender;
-      all = Pair {Option(Int) Option(Int)} bal sender_allowed_from;
-      match all with
-      | Pair (Some a) (Some b) =>
-        (* We can only transfer the minimum of available or authorized tokens *)
-        t = min_int a b;
-        amount = min_int t tokens;
-        (* amount is what we should subtract from "from" and add to "to" *)
-        new_from_bal = builtin sub a amount;
-        balances_1 = builtin put bl from new_from_bal;
-        balances := balances_1;
-        to_bal = builtin get balances_1 to;
-        match to_bal with
-        | Some tb =>
-          to_bal_new = builtin add tb amount;
-          balances_2 = builtin put balances_1 to to_bal_new;
-          balances := balances_2;
-          send no_msg
-        | None =>
-          (* "to" has no balance. So just set it to amount *)
-          balances_3 = builtin put balances_1 to amount;
-          balances := balances_3;
-          send no_msg
-        end;
-        (* reduce "allowed" by "amount" *)
-        new_allowed = builtin sub b amount;
-        new_m = builtin put m _sender new_allowed;
-        new_allowed = builtin put al from new_m;
-        allowed := new_allowed
-      | Pair None None =>
-        msg = { _tag : "Main"; _recipient : _sender; _amount : 0; message : m };
-        msgs = one_msg msg;
-        send msgs
-      end
-    | None =>
-      msg = { _tag : "Main"; _recipient : _sender; _amount : 0; message : m };
-      msgs = one_msg msg;
-      send msgs
-    end
->>>>>>> 86ce3a44
   end
 end
 
