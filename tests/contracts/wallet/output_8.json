{
  "scilla_major_version": "0",
<<<<<<< HEAD
  "gas_remaining": "6912",
=======
  "gas_remaining": "7086",
>>>>>>> 84dcc878
  "_accepted": "false",
  "message": null,
  "states": [
    { "vname": "_balance", "type": "Uint128", "value": "0" },
    {
      "vname": "owner_signatures",
      "type": "Map (ByStr20) (Map (ByStr20) (Bool))",
      "value": [
        { "key": "0x1234567890123456789012345678906784567891", "val": [] }
      ]
    },
    {
      "vname": "validity_checked",
      "type": "Bool",
      "value": { "constructor": "True", "argtypes": [], "arguments": [] }
    },
    {
      "vname": "contract_valid",
      "type": "Bool",
      "value": { "constructor": "True", "argtypes": [], "arguments": [] }
    },
    {
      "vname": "owners",
      "type": "Map (ByStr20) (Bool)",
      "value": [
        {
          "key": "0x1234567890123456789012345678906784567890",
          "val": { "constructor": "True", "argtypes": [], "arguments": [] }
        },
        {
          "key": "0xabcdeabcde123456786782345678901234567890",
          "val": { "constructor": "True", "argtypes": [], "arguments": [] }
        },
        {
          "key": "0xffcdeabcde126786789012345678901234567890",
          "val": { "constructor": "True", "argtypes": [], "arguments": [] }
        }
      ]
    },
    { "vname": "transactionCount", "type": "Uint32", "value": "0" },
    {
      "vname": "signatures",
      "type": "Map (Uint32) (Map (ByStr20) (Bool))",
      "value": []
    },
    {
      "vname": "transactions",
      "type": "Map (Uint32) (Transaction)",
      "value": []
    }
  ],
  "events": []
}<|MERGE_RESOLUTION|>--- conflicted
+++ resolved
@@ -1,10 +1,6 @@
 {
   "scilla_major_version": "0",
-<<<<<<< HEAD
-  "gas_remaining": "6912",
-=======
-  "gas_remaining": "7086",
->>>>>>> 84dcc878
+  "gas_remaining": "7114",
   "_accepted": "false",
   "message": null,
   "states": [
