{
  "scilla_major_version": "0",
<<<<<<< HEAD
  "gas_remaining": "6636",
=======
  "gas_remaining": "6872",
>>>>>>> 84dcc878
  "_accepted": "false",
  "message": null,
  "states": [
    { "vname": "_balance", "type": "Uint128", "value": "0" },
    {
      "vname": "owner_signatures",
      "type": "Map (ByStr20) (Map (ByStr20) (Bool))",
      "value": [
        {
          "key": "0x1234567890123456789012345678906784567891",
          "val": [
            {
              "key": "0x1234567890123456789012345678906784567890",
              "val": {
                "constructor": "True",
                "argtypes": [],
                "arguments": []
              }
            },
            {
              "key": "0xabcdeabcde123456786782345678901234567890",
              "val": {
                "constructor": "True",
                "argtypes": [],
                "arguments": []
              }
            },
            {
              "key": "0xffcdeabcde126786789012345678901234567890",
              "val": {
                "constructor": "True",
                "argtypes": [],
                "arguments": []
              }
            }
          ]
        }
      ]
    },
    {
      "vname": "validity_checked",
      "type": "Bool",
      "value": { "constructor": "True", "argtypes": [], "arguments": [] }
    },
    {
      "vname": "contract_valid",
      "type": "Bool",
      "value": { "constructor": "True", "argtypes": [], "arguments": [] }
    },
    {
      "vname": "owners",
      "type": "Map (ByStr20) (Bool)",
      "value": [
        {
          "key": "0x1234567890123456789012345678906784567890",
          "val": { "constructor": "True", "argtypes": [], "arguments": [] }
        },
        {
          "key": "0xffcdeabcde126786789012345678901234567890",
          "val": { "constructor": "True", "argtypes": [], "arguments": [] }
        },
        {
          "key": "0xabcdeabcde123456786782345678901234567890",
          "val": { "constructor": "True", "argtypes": [], "arguments": [] }
        }
      ]
    },
    { "vname": "transactionCount", "type": "Uint32", "value": "0" },
    {
      "vname": "signatures",
      "type": "Map (Uint32) (Map (ByStr20) (Bool))",
      "value": []
    },
    {
      "vname": "transactions",
      "type": "Map (Uint32) (Transaction)",
      "value": []
    }
  ],
  "events": [
    {
      "_eventname": "Owner signed",
      "params": [
        { "vname": "signature_count", "type": "Uint32", "value": "3" }
      ]
    }
  ]
}<|MERGE_RESOLUTION|>--- conflicted
+++ resolved
@@ -1,10 +1,6 @@
 {
   "scilla_major_version": "0",
-<<<<<<< HEAD
-  "gas_remaining": "6636",
-=======
-  "gas_remaining": "6872",
->>>>>>> 84dcc878
+  "gas_remaining": "6900",
   "_accepted": "false",
   "message": null,
   "states": [
