{
  "gas_remaining": "8000",
  "errors": [
    {
      "error_message":
<<<<<<< HEAD
        "Error in create event `msgs`:\nType unassignable: Event expected, but List (Message) provided.",
=======
        "Type mismatch: Event expected, but List (Message) provided.",
>>>>>>> 4ef03331
      "start_location": {
        "file": "checker/bad/send_event1.scilla",
        "line": 222,
        "column": 13
      },
      "end_location": { "file": "", "line": 0, "column": 0 }
    },
    {
      "error_message":
<<<<<<< HEAD
        "Error in pattern matching \"good_to_go\" of type Bool",
      "start_location": {
        "file": "checker/bad/send_event1.scilla",
        "line": 242,
        "column": 9
      },
      "end_location": { "file": "", "line": 0, "column": 0 }
    },
    {
      "error_message":
        "Error in sending messages `e`:\nType unassignable: List (Message) expected, but Event provided.",
=======
        "Type mismatch: List (Message) expected, but Event provided.",
>>>>>>> 4ef03331
      "start_location": {
        "file": "checker/bad/send_event1.scilla",
        "line": 247,
        "column": 10
      },
      "end_location": { "file": "", "line": 0, "column": 0 }
    }
  ],
  "warnings": []
}<|MERGE_RESOLUTION|>--- conflicted
+++ resolved
@@ -3,11 +3,7 @@
   "errors": [
     {
       "error_message":
-<<<<<<< HEAD
-        "Error in create event `msgs`:\nType unassignable: Event expected, but List (Message) provided.",
-=======
-        "Type mismatch: Event expected, but List (Message) provided.",
->>>>>>> 4ef03331
+        "Type unassignable: Event expected, but List (Message) provided.",
       "start_location": {
         "file": "checker/bad/send_event1.scilla",
         "line": 222,
@@ -17,21 +13,7 @@
     },
     {
       "error_message":
-<<<<<<< HEAD
-        "Error in pattern matching \"good_to_go\" of type Bool",
-      "start_location": {
-        "file": "checker/bad/send_event1.scilla",
-        "line": 242,
-        "column": 9
-      },
-      "end_location": { "file": "", "line": 0, "column": 0 }
-    },
-    {
-      "error_message":
-        "Error in sending messages `e`:\nType unassignable: List (Message) expected, but Event provided.",
-=======
-        "Type mismatch: List (Message) expected, but Event provided.",
->>>>>>> 4ef03331
+        "Type unassignable: List (Message) expected, but Event provided.",
       "start_location": {
         "file": "checker/bad/send_event1.scilla",
         "line": 247,
