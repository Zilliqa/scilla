{
  "gas_remaining": "8000",
  "errors": [
    {
      "error_message": "Cannot serialize values of type Uint32 -> Uint32.",
      "start_location": {
        "file": "checker/bad/bad-exception1.scilla",
        "line": 14,
        "column": 48
      },
      "end_location": { "file": "", "line": 0, "column": 0 }
    },
    {
      "error_message":
        "Invalid message construct. Not any of send, event or exception.",
      "start_location": {
        "file": "checker/bad/bad-exception1.scilla",
        "line": 19,
        "column": 7
      },
      "end_location": { "file": "", "line": 0, "column": 0 }
    },
    {
      "error_message":
<<<<<<< HEAD
        "Error in throw of 'e':\nType unassignable: Exception expected, but Event provided.",
=======
        "Type mismatch: Exception expected, but Event provided.",
>>>>>>> 4ef03331
      "start_location": {
        "file": "checker/bad/bad-exception1.scilla",
        "line": 25,
        "column": 9
      },
      "end_location": { "file": "", "line": 0, "column": 0 }
    }
  ],
  "warnings": []
}<|MERGE_RESOLUTION|>--- conflicted
+++ resolved
@@ -22,11 +22,7 @@
     },
     {
       "error_message":
-<<<<<<< HEAD
-        "Error in throw of 'e':\nType unassignable: Exception expected, but Event provided.",
-=======
-        "Type mismatch: Exception expected, but Event provided.",
->>>>>>> 4ef03331
+        "Type unassignable: Exception expected, but Event provided.",
       "start_location": {
         "file": "checker/bad/bad-exception1.scilla",
         "line": 25,
