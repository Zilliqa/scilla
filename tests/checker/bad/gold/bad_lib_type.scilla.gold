--- conflicted
+++ resolved
@@ -2,22 +2,14 @@
   "gas_remaining": "8000",
   "errors": [
     {
-      "error_message": "Type mismatch: Int128 expected, but Uint32 provided.",
+      "error_message":
+        "Type unassignable: Int128 expected, but Uint32 provided.",
       "start_location": {
         "file": "checker/bad/bad_lib_type.scilla",
         "line": 9,
         "column": 5
       },
       "end_location": { "file": "", "line": 0, "column": 0 }
-<<<<<<< HEAD
-    },
-    {
-      "error_message":
-        "Type unassignable: Int128 expected, but Uint32 provided.",
-      "start_location": { "file": "", "line": 0, "column": 0 },
-      "end_location": { "file": "", "line": 0, "column": 0 }
-=======
->>>>>>> 4ef03331
     }
   ],
   "warnings": []
