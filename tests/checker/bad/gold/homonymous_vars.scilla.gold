{
  "errors": [
    {
      "error_message": "Type error(s) in contract Wallet:\n",
      "start_location": {
        "file": "checker/bad/homonymous_vars.scilla",
        "line": 4,
        "column": 10
      },
      "end_location": { "file": "", "line": 0, "column": 0 }
    },
    {
      "error_message": "Type error(s) in transition ExecuteTransaction:\n",
      "start_location": {
        "file": "checker/bad/homonymous_vars.scilla",
        "line": 11,
        "column": 12
      },
      "end_location": { "file": "", "line": 0, "column": 0 }
    },
    {
      "error_message":
        "Type error in the binding to into `not_enough_money`:\nType error in built-in application of `lt`:\nCouldn't resolve the identifier \"sxamount\".\n",
      "start_location": {
        "file": "checker/bad/homonymous_vars.scilla",
        "line": 13,
        "column": 22
      },
      "end_location": { "file": "", "line": 0, "column": 0 }
<<<<<<< HEAD
=======
    },
    {
      "error_message": "Couldn't resolve the identifier \"sxamount\".\n",
      "start_location": {
        "file": "checker/bad/homonymous_vars.scilla",
        "line": 13,
        "column": 37
      },
      "end_location": { "file": "", "line": 0, "column": 0 }
>>>>>>> 0f531f10
    }
  ]
}<|MERGE_RESOLUTION|>--- conflicted
+++ resolved
@@ -24,21 +24,9 @@
       "start_location": {
         "file": "checker/bad/homonymous_vars.scilla",
         "line": 13,
-        "column": 22
-      },
-      "end_location": { "file": "", "line": 0, "column": 0 }
-<<<<<<< HEAD
-=======
-    },
-    {
-      "error_message": "Couldn't resolve the identifier \"sxamount\".\n",
-      "start_location": {
-        "file": "checker/bad/homonymous_vars.scilla",
-        "line": 13,
         "column": 37
       },
       "end_location": { "file": "", "line": 0, "column": 0 }
->>>>>>> 0f531f10
     }
   ]
 }