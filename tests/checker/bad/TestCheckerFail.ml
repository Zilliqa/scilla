(*
  This file is part of scilla.

  Copyright (c) 2018 - present Zilliqa Research Pvt. Ltd.
  
  scilla is free software: you can redistribute it and/or modify it under the
  terms of the GNU General Public License as published by the Free Software
  Foundation, either version 3 of the License, or (at your option) any later
  version.
 
  scilla is distributed in the hope that it will be useful, but WITHOUT ANY
  WARRANTY; without even the implied warranty of MERCHANTABILITY or FITNESS FOR
  A PARTICULAR PURPOSE.  See the GNU General Public License for more details.
 
  You should have received a copy of the GNU General Public License along with
  scilla.  If not, see <http://www.gnu.org/licenses/>.
*)




module Tests = TestUtil.DiffBasedTests(
  struct
    let gold_path dir f = [dir; "checker"; "bad"; "gold"; f ^ ".gold" ]
    let test_path f = ["checker"; "bad"; f]
    let runner = "scilla-checker"
<<<<<<< HEAD
    let additional_args = []
=======
    let custom_args = ["-cf"]
>>>>>>> 62dab15f
    let tests = [
      "bad_fields1.scilla";
      "bad_fields2.scilla";
      "bad_fields2.scilla";
      "unbound.scilla";
      "event_bad1.scilla";
      "event_bad2.scilla";
      "lib_bad1.scilla";
      "zil_mod.scilla";
      "mappair2.scilla";
      "mappair.scilla";
      "inplace-map.scilla";
      "homonymous_vars.scilla";
      "homonymous_vars2.scilla";
      "homonymous_vars3.scilla"
    ]
    let exit_code : Unix.process_status = WEXITED 1
  end)<|MERGE_RESOLUTION|>--- conflicted
+++ resolved
@@ -24,11 +24,7 @@
     let gold_path dir f = [dir; "checker"; "bad"; "gold"; f ^ ".gold" ]
     let test_path f = ["checker"; "bad"; f]
     let runner = "scilla-checker"
-<<<<<<< HEAD
-    let additional_args = []
-=======
     let custom_args = ["-cf"]
->>>>>>> 62dab15f
     let tests = [
       "bad_fields1.scilla";
       "bad_fields2.scilla";
