(*
  This file is part of scilla.

  Copyright (c) 2018 - present Zilliqa Research Pvt. Ltd.
  
  scilla is free software: you can redistribute it and/or modify it under the
  terms of the GNU General Public License as published by the Free Software
  Foundation, either version 3 of the License, or (at your option) any later
  version.
 
  scilla is distributed in the hope that it will be useful, but WITHOUT ANY
  WARRANTY; without even the implied warranty of MERCHANTABILITY or FITNESS FOR
  A PARTICULAR PURPOSE.  See the GNU General Public License for more details.
 
  You should have received a copy of the GNU General Public License along with
  scilla.  If not, see <http://www.gnu.org/licenses/>.
*)




module Tests = TestUtil.DiffBasedTests(
  struct
    let gold_path dir f = [dir; "checker"; "bad"; "gold"; f ^ ".gold" ]
    let test_path f = ["checker"; "bad"; f]
    let runner = "scilla-checker"
<<<<<<< HEAD
    let custom_args = ["-cf"; "-contractinfo"]
    let lib_override = None
=======
    let custom_args = ["-cf"]
    let additional_libdirs = []
>>>>>>> 85074882
    let tests = [
      "bad_fields1.scilla";
      "bad_fields2.scilla";
      "bad_fields3.scilla";
      "bad_fields4.scilla";
      "bad_map_key_1.scilla";
      "bad_map_key_2.scilla";
      "bad_map_key_3.scilla";
      "bad_map_key_4.scilla";
      "bad_map_key_5.scilla";
      "bad_message1.scilla";
      "message_field.scilla";
      "message_field2.scilla";
      "message_field3.scilla";
      "send_event1.scilla";
      "send_event2.scilla";
      "unbound.scilla";
      "event_bad1.scilla";
      "event_bad2.scilla";
      "lib_bad1.scilla";
      "zil_mod.scilla";
      "mappair2.scilla";
      "mappair.scilla";
      "inplace-map.scilla";
      "homonymous_vars.scilla";
      "homonymous_vars2.scilla";
      "homonymous_vars3.scilla";
      "bad_adt_1.scilla";
      "bad_adt_2.scilla";
      "bad_adt_3.scilla";
      "bad_adt_4.scilla";
      "unserializable_param.scilla";
      "unstorable_adt.scilla";
      "bad_version.scilla";
    ]
    let exit_code : Unix.process_status = WEXITED 1
  end)

module LibTests = TestUtil.DiffBasedTests(
  struct
    let gold_path dir f = [dir; "checker"; "bad"; "gold"; f ^ ".gold" ]
    let test_path f = ["checker"; "bad"; f]
    let runner = "scilla-checker"
    let custom_args = ["-cf"]
    let additional_libdirs = [["checker"; "bad"; "lib"]]
    let tests = [
      "bad_adt_lib_1.scilla";
      "bad_adt_lib_2.scilla";
      "bad_adt_lib_3.scilla";
      "bad_adt_lib_4.scilla";
      "bad_adt_lib_5.scilla";
      "bad_adt_lib_6.scilla";
    ]
    let exit_code : Unix.process_status = WEXITED 1
  end)<|MERGE_RESOLUTION|>--- conflicted
+++ resolved
@@ -24,13 +24,8 @@
     let gold_path dir f = [dir; "checker"; "bad"; "gold"; f ^ ".gold" ]
     let test_path f = ["checker"; "bad"; f]
     let runner = "scilla-checker"
-<<<<<<< HEAD
     let custom_args = ["-cf"; "-contractinfo"]
-    let lib_override = None
-=======
-    let custom_args = ["-cf"]
     let additional_libdirs = []
->>>>>>> 85074882
     let tests = [
       "bad_fields1.scilla";
       "bad_fields2.scilla";
