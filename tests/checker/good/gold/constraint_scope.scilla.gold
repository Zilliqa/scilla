--- conflicted
+++ resolved
@@ -30,13 +30,8 @@
         ]
       },
       {
-<<<<<<< HEAD
-        "tname": "constraint_scope.scilla.MyTyp",
-        "tparams": [],
-=======
         "tname": "Option",
         "tparams": [ "'A" ],
->>>>>>> 4ef03331
         "tmap": [
           { "cname": "Some", "argtypes": [ "'A" ] },
           { "cname": "None", "argtypes": [] }
