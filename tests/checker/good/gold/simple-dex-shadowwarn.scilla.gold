--- conflicted
+++ resolved
@@ -24,11 +24,7 @@
     "fields": [
       {
         "vname": "orderbook",
-<<<<<<< HEAD
-        "type": "Map (ByStr32) (simple-dex-shadowwarn.scilla.Order)",
-=======
         "type": "Map (ByStr32) (simple-dex-shadowwarn.Order)",
->>>>>>> 4ef03331
         "depth": 1
       },
       {
@@ -98,19 +94,6 @@
     ],
     "ADTs": [
       {
-<<<<<<< HEAD
-        "tname": "simple-dex-shadowwarn.scilla.Order",
-        "tparams": [],
-        "tmap": [
-          {
-            "cname": "Order",
-            "argtypes": [ "ByStr20", "Uint128", "ByStr20", "Uint128" ]
-          }
-        ]
-      },
-      {
-=======
->>>>>>> 4ef03331
         "tname": "Option",
         "tparams": [ "'A" ],
         "tmap": [
