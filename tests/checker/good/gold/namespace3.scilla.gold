--- conflicted
+++ resolved
@@ -17,21 +17,11 @@
     "transitions": [
       {
         "vname": "TestTrans",
-<<<<<<< HEAD
-        "params": [ { "vname": "bar", "type": "TestLib1.scillib.TestType" } ]
-      },
-      {
-        "vname": "TestTrans2",
-        "params": [
-          { "vname": "bar", "type": "TestLib1.scillib.TestType2" }
-        ]
-=======
         "params": [ { "vname": "bar", "type": "TestLib1.TestType" } ]
       },
       {
         "vname": "TestTrans2",
         "params": [ { "vname": "bar", "type": "TestLib1.TestType2" } ]
->>>>>>> 4ef03331
       }
     ],
     "procedures": [],
@@ -57,22 +47,11 @@
         ]
       },
       {
-<<<<<<< HEAD
-        "tname": "TestLib1.scillib.TestType2",
-        "tparams": [],
-        "tmap": [
-          {
-            "cname": "TL.Constructor3",
-            "argtypes": [ "TestLib1.scillib.TestType" ]
-          },
-          { "cname": "TL.Constructor4", "argtypes": [ "Uint32" ] }
-=======
         "tname": "TestLib1.TestType",
         "tparams": [],
         "tmap": [
           { "cname": "TestLib1.Constructor1", "argtypes": [] },
           { "cname": "TestLib1.Constructor2", "argtypes": [] }
->>>>>>> 4ef03331
         ]
       },
       {
@@ -103,17 +82,6 @@
         "tname": "Pair",
         "tparams": [ "'A", "'B" ],
         "tmap": [ { "cname": "Pair", "argtypes": [ "'A", "'B" ] } ]
-<<<<<<< HEAD
-      },
-      {
-        "tname": "TestLib1.scillib.TestType",
-        "tparams": [],
-        "tmap": [
-          { "cname": "TL.Constructor1", "argtypes": [] },
-          { "cname": "TL.Constructor2", "argtypes": [] }
-        ]
-=======
->>>>>>> 4ef03331
       }
     ]
   },
