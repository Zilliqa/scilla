--- conflicted
+++ resolved
@@ -19,16 +19,6 @@
     "events": [],
     "ADTs": [
       {
-<<<<<<< HEAD
-        "tname": "TestLib1.scillib.TestType2",
-        "tparams": [],
-        "tmap": [
-          {
-            "cname": "Bar.Constructor3",
-            "argtypes": [ "TestLib1.scillib.TestType" ]
-          },
-          { "cname": "Bar.Constructor4", "argtypes": [ "Uint32" ] }
-=======
         "tname": "TestLib1.TestType2",
         "tparams": [],
         "tmap": [
@@ -37,7 +27,6 @@
             "argtypes": [ "TestLib1.TestType" ]
           },
           { "cname": "TestLib1.Constructor4", "argtypes": [ "Uint32" ] }
->>>>>>> 4ef03331
         ]
       },
       {
@@ -84,17 +73,6 @@
         "tname": "Pair",
         "tparams": [ "'A", "'B" ],
         "tmap": [ { "cname": "Pair", "argtypes": [ "'A", "'B" ] } ]
-<<<<<<< HEAD
-      },
-      {
-        "tname": "TestLib1.scillib.TestType",
-        "tparams": [],
-        "tmap": [
-          { "cname": "Bar.Constructor1", "argtypes": [] },
-          { "cname": "Bar.Constructor2", "argtypes": [] }
-        ]
-=======
->>>>>>> 4ef03331
       }
     ]
   },
