--- conflicted
+++ resolved
@@ -27,11 +27,7 @@
         ]
       },
       {
-<<<<<<< HEAD
-        "tname": "map_key_test.scilla.TestType",
-=======
         "tname": "map_key_test.TestType",
->>>>>>> 4ef03331
         "tparams": [],
         "tmap": [ { "cname": "map_key_test.T", "argtypes": [ "Uint128" ] } ]
       },
