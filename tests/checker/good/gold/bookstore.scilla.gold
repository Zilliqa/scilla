--- conflicted
+++ resolved
@@ -33,21 +33,13 @@
     "fields": [
       {
         "vname": "members",
-<<<<<<< HEAD
-        "type": "Map (ByStr20) (bookstore.scilla.Member)",
-=======
         "type": "Map (ByStr20) (bookstore.Member)",
->>>>>>> 4ef03331
         "depth": 1
       },
       { "vname": "is_store_open", "type": "Bool", "depth": 0 },
       {
         "vname": "bookInventory",
-<<<<<<< HEAD
-        "type": "Map (Uint32) (bookstore.scilla.Book)",
-=======
         "type": "Map (Uint32) (bookstore.Book)",
->>>>>>> 4ef03331
         "depth": 1
       }
     ],
@@ -142,16 +134,7 @@
     ],
     "ADTs": [
       {
-<<<<<<< HEAD
-        "tname": "bookstore.scilla.Member",
-        "tparams": [],
-        "tmap": [ { "cname": "Member", "argtypes": [ "String", "Uint32" ] } ]
-      },
-      {
-        "tname": "bookstore.scilla.Book",
-=======
         "tname": "bookstore.Book",
->>>>>>> 4ef03331
         "tparams": [],
         "tmap": [
           { "cname": "bookstore.Book", "argtypes": [ "String", "String" ] }
