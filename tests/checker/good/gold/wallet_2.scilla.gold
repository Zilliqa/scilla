--- conflicted
+++ resolved
@@ -21,4634 +21,6 @@
       }
     ]
   },
-<<<<<<< HEAD
-  "type_info": [
-    {
-      "vname": "mk_contract_initialized_event",
-      "type": "Event",
-      "start_location": {
-        "file": "contracts/wallet_2.scilla",
-        "line": 11,
-        "column": 5
-      },
-      "end_location": {
-        "file": "contracts/wallet_2.scilla",
-        "line": 11,
-        "column": 34
-      }
-    },
-    {
-      "vname": "mk_transaction_added_event",
-      "type": "Uint32 -> ByStr20 -> Uint128 -> String -> Event",
-      "start_location": {
-        "file": "contracts/wallet_2.scilla",
-        "line": 15,
-        "column": 5
-      },
-      "end_location": {
-        "file": "contracts/wallet_2.scilla",
-        "line": 15,
-        "column": 31
-      }
-    },
-    {
-      "vname": "tc",
-      "type": "Uint32",
-      "start_location": {
-        "file": "contracts/wallet_2.scilla",
-        "line": 16,
-        "column": 8
-      },
-      "end_location": {
-        "file": "contracts/wallet_2.scilla",
-        "line": 16,
-        "column": 10
-      }
-    },
-    {
-      "vname": "recipient",
-      "type": "ByStr20",
-      "start_location": {
-        "file": "contracts/wallet_2.scilla",
-        "line": 17,
-        "column": 8
-      },
-      "end_location": {
-        "file": "contracts/wallet_2.scilla",
-        "line": 17,
-        "column": 17
-      }
-    },
-    {
-      "vname": "amount",
-      "type": "Uint128",
-      "start_location": {
-        "file": "contracts/wallet_2.scilla",
-        "line": 18,
-        "column": 8
-      },
-      "end_location": {
-        "file": "contracts/wallet_2.scilla",
-        "line": 18,
-        "column": 14
-      }
-    },
-    {
-      "vname": "tag",
-      "type": "String",
-      "start_location": {
-        "file": "contracts/wallet_2.scilla",
-        "line": 19,
-        "column": 8
-      },
-      "end_location": {
-        "file": "contracts/wallet_2.scilla",
-        "line": 19,
-        "column": 11
-      }
-    },
-    {
-      "vname": "tc",
-      "type": "Uint32",
-      "start_location": {
-        "file": "contracts/wallet_2.scilla",
-        "line": 20,
-        "column": 60
-      },
-      "end_location": {
-        "file": "contracts/wallet_2.scilla",
-        "line": 20,
-        "column": 62
-      }
-    },
-    {
-      "vname": "recipient",
-      "type": "ByStr20",
-      "start_location": {
-        "file": "contracts/wallet_2.scilla",
-        "line": 20,
-        "column": 76
-      },
-      "end_location": {
-        "file": "contracts/wallet_2.scilla",
-        "line": 20,
-        "column": 85
-      }
-    },
-    {
-      "vname": "amount",
-      "type": "Uint128",
-      "start_location": {
-        "file": "contracts/wallet_2.scilla",
-        "line": 20,
-        "column": 96
-      },
-      "end_location": {
-        "file": "contracts/wallet_2.scilla",
-        "line": 20,
-        "column": 102
-      }
-    },
-    {
-      "vname": "tag",
-      "type": "String",
-      "start_location": {
-        "file": "contracts/wallet_2.scilla",
-        "line": 20,
-        "column": 110
-      },
-      "end_location": {
-        "file": "contracts/wallet_2.scilla",
-        "line": 20,
-        "column": 113
-      }
-    },
-    {
-      "vname": "mk_transaction_executed_event",
-      "type": "ByStr20 -> Uint128 -> String -> Event",
-      "start_location": {
-        "file": "contracts/wallet_2.scilla",
-        "line": 23,
-        "column": 5
-      },
-      "end_location": {
-        "file": "contracts/wallet_2.scilla",
-        "line": 23,
-        "column": 34
-      }
-    },
-    {
-      "vname": "recipient",
-      "type": "ByStr20",
-      "start_location": {
-        "file": "contracts/wallet_2.scilla",
-        "line": 24,
-        "column": 8
-      },
-      "end_location": {
-        "file": "contracts/wallet_2.scilla",
-        "line": 24,
-        "column": 17
-      }
-    },
-    {
-      "vname": "amount",
-      "type": "Uint128",
-      "start_location": {
-        "file": "contracts/wallet_2.scilla",
-        "line": 25,
-        "column": 8
-      },
-      "end_location": {
-        "file": "contracts/wallet_2.scilla",
-        "line": 25,
-        "column": 14
-      }
-    },
-    {
-      "vname": "tag",
-      "type": "String",
-      "start_location": {
-        "file": "contracts/wallet_2.scilla",
-        "line": 26,
-        "column": 8
-      },
-      "end_location": {
-        "file": "contracts/wallet_2.scilla",
-        "line": 26,
-        "column": 11
-      }
-    },
-    {
-      "vname": "recipient",
-      "type": "ByStr20",
-      "start_location": {
-        "file": "contracts/wallet_2.scilla",
-        "line": 27,
-        "column": 56
-      },
-      "end_location": {
-        "file": "contracts/wallet_2.scilla",
-        "line": 27,
-        "column": 65
-      }
-    },
-    {
-      "vname": "amount",
-      "type": "Uint128",
-      "start_location": {
-        "file": "contracts/wallet_2.scilla",
-        "line": 27,
-        "column": 76
-      },
-      "end_location": {
-        "file": "contracts/wallet_2.scilla",
-        "line": 27,
-        "column": 82
-      }
-    },
-    {
-      "vname": "tag",
-      "type": "String",
-      "start_location": {
-        "file": "contracts/wallet_2.scilla",
-        "line": 27,
-        "column": 90
-      },
-      "end_location": {
-        "file": "contracts/wallet_2.scilla",
-        "line": 27,
-        "column": 93
-      }
-    },
-    {
-      "vname": "mk_signed_transaction_event",
-      "type": "Uint32 -> ByStr20 -> Event",
-      "start_location": {
-        "file": "contracts/wallet_2.scilla",
-        "line": 30,
-        "column": 5
-      },
-      "end_location": {
-        "file": "contracts/wallet_2.scilla",
-        "line": 30,
-        "column": 32
-      }
-    },
-    {
-      "vname": "tc",
-      "type": "Uint32",
-      "start_location": {
-        "file": "contracts/wallet_2.scilla",
-        "line": 31,
-        "column": 8
-      },
-      "end_location": {
-        "file": "contracts/wallet_2.scilla",
-        "line": 31,
-        "column": 10
-      }
-    },
-    {
-      "vname": "signedBy",
-      "type": "ByStr20",
-      "start_location": {
-        "file": "contracts/wallet_2.scilla",
-        "line": 32,
-        "column": 8
-      },
-      "end_location": {
-        "file": "contracts/wallet_2.scilla",
-        "line": 32,
-        "column": 16
-      }
-    },
-    {
-      "vname": "tc",
-      "type": "Uint32",
-      "start_location": {
-        "file": "contracts/wallet_2.scilla",
-        "line": 33,
-        "column": 58
-      },
-      "end_location": {
-        "file": "contracts/wallet_2.scilla",
-        "line": 33,
-        "column": 60
-      }
-    },
-    {
-      "vname": "signedBy",
-      "type": "ByStr20",
-      "start_location": {
-        "file": "contracts/wallet_2.scilla",
-        "line": 33,
-        "column": 73
-      },
-      "end_location": {
-        "file": "contracts/wallet_2.scilla",
-        "line": 33,
-        "column": 81
-      }
-    },
-    {
-      "vname": "mk_error_event",
-      "type": "Error -> Event",
-      "start_location": {
-        "file": "contracts/wallet_2.scilla",
-        "line": 50,
-        "column": 5
-      },
-      "end_location": {
-        "file": "contracts/wallet_2.scilla",
-        "line": 50,
-        "column": 19
-      }
-    },
-    {
-      "vname": "err",
-      "type": "Error",
-      "start_location": {
-        "file": "contracts/wallet_2.scilla",
-        "line": 51,
-        "column": 8
-      },
-      "end_location": {
-        "file": "contracts/wallet_2.scilla",
-        "line": 51,
-        "column": 11
-      }
-    },
-    {
-      "vname": "err_code",
-      "type": "Int32",
-      "start_location": {
-        "file": "contracts/wallet_2.scilla",
-        "line": 52,
-        "column": 7
-      },
-      "end_location": {
-        "file": "contracts/wallet_2.scilla",
-        "line": 52,
-        "column": 15
-      }
-    },
-    {
-      "vname": "err",
-      "type": "Error",
-      "start_location": {
-        "file": "contracts/wallet_2.scilla",
-        "line": 53,
-        "column": 11
-      },
-      "end_location": {
-        "file": "contracts/wallet_2.scilla",
-        "line": 53,
-        "column": 14
-      }
-    },
-    {
-      "vname": "err_code",
-      "type": "Int32",
-      "start_location": {
-        "file": "contracts/wallet_2.scilla",
-        "line": 67,
-        "column": 45
-      },
-      "end_location": {
-        "file": "contracts/wallet_2.scilla",
-        "line": 67,
-        "column": 53
-      }
-    },
-    {
-      "vname": "t",
-      "type": "Bool",
-      "start_location": {
-        "file": "contracts/wallet_2.scilla",
-        "line": 69,
-        "column": 5
-      },
-      "end_location": {
-        "file": "contracts/wallet_2.scilla",
-        "line": 69,
-        "column": 6
-      }
-    },
-    {
-      "vname": "f",
-      "type": "Bool",
-      "start_location": {
-        "file": "contracts/wallet_2.scilla",
-        "line": 70,
-        "column": 5
-      },
-      "end_location": {
-        "file": "contracts/wallet_2.scilla",
-        "line": 70,
-        "column": 6
-      }
-    },
-    {
-      "vname": "zero",
-      "type": "Uint32",
-      "start_location": {
-        "file": "contracts/wallet_2.scilla",
-        "line": 71,
-        "column": 5
-      },
-      "end_location": {
-        "file": "contracts/wallet_2.scilla",
-        "line": 71,
-        "column": 9
-      }
-    },
-    {
-      "vname": "one",
-      "type": "Uint32",
-      "start_location": {
-        "file": "contracts/wallet_2.scilla",
-        "line": 72,
-        "column": 5
-      },
-      "end_location": {
-        "file": "contracts/wallet_2.scilla",
-        "line": 72,
-        "column": 8
-      }
-    },
-    {
-      "vname": "transaction_inc",
-      "type": "Uint32",
-      "start_location": {
-        "file": "contracts/wallet_2.scilla",
-        "line": 73,
-        "column": 5
-      },
-      "end_location": {
-        "file": "contracts/wallet_2.scilla",
-        "line": 73,
-        "column": 20
-      }
-    },
-    {
-      "vname": "one",
-      "type": "Uint32",
-      "start_location": {
-        "file": "contracts/wallet_2.scilla",
-        "line": 73,
-        "column": 23
-      },
-      "end_location": {
-        "file": "contracts/wallet_2.scilla",
-        "line": 73,
-        "column": 26
-      }
-    },
-    {
-      "vname": "mk_owners_map",
-      "type": "List (ByStr20) -> Map (ByStr20) (Bool)",
-      "start_location": {
-        "file": "contracts/wallet_2.scilla",
-        "line": 81,
-        "column": 5
-      },
-      "end_location": {
-        "file": "contracts/wallet_2.scilla",
-        "line": 81,
-        "column": 18
-      }
-    },
-    {
-      "vname": "owners",
-      "type": "List (ByStr20)",
-      "start_location": {
-        "file": "contracts/wallet_2.scilla",
-        "line": 82,
-        "column": 8
-      },
-      "end_location": {
-        "file": "contracts/wallet_2.scilla",
-        "line": 82,
-        "column": 14
-      }
-    },
-    {
-      "vname": "init",
-      "type": "Map (ByStr20) (Bool)",
-      "start_location": {
-        "file": "contracts/wallet_2.scilla",
-        "line": 83,
-        "column": 9
-      },
-      "end_location": {
-        "file": "contracts/wallet_2.scilla",
-        "line": 83,
-        "column": 13
-      }
-    },
-    {
-      "vname": "iter",
-      "type": "Map (ByStr20) (Bool) -> ByStr20 -> Map (ByStr20) (Bool)",
-      "start_location": {
-        "file": "contracts/wallet_2.scilla",
-        "line": 84,
-        "column": 9
-      },
-      "end_location": {
-        "file": "contracts/wallet_2.scilla",
-        "line": 84,
-        "column": 13
-      }
-    },
-    {
-      "vname": "acc",
-      "type": "Map (ByStr20) (Bool)",
-      "start_location": {
-        "file": "contracts/wallet_2.scilla",
-        "line": 85,
-        "column": 12
-      },
-      "end_location": {
-        "file": "contracts/wallet_2.scilla",
-        "line": 85,
-        "column": 15
-      }
-    },
-    {
-      "vname": "cur_owner",
-      "type": "ByStr20",
-      "start_location": {
-        "file": "contracts/wallet_2.scilla",
-        "line": 86,
-        "column": 12
-      },
-      "end_location": {
-        "file": "contracts/wallet_2.scilla",
-        "line": 86,
-        "column": 21
-      }
-    },
-    {
-      "vname": "acc",
-      "type": "Map (ByStr20) (Bool)",
-      "start_location": {
-        "file": "contracts/wallet_2.scilla",
-        "line": 88,
-        "column": 21
-      },
-      "end_location": {
-        "file": "contracts/wallet_2.scilla",
-        "line": 88,
-        "column": 24
-      }
-    },
-    {
-      "vname": "cur_owner",
-      "type": "ByStr20",
-      "start_location": {
-        "file": "contracts/wallet_2.scilla",
-        "line": 88,
-        "column": 25
-      },
-      "end_location": {
-        "file": "contracts/wallet_2.scilla",
-        "line": 88,
-        "column": 34
-      }
-    },
-    {
-      "vname": "t",
-      "type": "Bool",
-      "start_location": {
-        "file": "contracts/wallet_2.scilla",
-        "line": 88,
-        "column": 35
-      },
-      "end_location": {
-        "file": "contracts/wallet_2.scilla",
-        "line": 88,
-        "column": 36
-      }
-    },
-    {
-      "vname": "folder",
-      "type":
-        "(Map (ByStr20) (Bool) -> ByStr20 -> Map (ByStr20) (Bool)) -> Map (ByStr20) (Bool) -> List (ByStr20) -> Map (ByStr20) (Bool)",
-      "start_location": {
-        "file": "contracts/wallet_2.scilla",
-        "line": 90,
-        "column": 9
-      },
-      "end_location": {
-        "file": "contracts/wallet_2.scilla",
-        "line": 90,
-        "column": 15
-      }
-    },
-    {
-      "vname": "list_foldl",
-      "type":
-        "forall 'A. forall 'B. ('B -> 'A -> 'B) -> 'B -> List ('A) -> 'B",
-      "start_location": {
-        "file": "contracts/wallet_2.scilla",
-        "line": 90,
-        "column": 19
-      },
-      "end_location": {
-        "file": "contracts/wallet_2.scilla",
-        "line": 90,
-        "column": 29
-      }
-    },
-    {
-      "vname": "folder",
-      "type":
-        "(Map (ByStr20) (Bool) -> ByStr20 -> Map (ByStr20) (Bool)) -> Map (ByStr20) (Bool) -> List (ByStr20) -> Map (ByStr20) (Bool)",
-      "start_location": {
-        "file": "contracts/wallet_2.scilla",
-        "line": 91,
-        "column": 5
-      },
-      "end_location": {
-        "file": "contracts/wallet_2.scilla",
-        "line": 91,
-        "column": 11
-      }
-    },
-    {
-      "vname": "iter",
-      "type": "Map (ByStr20) (Bool) -> ByStr20 -> Map (ByStr20) (Bool)",
-      "start_location": {
-        "file": "contracts/wallet_2.scilla",
-        "line": 91,
-        "column": 12
-      },
-      "end_location": {
-        "file": "contracts/wallet_2.scilla",
-        "line": 91,
-        "column": 16
-      }
-    },
-    {
-      "vname": "init",
-      "type": "Map (ByStr20) (Bool)",
-      "start_location": {
-        "file": "contracts/wallet_2.scilla",
-        "line": 91,
-        "column": 17
-      },
-      "end_location": {
-        "file": "contracts/wallet_2.scilla",
-        "line": 91,
-        "column": 21
-      }
-    },
-    {
-      "vname": "owners",
-      "type": "List (ByStr20)",
-      "start_location": {
-        "file": "contracts/wallet_2.scilla",
-        "line": 91,
-        "column": 22
-      },
-      "end_location": {
-        "file": "contracts/wallet_2.scilla",
-        "line": 91,
-        "column": 28
-      }
-    },
-    {
-      "vname": "check_validity_and_build_owners_map",
-      "type": "List (ByStr20) -> Uint32 -> Option (Map (ByStr20) (Bool))",
-      "start_location": {
-        "file": "contracts/wallet_2.scilla",
-        "line": 94,
-        "column": 5
-      },
-      "end_location": {
-        "file": "contracts/wallet_2.scilla",
-        "line": 94,
-        "column": 40
-      }
-    },
-    {
-      "vname": "owners",
-      "type": "List (ByStr20)",
-      "start_location": {
-        "file": "contracts/wallet_2.scilla",
-        "line": 95,
-        "column": 8
-      },
-      "end_location": {
-        "file": "contracts/wallet_2.scilla",
-        "line": 95,
-        "column": 14
-      }
-    },
-    {
-      "vname": "required_signatures",
-      "type": "Uint32",
-      "start_location": {
-        "file": "contracts/wallet_2.scilla",
-        "line": 96,
-        "column": 8
-      },
-      "end_location": {
-        "file": "contracts/wallet_2.scilla",
-        "line": 96,
-        "column": 27
-      }
-    },
-    {
-      "vname": "len",
-      "type": "List (ByStr20) -> Uint32",
-      "start_location": {
-        "file": "contracts/wallet_2.scilla",
-        "line": 97,
-        "column": 9
-      },
-      "end_location": {
-        "file": "contracts/wallet_2.scilla",
-        "line": 97,
-        "column": 12
-      }
-    },
-    {
-      "vname": "list_length",
-      "type": "forall 'A. List ('A) -> Uint32",
-      "start_location": {
-        "file": "contracts/wallet_2.scilla",
-        "line": 97,
-        "column": 16
-      },
-      "end_location": {
-        "file": "contracts/wallet_2.scilla",
-        "line": 97,
-        "column": 27
-      }
-    },
-    {
-      "vname": "no_of_owners",
-      "type": "Uint32",
-      "start_location": {
-        "file": "contracts/wallet_2.scilla",
-        "line": 98,
-        "column": 9
-      },
-      "end_location": {
-        "file": "contracts/wallet_2.scilla",
-        "line": 98,
-        "column": 21
-      }
-    },
-    {
-      "vname": "len",
-      "type": "List (ByStr20) -> Uint32",
-      "start_location": {
-        "file": "contracts/wallet_2.scilla",
-        "line": 98,
-        "column": 24
-      },
-      "end_location": {
-        "file": "contracts/wallet_2.scilla",
-        "line": 98,
-        "column": 27
-      }
-    },
-    {
-      "vname": "owners",
-      "type": "List (ByStr20)",
-      "start_location": {
-        "file": "contracts/wallet_2.scilla",
-        "line": 98,
-        "column": 28
-      },
-      "end_location": {
-        "file": "contracts/wallet_2.scilla",
-        "line": 98,
-        "column": 34
-      }
-    },
-    {
-      "vname": "owners_ok",
-      "type": "Bool",
-      "start_location": {
-        "file": "contracts/wallet_2.scilla",
-        "line": 99,
-        "column": 9
-      },
-      "end_location": {
-        "file": "contracts/wallet_2.scilla",
-        "line": 99,
-        "column": 18
-      }
-    },
-    {
-      "vname": "zero",
-      "type": "Uint32",
-      "start_location": {
-        "file": "contracts/wallet_2.scilla",
-        "line": 99,
-        "column": 32
-      },
-      "end_location": {
-        "file": "contracts/wallet_2.scilla",
-        "line": 99,
-        "column": 36
-      }
-    },
-    {
-      "vname": "no_of_owners",
-      "type": "Uint32",
-      "start_location": {
-        "file": "contracts/wallet_2.scilla",
-        "line": 99,
-        "column": 37
-      },
-      "end_location": {
-        "file": "contracts/wallet_2.scilla",
-        "line": 99,
-        "column": 49
-      }
-    },
-    {
-      "vname": "required_sigs_not_too_low",
-      "type": "Bool",
-      "start_location": {
-        "file": "contracts/wallet_2.scilla",
-        "line": 100,
-        "column": 9
-      },
-      "end_location": {
-        "file": "contracts/wallet_2.scilla",
-        "line": 100,
-        "column": 34
-      }
-    },
-    {
-      "vname": "zero",
-      "type": "Uint32",
-      "start_location": {
-        "file": "contracts/wallet_2.scilla",
-        "line": 100,
-        "column": 48
-      },
-      "end_location": {
-        "file": "contracts/wallet_2.scilla",
-        "line": 100,
-        "column": 52
-      }
-    },
-    {
-      "vname": "required_signatures",
-      "type": "Uint32",
-      "start_location": {
-        "file": "contracts/wallet_2.scilla",
-        "line": 100,
-        "column": 53
-      },
-      "end_location": {
-        "file": "contracts/wallet_2.scilla",
-        "line": 100,
-        "column": 72
-      }
-    },
-    {
-      "vname": "required_sigs_too_high",
-      "type": "Bool",
-      "start_location": {
-        "file": "contracts/wallet_2.scilla",
-        "line": 101,
-        "column": 9
-      },
-      "end_location": {
-        "file": "contracts/wallet_2.scilla",
-        "line": 101,
-        "column": 31
-      }
-    },
-    {
-      "vname": "no_of_owners",
-      "type": "Uint32",
-      "start_location": {
-        "file": "contracts/wallet_2.scilla",
-        "line": 101,
-        "column": 45
-      },
-      "end_location": {
-        "file": "contracts/wallet_2.scilla",
-        "line": 101,
-        "column": 57
-      }
-    },
-    {
-      "vname": "required_signatures",
-      "type": "Uint32",
-      "start_location": {
-        "file": "contracts/wallet_2.scilla",
-        "line": 101,
-        "column": 58
-      },
-      "end_location": {
-        "file": "contracts/wallet_2.scilla",
-        "line": 101,
-        "column": 77
-      }
-    },
-    {
-      "vname": "required_sigs_not_too_high",
-      "type": "Bool",
-      "start_location": {
-        "file": "contracts/wallet_2.scilla",
-        "line": 102,
-        "column": 9
-      },
-      "end_location": {
-        "file": "contracts/wallet_2.scilla",
-        "line": 102,
-        "column": 35
-      }
-    },
-    {
-      "vname": "negb",
-      "type": "Bool -> Bool",
-      "start_location": {
-        "file": "contracts/wallet_2.scilla",
-        "line": 102,
-        "column": 38
-      },
-      "end_location": {
-        "file": "contracts/wallet_2.scilla",
-        "line": 102,
-        "column": 42
-      }
-    },
-    {
-      "vname": "required_sigs_too_high",
-      "type": "Bool",
-      "start_location": {
-        "file": "contracts/wallet_2.scilla",
-        "line": 102,
-        "column": 43
-      },
-      "end_location": {
-        "file": "contracts/wallet_2.scilla",
-        "line": 102,
-        "column": 65
-      }
-    },
-    {
-      "vname": "required_sigs_ok",
-      "type": "Bool",
-      "start_location": {
-        "file": "contracts/wallet_2.scilla",
-        "line": 103,
-        "column": 9
-      },
-      "end_location": {
-        "file": "contracts/wallet_2.scilla",
-        "line": 103,
-        "column": 25
-      }
-    },
-    {
-      "vname": "andb",
-      "type": "Bool -> Bool -> Bool",
-      "start_location": {
-        "file": "contracts/wallet_2.scilla",
-        "line": 103,
-        "column": 28
-      },
-      "end_location": {
-        "file": "contracts/wallet_2.scilla",
-        "line": 103,
-        "column": 32
-      }
-    },
-    {
-      "vname": "required_sigs_not_too_high",
-      "type": "Bool",
-      "start_location": {
-        "file": "contracts/wallet_2.scilla",
-        "line": 103,
-        "column": 33
-      },
-      "end_location": {
-        "file": "contracts/wallet_2.scilla",
-        "line": 103,
-        "column": 59
-      }
-    },
-    {
-      "vname": "required_sigs_not_too_low",
-      "type": "Bool",
-      "start_location": {
-        "file": "contracts/wallet_2.scilla",
-        "line": 103,
-        "column": 60
-      },
-      "end_location": {
-        "file": "contracts/wallet_2.scilla",
-        "line": 103,
-        "column": 85
-      }
-    },
-    {
-      "vname": "all_ok",
-      "type": "Bool",
-      "start_location": {
-        "file": "contracts/wallet_2.scilla",
-        "line": 104,
-        "column": 9
-      },
-      "end_location": {
-        "file": "contracts/wallet_2.scilla",
-        "line": 104,
-        "column": 15
-      }
-    },
-    {
-      "vname": "andb",
-      "type": "Bool -> Bool -> Bool",
-      "start_location": {
-        "file": "contracts/wallet_2.scilla",
-        "line": 104,
-        "column": 18
-      },
-      "end_location": {
-        "file": "contracts/wallet_2.scilla",
-        "line": 104,
-        "column": 22
-      }
-    },
-    {
-      "vname": "required_sigs_ok",
-      "type": "Bool",
-      "start_location": {
-        "file": "contracts/wallet_2.scilla",
-        "line": 104,
-        "column": 23
-      },
-      "end_location": {
-        "file": "contracts/wallet_2.scilla",
-        "line": 104,
-        "column": 39
-      }
-    },
-    {
-      "vname": "owners_ok",
-      "type": "Bool",
-      "start_location": {
-        "file": "contracts/wallet_2.scilla",
-        "line": 104,
-        "column": 40
-      },
-      "end_location": {
-        "file": "contracts/wallet_2.scilla",
-        "line": 104,
-        "column": 49
-      }
-    },
-    {
-      "vname": "all_ok",
-      "type": "Bool",
-      "start_location": {
-        "file": "contracts/wallet_2.scilla",
-        "line": 105,
-        "column": 11
-      },
-      "end_location": {
-        "file": "contracts/wallet_2.scilla",
-        "line": 105,
-        "column": 17
-      }
-    },
-    {
-      "vname": "owners_map",
-      "type": "Map (ByStr20) (Bool)",
-      "start_location": {
-        "file": "contracts/wallet_2.scilla",
-        "line": 107,
-        "column": 11
-      },
-      "end_location": {
-        "file": "contracts/wallet_2.scilla",
-        "line": 107,
-        "column": 21
-      }
-    },
-    {
-      "vname": "mk_owners_map",
-      "type": "List (ByStr20) -> Map (ByStr20) (Bool)",
-      "start_location": {
-        "file": "contracts/wallet_2.scilla",
-        "line": 107,
-        "column": 24
-      },
-      "end_location": {
-        "file": "contracts/wallet_2.scilla",
-        "line": 107,
-        "column": 37
-      }
-    },
-    {
-      "vname": "owners",
-      "type": "List (ByStr20)",
-      "start_location": {
-        "file": "contracts/wallet_2.scilla",
-        "line": 107,
-        "column": 38
-      },
-      "end_location": {
-        "file": "contracts/wallet_2.scilla",
-        "line": 107,
-        "column": 44
-      }
-    },
-    {
-      "vname": "size_of_owners_map",
-      "type": "Uint32",
-      "start_location": {
-        "file": "contracts/wallet_2.scilla",
-        "line": 108,
-        "column": 11
-      },
-      "end_location": {
-        "file": "contracts/wallet_2.scilla",
-        "line": 108,
-        "column": 29
-      }
-    },
-    {
-      "vname": "owners_map",
-      "type": "Map (ByStr20) (Bool)",
-      "start_location": {
-        "file": "contracts/wallet_2.scilla",
-        "line": 108,
-        "column": 45
-      },
-      "end_location": {
-        "file": "contracts/wallet_2.scilla",
-        "line": 108,
-        "column": 55
-      }
-    },
-    {
-      "vname": "equal_size",
-      "type": "Bool",
-      "start_location": {
-        "file": "contracts/wallet_2.scilla",
-        "line": 109,
-        "column": 11
-      },
-      "end_location": {
-        "file": "contracts/wallet_2.scilla",
-        "line": 109,
-        "column": 21
-      }
-    },
-    {
-      "vname": "size_of_owners_map",
-      "type": "Uint32",
-      "start_location": {
-        "file": "contracts/wallet_2.scilla",
-        "line": 109,
-        "column": 35
-      },
-      "end_location": {
-        "file": "contracts/wallet_2.scilla",
-        "line": 109,
-        "column": 53
-      }
-    },
-    {
-      "vname": "no_of_owners",
-      "type": "Uint32",
-      "start_location": {
-        "file": "contracts/wallet_2.scilla",
-        "line": 109,
-        "column": 54
-      },
-      "end_location": {
-        "file": "contracts/wallet_2.scilla",
-        "line": 109,
-        "column": 66
-      }
-    },
-    {
-      "vname": "equal_size",
-      "type": "Bool",
-      "start_location": {
-        "file": "contracts/wallet_2.scilla",
-        "line": 110,
-        "column": 13
-      },
-      "end_location": {
-        "file": "contracts/wallet_2.scilla",
-        "line": 110,
-        "column": 23
-      }
-    },
-    {
-      "vname": "owners_map",
-      "type": "Map (ByStr20) (Bool)",
-      "start_location": {
-        "file": "contracts/wallet_2.scilla",
-        "line": 113,
-        "column": 33
-      },
-      "end_location": {
-        "file": "contracts/wallet_2.scilla",
-        "line": 113,
-        "column": 43
-      }
-    },
-    {
-      "vname": "transaction_msg",
-      "type": "ByStr20 -> Uint128 -> String -> Message",
-      "start_location": {
-        "file": "contracts/wallet_2.scilla",
-        "line": 123,
-        "column": 5
-      },
-      "end_location": {
-        "file": "contracts/wallet_2.scilla",
-        "line": 123,
-        "column": 20
-      }
-    },
-    {
-      "vname": "recipient",
-      "type": "ByStr20",
-      "start_location": {
-        "file": "contracts/wallet_2.scilla",
-        "line": 124,
-        "column": 8
-      },
-      "end_location": {
-        "file": "contracts/wallet_2.scilla",
-        "line": 124,
-        "column": 17
-      }
-    },
-    {
-      "vname": "amount",
-      "type": "Uint128",
-      "start_location": {
-        "file": "contracts/wallet_2.scilla",
-        "line": 125,
-        "column": 8
-      },
-      "end_location": {
-        "file": "contracts/wallet_2.scilla",
-        "line": 125,
-        "column": 14
-      }
-    },
-    {
-      "vname": "tag",
-      "type": "String",
-      "start_location": {
-        "file": "contracts/wallet_2.scilla",
-        "line": 126,
-        "column": 8
-      },
-      "end_location": {
-        "file": "contracts/wallet_2.scilla",
-        "line": 126,
-        "column": 11
-      }
-    },
-    {
-      "vname": "tag",
-      "type": "String",
-      "start_location": {
-        "file": "contracts/wallet_2.scilla",
-        "line": 127,
-        "column": 13
-      },
-      "end_location": {
-        "file": "contracts/wallet_2.scilla",
-        "line": 127,
-        "column": 16
-      }
-    },
-    {
-      "vname": "recipient",
-      "type": "ByStr20",
-      "start_location": {
-        "file": "contracts/wallet_2.scilla",
-        "line": 127,
-        "column": 31
-      },
-      "end_location": {
-        "file": "contracts/wallet_2.scilla",
-        "line": 127,
-        "column": 40
-      }
-    },
-    {
-      "vname": "amount",
-      "type": "Uint128",
-      "start_location": {
-        "file": "contracts/wallet_2.scilla",
-        "line": 127,
-        "column": 52
-      },
-      "end_location": {
-        "file": "contracts/wallet_2.scilla",
-        "line": 127,
-        "column": 58
-      }
-    },
-    {
-      "vname": "transaction_msg_as_list",
-      "type": "ByStr20 -> Uint128 -> String -> List (Message)",
-      "start_location": {
-        "file": "contracts/wallet_2.scilla",
-        "line": 130,
-        "column": 5
-      },
-      "end_location": {
-        "file": "contracts/wallet_2.scilla",
-        "line": 130,
-        "column": 28
-      }
-    },
-    {
-      "vname": "recipient",
-      "type": "ByStr20",
-      "start_location": {
-        "file": "contracts/wallet_2.scilla",
-        "line": 131,
-        "column": 8
-      },
-      "end_location": {
-        "file": "contracts/wallet_2.scilla",
-        "line": 131,
-        "column": 17
-      }
-    },
-    {
-      "vname": "amount",
-      "type": "Uint128",
-      "start_location": {
-        "file": "contracts/wallet_2.scilla",
-        "line": 132,
-        "column": 8
-      },
-      "end_location": {
-        "file": "contracts/wallet_2.scilla",
-        "line": 132,
-        "column": 14
-      }
-    },
-    {
-      "vname": "tag",
-      "type": "String",
-      "start_location": {
-        "file": "contracts/wallet_2.scilla",
-        "line": 133,
-        "column": 8
-      },
-      "end_location": {
-        "file": "contracts/wallet_2.scilla",
-        "line": 133,
-        "column": 11
-      }
-    },
-    {
-      "vname": "one_msg",
-      "type": "Message -> List (Message)",
-      "start_location": {
-        "file": "contracts/wallet_2.scilla",
-        "line": 134,
-        "column": 9
-      },
-      "end_location": {
-        "file": "contracts/wallet_2.scilla",
-        "line": 134,
-        "column": 16
-      }
-    },
-    {
-      "vname": "msg",
-      "type": "Message",
-      "start_location": {
-        "file": "contracts/wallet_2.scilla",
-        "line": 135,
-        "column": 12
-      },
-      "end_location": {
-        "file": "contracts/wallet_2.scilla",
-        "line": 135,
-        "column": 15
-      }
-    },
-    {
-      "vname": "nil_msg",
-      "type": "List (Message)",
-      "start_location": {
-        "file": "contracts/wallet_2.scilla",
-        "line": 136,
-        "column": 13
-      },
-      "end_location": {
-        "file": "contracts/wallet_2.scilla",
-        "line": 136,
-        "column": 20
-      }
-    },
-    {
-      "vname": "msg",
-      "type": "Message",
-      "start_location": {
-        "file": "contracts/wallet_2.scilla",
-        "line": 137,
-        "column": 24
-      },
-      "end_location": {
-        "file": "contracts/wallet_2.scilla",
-        "line": 137,
-        "column": 27
-      }
-    },
-    {
-      "vname": "nil_msg",
-      "type": "List (Message)",
-      "start_location": {
-        "file": "contracts/wallet_2.scilla",
-        "line": 137,
-        "column": 28
-      },
-      "end_location": {
-        "file": "contracts/wallet_2.scilla",
-        "line": 137,
-        "column": 35
-      }
-    },
-    {
-      "vname": "msg",
-      "type": "Message",
-      "start_location": {
-        "file": "contracts/wallet_2.scilla",
-        "line": 138,
-        "column": 9
-      },
-      "end_location": {
-        "file": "contracts/wallet_2.scilla",
-        "line": 138,
-        "column": 12
-      }
-    },
-    {
-      "vname": "transaction_msg",
-      "type": "ByStr20 -> Uint128 -> String -> Message",
-      "start_location": {
-        "file": "contracts/wallet_2.scilla",
-        "line": 138,
-        "column": 15
-      },
-      "end_location": {
-        "file": "contracts/wallet_2.scilla",
-        "line": 138,
-        "column": 30
-      }
-    },
-    {
-      "vname": "recipient",
-      "type": "ByStr20",
-      "start_location": {
-        "file": "contracts/wallet_2.scilla",
-        "line": 138,
-        "column": 31
-      },
-      "end_location": {
-        "file": "contracts/wallet_2.scilla",
-        "line": 138,
-        "column": 40
-      }
-    },
-    {
-      "vname": "amount",
-      "type": "Uint128",
-      "start_location": {
-        "file": "contracts/wallet_2.scilla",
-        "line": 138,
-        "column": 41
-      },
-      "end_location": {
-        "file": "contracts/wallet_2.scilla",
-        "line": 138,
-        "column": 47
-      }
-    },
-    {
-      "vname": "tag",
-      "type": "String",
-      "start_location": {
-        "file": "contracts/wallet_2.scilla",
-        "line": 138,
-        "column": 48
-      },
-      "end_location": {
-        "file": "contracts/wallet_2.scilla",
-        "line": 138,
-        "column": 51
-      }
-    },
-    {
-      "vname": "one_msg",
-      "type": "Message -> List (Message)",
-      "start_location": {
-        "file": "contracts/wallet_2.scilla",
-        "line": 139,
-        "column": 5
-      },
-      "end_location": {
-        "file": "contracts/wallet_2.scilla",
-        "line": 139,
-        "column": 12
-      }
-    },
-    {
-      "vname": "msg",
-      "type": "Message",
-      "start_location": {
-        "file": "contracts/wallet_2.scilla",
-        "line": 139,
-        "column": 13
-      },
-      "end_location": {
-        "file": "contracts/wallet_2.scilla",
-        "line": 139,
-        "column": 16
-      }
-    },
-    {
-      "vname": "valid",
-      "type": "ContractValidity",
-      "start_location": {
-        "file": "contracts/wallet_2.scilla",
-        "line": 146,
-        "column": 5
-      },
-      "end_location": {
-        "file": "contracts/wallet_2.scilla",
-        "line": 146,
-        "column": 10
-      }
-    },
-    {
-      "vname": "invalid",
-      "type": "ContractValidity",
-      "start_location": {
-        "file": "contracts/wallet_2.scilla",
-        "line": 147,
-        "column": 5
-      },
-      "end_location": {
-        "file": "contracts/wallet_2.scilla",
-        "line": 147,
-        "column": 12
-      }
-    },
-    {
-      "vname": "owners_list",
-      "type": "List (ByStr20)",
-      "start_location": {
-        "file": "contracts/wallet_2.scilla",
-        "line": 228,
-        "column": 1
-      },
-      "end_location": {
-        "file": "contracts/wallet_2.scilla",
-        "line": 228,
-        "column": 12
-      }
-    },
-    {
-      "vname": "required_signatures",
-      "type": "Uint32",
-      "start_location": {
-        "file": "contracts/wallet_2.scilla",
-        "line": 229,
-        "column": 1
-      },
-      "end_location": {
-        "file": "contracts/wallet_2.scilla",
-        "line": 229,
-        "column": 20
-      }
-    },
-    {
-      "vname": "contract_valid",
-      "type": "ContractValidity",
-      "start_location": {
-        "file": "contracts/wallet_2.scilla",
-        "line": 233,
-        "column": 7
-      },
-      "end_location": {
-        "file": "contracts/wallet_2.scilla",
-        "line": 233,
-        "column": 21
-      }
-    },
-    {
-      "vname": "owners",
-      "type": "Map (ByStr20) (Bool)",
-      "start_location": {
-        "file": "contracts/wallet_2.scilla",
-        "line": 240,
-        "column": 7
-      },
-      "end_location": {
-        "file": "contracts/wallet_2.scilla",
-        "line": 240,
-        "column": 13
-      }
-    },
-    {
-      "vname": "transactionCount",
-      "type": "Uint32",
-      "start_location": {
-        "file": "contracts/wallet_2.scilla",
-        "line": 242,
-        "column": 7
-      },
-      "end_location": {
-        "file": "contracts/wallet_2.scilla",
-        "line": 242,
-        "column": 23
-      }
-    },
-    {
-      "vname": "signatures",
-      "type": "Map (Uint32) (Map (ByStr20) (Bool))",
-      "start_location": {
-        "file": "contracts/wallet_2.scilla",
-        "line": 245,
-        "column": 7
-      },
-      "end_location": {
-        "file": "contracts/wallet_2.scilla",
-        "line": 245,
-        "column": 17
-      }
-    },
-    {
-      "vname": "signature_counts",
-      "type": "Map (Uint32) (Uint32)",
-      "start_location": {
-        "file": "contracts/wallet_2.scilla",
-        "line": 249,
-        "column": 7
-      },
-      "end_location": {
-        "file": "contracts/wallet_2.scilla",
-        "line": 249,
-        "column": 23
-      }
-    },
-    {
-      "vname": "transactions",
-      "type": "Map (Uint32) (Transaction)",
-      "start_location": {
-        "file": "contracts/wallet_2.scilla",
-        "line": 253,
-        "column": 7
-      },
-      "end_location": {
-        "file": "contracts/wallet_2.scilla",
-        "line": 253,
-        "column": 19
-      }
-    },
-    {
-      "vname": "err",
-      "type": "Error",
-      "start_location": {
-        "file": "contracts/wallet_2.scilla",
-        "line": 255,
-        "column": 22
-      },
-      "end_location": {
-        "file": "contracts/wallet_2.scilla",
-        "line": 255,
-        "column": 25
-      }
-    },
-    {
-      "vname": "e",
-      "type": "Event",
-      "start_location": {
-        "file": "contracts/wallet_2.scilla",
-        "line": 256,
-        "column": 3
-      },
-      "end_location": {
-        "file": "contracts/wallet_2.scilla",
-        "line": 256,
-        "column": 4
-      }
-    },
-    {
-      "vname": "mk_error_event",
-      "type": "Error -> Event",
-      "start_location": {
-        "file": "contracts/wallet_2.scilla",
-        "line": 256,
-        "column": 7
-      },
-      "end_location": {
-        "file": "contracts/wallet_2.scilla",
-        "line": 256,
-        "column": 21
-      }
-    },
-    {
-      "vname": "err",
-      "type": "Error",
-      "start_location": {
-        "file": "contracts/wallet_2.scilla",
-        "line": 256,
-        "column": 22
-      },
-      "end_location": {
-        "file": "contracts/wallet_2.scilla",
-        "line": 256,
-        "column": 25
-      }
-    },
-    {
-      "vname": "e",
-      "type": "Event",
-      "start_location": {
-        "file": "contracts/wallet_2.scilla",
-        "line": 257,
-        "column": 9
-      },
-      "end_location": {
-        "file": "contracts/wallet_2.scilla",
-        "line": 257,
-        "column": 10
-      }
-    },
-    {
-      "vname": "transactionId",
-      "type": "Uint32",
-      "start_location": {
-        "file": "contracts/wallet_2.scilla",
-        "line": 261,
-        "column": 25
-      },
-      "end_location": {
-        "file": "contracts/wallet_2.scilla",
-        "line": 261,
-        "column": 38
-      }
-    },
-    {
-      "vname": "signee",
-      "type": "ByStr20",
-      "start_location": {
-        "file": "contracts/wallet_2.scilla",
-        "line": 261,
-        "column": 49
-      },
-      "end_location": {
-        "file": "contracts/wallet_2.scilla",
-        "line": 261,
-        "column": 55
-      }
-    },
-    {
-      "vname": "sig",
-      "type": "Bool",
-      "start_location": {
-        "file": "contracts/wallet_2.scilla",
-        "line": 262,
-        "column": 3
-      },
-      "end_location": {
-        "file": "contracts/wallet_2.scilla",
-        "line": 262,
-        "column": 6
-      }
-    },
-    {
-      "vname": "signatures",
-      "type": "Map (Uint32) (Map (ByStr20) (Bool))",
-      "start_location": {
-        "file": "contracts/wallet_2.scilla",
-        "line": 262,
-        "column": 17
-      },
-      "end_location": {
-        "file": "contracts/wallet_2.scilla",
-        "line": 262,
-        "column": 27
-      }
-    },
-    {
-      "vname": "transactionId",
-      "type": "Uint32",
-      "start_location": {
-        "file": "contracts/wallet_2.scilla",
-        "line": 262,
-        "column": 28
-      },
-      "end_location": {
-        "file": "contracts/wallet_2.scilla",
-        "line": 262,
-        "column": 41
-      }
-    },
-    {
-      "vname": "signee",
-      "type": "ByStr20",
-      "start_location": {
-        "file": "contracts/wallet_2.scilla",
-        "line": 262,
-        "column": 43
-      },
-      "end_location": {
-        "file": "contracts/wallet_2.scilla",
-        "line": 262,
-        "column": 49
-      }
-    },
-    {
-      "vname": "sig",
-      "type": "Bool",
-      "start_location": {
-        "file": "contracts/wallet_2.scilla",
-        "line": 263,
-        "column": 9
-      },
-      "end_location": {
-        "file": "contracts/wallet_2.scilla",
-        "line": 263,
-        "column": 12
-      }
-    },
-    {
-      "vname": "count",
-      "type": "Option (Uint32)",
-      "start_location": {
-        "file": "contracts/wallet_2.scilla",
-        "line": 265,
-        "column": 5
-      },
-      "end_location": {
-        "file": "contracts/wallet_2.scilla",
-        "line": 265,
-        "column": 10
-      }
-    },
-    {
-      "vname": "signature_counts",
-      "type": "Map (Uint32) (Uint32)",
-      "start_location": {
-        "file": "contracts/wallet_2.scilla",
-        "line": 265,
-        "column": 14
-      },
-      "end_location": {
-        "file": "contracts/wallet_2.scilla",
-        "line": 265,
-        "column": 30
-      }
-    },
-    {
-      "vname": "transactionId",
-      "type": "Uint32",
-      "start_location": {
-        "file": "contracts/wallet_2.scilla",
-        "line": 265,
-        "column": 31
-      },
-      "end_location": {
-        "file": "contracts/wallet_2.scilla",
-        "line": 265,
-        "column": 44
-      }
-    },
-    {
-      "vname": "count",
-      "type": "Option (Uint32)",
-      "start_location": {
-        "file": "contracts/wallet_2.scilla",
-        "line": 266,
-        "column": 11
-      },
-      "end_location": {
-        "file": "contracts/wallet_2.scilla",
-        "line": 266,
-        "column": 16
-      }
-    },
-    {
-      "vname": "signature_counts",
-      "type": "Map (Uint32) (Uint32)",
-      "start_location": {
-        "file": "contracts/wallet_2.scilla",
-        "line": 269,
-        "column": 7
-      },
-      "end_location": {
-        "file": "contracts/wallet_2.scilla",
-        "line": 269,
-        "column": 23
-      }
-    },
-    {
-      "vname": "transactionId",
-      "type": "Uint32",
-      "start_location": {
-        "file": "contracts/wallet_2.scilla",
-        "line": 269,
-        "column": 24
-      },
-      "end_location": {
-        "file": "contracts/wallet_2.scilla",
-        "line": 269,
-        "column": 37
-      }
-    },
-    {
-      "vname": "one",
-      "type": "Uint32",
-      "start_location": {
-        "file": "contracts/wallet_2.scilla",
-        "line": 269,
-        "column": 42
-      },
-      "end_location": {
-        "file": "contracts/wallet_2.scilla",
-        "line": 269,
-        "column": 45
-      }
-    },
-    {
-      "vname": "c",
-      "type": "Uint32",
-      "start_location": {
-        "file": "contracts/wallet_2.scilla",
-        "line": 270,
-        "column": 12
-      },
-      "end_location": {
-        "file": "contracts/wallet_2.scilla",
-        "line": 270,
-        "column": 13
-      }
-    },
-    {
-      "vname": "new_c",
-      "type": "Uint32",
-      "start_location": {
-        "file": "contracts/wallet_2.scilla",
-        "line": 271,
-        "column": 7
-      },
-      "end_location": {
-        "file": "contracts/wallet_2.scilla",
-        "line": 271,
-        "column": 12
-      }
-    },
-    {
-      "vname": "c",
-      "type": "Uint32",
-      "start_location": {
-        "file": "contracts/wallet_2.scilla",
-        "line": 271,
-        "column": 27
-      },
-      "end_location": {
-        "file": "contracts/wallet_2.scilla",
-        "line": 271,
-        "column": 28
-      }
-    },
-    {
-      "vname": "one",
-      "type": "Uint32",
-      "start_location": {
-        "file": "contracts/wallet_2.scilla",
-        "line": 271,
-        "column": 29
-      },
-      "end_location": {
-        "file": "contracts/wallet_2.scilla",
-        "line": 271,
-        "column": 32
-      }
-    },
-    {
-      "vname": "signature_counts",
-      "type": "Map (Uint32) (Uint32)",
-      "start_location": {
-        "file": "contracts/wallet_2.scilla",
-        "line": 272,
-        "column": 7
-      },
-      "end_location": {
-        "file": "contracts/wallet_2.scilla",
-        "line": 272,
-        "column": 23
-      }
-    },
-    {
-      "vname": "transactionId",
-      "type": "Uint32",
-      "start_location": {
-        "file": "contracts/wallet_2.scilla",
-        "line": 272,
-        "column": 24
-      },
-      "end_location": {
-        "file": "contracts/wallet_2.scilla",
-        "line": 272,
-        "column": 37
-      }
-    },
-    {
-      "vname": "new_c",
-      "type": "Uint32",
-      "start_location": {
-        "file": "contracts/wallet_2.scilla",
-        "line": 272,
-        "column": 42
-      },
-      "end_location": {
-        "file": "contracts/wallet_2.scilla",
-        "line": 272,
-        "column": 47
-      }
-    },
-    {
-      "vname": "signatures",
-      "type": "Map (Uint32) (Map (ByStr20) (Bool))",
-      "start_location": {
-        "file": "contracts/wallet_2.scilla",
-        "line": 274,
-        "column": 5
-      },
-      "end_location": {
-        "file": "contracts/wallet_2.scilla",
-        "line": 274,
-        "column": 15
-      }
-    },
-    {
-      "vname": "transactionId",
-      "type": "Uint32",
-      "start_location": {
-        "file": "contracts/wallet_2.scilla",
-        "line": 274,
-        "column": 16
-      },
-      "end_location": {
-        "file": "contracts/wallet_2.scilla",
-        "line": 274,
-        "column": 29
-      }
-    },
-    {
-      "vname": "signee",
-      "type": "ByStr20",
-      "start_location": {
-        "file": "contracts/wallet_2.scilla",
-        "line": 274,
-        "column": 31
-      },
-      "end_location": {
-        "file": "contracts/wallet_2.scilla",
-        "line": 274,
-        "column": 37
-      }
-    },
-    {
-      "vname": "t",
-      "type": "Bool",
-      "start_location": {
-        "file": "contracts/wallet_2.scilla",
-        "line": 274,
-        "column": 42
-      },
-      "end_location": {
-        "file": "contracts/wallet_2.scilla",
-        "line": 274,
-        "column": 43
-      }
-    },
-    {
-      "vname": "e",
-      "type": "Event",
-      "start_location": {
-        "file": "contracts/wallet_2.scilla",
-        "line": 275,
-        "column": 5
-      },
-      "end_location": {
-        "file": "contracts/wallet_2.scilla",
-        "line": 275,
-        "column": 6
-      }
-    },
-    {
-      "vname": "mk_signed_transaction_event",
-      "type": "Uint32 -> ByStr20 -> Event",
-      "start_location": {
-        "file": "contracts/wallet_2.scilla",
-        "line": 275,
-        "column": 9
-      },
-      "end_location": {
-        "file": "contracts/wallet_2.scilla",
-        "line": 275,
-        "column": 36
-      }
-    },
-    {
-      "vname": "transactionId",
-      "type": "Uint32",
-      "start_location": {
-        "file": "contracts/wallet_2.scilla",
-        "line": 275,
-        "column": 37
-      },
-      "end_location": {
-        "file": "contracts/wallet_2.scilla",
-        "line": 275,
-        "column": 50
-      }
-    },
-    {
-      "vname": "signee",
-      "type": "ByStr20",
-      "start_location": {
-        "file": "contracts/wallet_2.scilla",
-        "line": 275,
-        "column": 51
-      },
-      "end_location": {
-        "file": "contracts/wallet_2.scilla",
-        "line": 275,
-        "column": 57
-      }
-    },
-    {
-      "vname": "e",
-      "type": "Event",
-      "start_location": {
-        "file": "contracts/wallet_2.scilla",
-        "line": 276,
-        "column": 11
-      },
-      "end_location": {
-        "file": "contracts/wallet_2.scilla",
-        "line": 276,
-        "column": 12
-      }
-    },
-    {
-      "vname": "err",
-      "type": "Error",
-      "start_location": {
-        "file": "contracts/wallet_2.scilla",
-        "line": 279,
-        "column": 5
-      },
-      "end_location": {
-        "file": "contracts/wallet_2.scilla",
-        "line": 279,
-        "column": 8
-      }
-    },
-    {
-      "vname": "err",
-      "type": "Error",
-      "start_location": {
-        "file": "contracts/wallet_2.scilla",
-        "line": 280,
-        "column": 15
-      },
-      "end_location": {
-        "file": "contracts/wallet_2.scilla",
-        "line": 280,
-        "column": 18
-      }
-    },
-    {
-      "vname": "recipient",
-      "type": "ByStr20",
-      "start_location": {
-        "file": "contracts/wallet_2.scilla",
-        "line": 285,
-        "column": 31
-      },
-      "end_location": {
-        "file": "contracts/wallet_2.scilla",
-        "line": 285,
-        "column": 40
-      }
-    },
-    {
-      "vname": "amount",
-      "type": "Uint128",
-      "start_location": {
-        "file": "contracts/wallet_2.scilla",
-        "line": 285,
-        "column": 52
-      },
-      "end_location": {
-        "file": "contracts/wallet_2.scilla",
-        "line": 285,
-        "column": 58
-      }
-    },
-    {
-      "vname": "tag",
-      "type": "String",
-      "start_location": {
-        "file": "contracts/wallet_2.scilla",
-        "line": 285,
-        "column": 70
-      },
-      "end_location": {
-        "file": "contracts/wallet_2.scilla",
-        "line": 285,
-        "column": 73
-      }
-    },
-    {
-      "vname": "sender_is_owner",
-      "type": "Bool",
-      "start_location": {
-        "file": "contracts/wallet_2.scilla",
-        "line": 287,
-        "column": 3
-      },
-      "end_location": {
-        "file": "contracts/wallet_2.scilla",
-        "line": 287,
-        "column": 18
-      }
-    },
-    {
-      "vname": "owners",
-      "type": "Map (ByStr20) (Bool)",
-      "start_location": {
-        "file": "contracts/wallet_2.scilla",
-        "line": 287,
-        "column": 29
-      },
-      "end_location": {
-        "file": "contracts/wallet_2.scilla",
-        "line": 287,
-        "column": 35
-      }
-    },
-    {
-      "vname": "_sender",
-      "type": "ByStr20",
-      "start_location": {
-        "file": "contracts/wallet_2.scilla",
-        "line": 287,
-        "column": 36
-      },
-      "end_location": {
-        "file": "contracts/wallet_2.scilla",
-        "line": 287,
-        "column": 43
-      }
-    },
-    {
-      "vname": "sender_is_owner",
-      "type": "Bool",
-      "start_location": {
-        "file": "contracts/wallet_2.scilla",
-        "line": 288,
-        "column": 9
-      },
-      "end_location": {
-        "file": "contracts/wallet_2.scilla",
-        "line": 288,
-        "column": 24
-      }
-    },
-    {
-      "vname": "err",
-      "type": "Error",
-      "start_location": {
-        "file": "contracts/wallet_2.scilla",
-        "line": 290,
-        "column": 5
-      },
-      "end_location": {
-        "file": "contracts/wallet_2.scilla",
-        "line": 290,
-        "column": 8
-      }
-    },
-    {
-      "vname": "err",
-      "type": "Error",
-      "start_location": {
-        "file": "contracts/wallet_2.scilla",
-        "line": 291,
-        "column": 15
-      },
-      "end_location": {
-        "file": "contracts/wallet_2.scilla",
-        "line": 291,
-        "column": 18
-      }
-    },
-    {
-      "vname": "tc",
-      "type": "Uint32",
-      "start_location": {
-        "file": "contracts/wallet_2.scilla",
-        "line": 293,
-        "column": 5
-      },
-      "end_location": {
-        "file": "contracts/wallet_2.scilla",
-        "line": 293,
-        "column": 7
-      }
-    },
-    {
-      "vname": "transactionCount",
-      "type": "Uint32",
-      "start_location": {
-        "file": "contracts/wallet_2.scilla",
-        "line": 293,
-        "column": 11
-      },
-      "end_location": {
-        "file": "contracts/wallet_2.scilla",
-        "line": 293,
-        "column": 27
-      }
-    },
-    {
-      "vname": "zero",
-      "type": "Uint128",
-      "start_location": {
-        "file": "contracts/wallet_2.scilla",
-        "line": 294,
-        "column": 5
-      },
-      "end_location": {
-        "file": "contracts/wallet_2.scilla",
-        "line": 294,
-        "column": 9
-      }
-    },
-    {
-      "vname": "amount_is_zero",
-      "type": "Bool",
-      "start_location": {
-        "file": "contracts/wallet_2.scilla",
-        "line": 295,
-        "column": 5
-      },
-      "end_location": {
-        "file": "contracts/wallet_2.scilla",
-        "line": 295,
-        "column": 19
-      }
-    },
-    {
-      "vname": "amount",
-      "type": "Uint128",
-      "start_location": {
-        "file": "contracts/wallet_2.scilla",
-        "line": 295,
-        "column": 33
-      },
-      "end_location": {
-        "file": "contracts/wallet_2.scilla",
-        "line": 295,
-        "column": 39
-      }
-    },
-    {
-      "vname": "zero",
-      "type": "Uint128",
-      "start_location": {
-        "file": "contracts/wallet_2.scilla",
-        "line": 295,
-        "column": 40
-      },
-      "end_location": {
-        "file": "contracts/wallet_2.scilla",
-        "line": 295,
-        "column": 44
-      }
-    },
-    {
-      "vname": "amount_is_zero",
-      "type": "Bool",
-      "start_location": {
-        "file": "contracts/wallet_2.scilla",
-        "line": 296,
-        "column": 11
-      },
-      "end_location": {
-        "file": "contracts/wallet_2.scilla",
-        "line": 296,
-        "column": 25
-      }
-    },
-    {
-      "vname": "err",
-      "type": "Error",
-      "start_location": {
-        "file": "contracts/wallet_2.scilla",
-        "line": 299,
-        "column": 7
-      },
-      "end_location": {
-        "file": "contracts/wallet_2.scilla",
-        "line": 299,
-        "column": 10
-      }
-    },
-    {
-      "vname": "err",
-      "type": "Error",
-      "start_location": {
-        "file": "contracts/wallet_2.scilla",
-        "line": 300,
-        "column": 17
-      },
-      "end_location": {
-        "file": "contracts/wallet_2.scilla",
-        "line": 300,
-        "column": 20
-      }
-    },
-    {
-      "vname": "transaction",
-      "type": "Transaction",
-      "start_location": {
-        "file": "contracts/wallet_2.scilla",
-        "line": 303,
-        "column": 7
-      },
-      "end_location": {
-        "file": "contracts/wallet_2.scilla",
-        "line": 303,
-        "column": 18
-      }
-    },
-    {
-      "vname": "recipient",
-      "type": "ByStr20",
-      "start_location": {
-        "file": "contracts/wallet_2.scilla",
-        "line": 303,
-        "column": 27
-      },
-      "end_location": {
-        "file": "contracts/wallet_2.scilla",
-        "line": 303,
-        "column": 36
-      }
-    },
-    {
-      "vname": "amount",
-      "type": "Uint128",
-      "start_location": {
-        "file": "contracts/wallet_2.scilla",
-        "line": 303,
-        "column": 37
-      },
-      "end_location": {
-        "file": "contracts/wallet_2.scilla",
-        "line": 303,
-        "column": 43
-      }
-    },
-    {
-      "vname": "tag",
-      "type": "String",
-      "start_location": {
-        "file": "contracts/wallet_2.scilla",
-        "line": 303,
-        "column": 44
-      },
-      "end_location": {
-        "file": "contracts/wallet_2.scilla",
-        "line": 303,
-        "column": 47
-      }
-    },
-    {
-      "vname": "transactions",
-      "type": "Map (Uint32) (Transaction)",
-      "start_location": {
-        "file": "contracts/wallet_2.scilla",
-        "line": 305,
-        "column": 7
-      },
-      "end_location": {
-        "file": "contracts/wallet_2.scilla",
-        "line": 305,
-        "column": 19
-      }
-    },
-    {
-      "vname": "tc",
-      "type": "Uint32",
-      "start_location": {
-        "file": "contracts/wallet_2.scilla",
-        "line": 305,
-        "column": 20
-      },
-      "end_location": {
-        "file": "contracts/wallet_2.scilla",
-        "line": 305,
-        "column": 22
-      }
-    },
-    {
-      "vname": "transaction",
-      "type": "Transaction",
-      "start_location": {
-        "file": "contracts/wallet_2.scilla",
-        "line": 305,
-        "column": 27
-      },
-      "end_location": {
-        "file": "contracts/wallet_2.scilla",
-        "line": 305,
-        "column": 38
-      }
-    },
-    {
-      "vname": "tc",
-      "type": "Uint32",
-      "start_location": {
-        "file": "contracts/wallet_2.scilla",
-        "line": 307,
-        "column": 20
-      },
-      "end_location": {
-        "file": "contracts/wallet_2.scilla",
-        "line": 307,
-        "column": 22
-      }
-    },
-    {
-      "vname": "_sender",
-      "type": "ByStr20",
-      "start_location": {
-        "file": "contracts/wallet_2.scilla",
-        "line": 307,
-        "column": 23
-      },
-      "end_location": {
-        "file": "contracts/wallet_2.scilla",
-        "line": 307,
-        "column": 30
-      }
-    },
-    {
-      "vname": "tc_new",
-      "type": "Uint32",
-      "start_location": {
-        "file": "contracts/wallet_2.scilla",
-        "line": 309,
-        "column": 7
-      },
-      "end_location": {
-        "file": "contracts/wallet_2.scilla",
-        "line": 309,
-        "column": 13
-      }
-    },
-    {
-      "vname": "tc",
-      "type": "Uint32",
-      "start_location": {
-        "file": "contracts/wallet_2.scilla",
-        "line": 309,
-        "column": 28
-      },
-      "end_location": {
-        "file": "contracts/wallet_2.scilla",
-        "line": 309,
-        "column": 30
-      }
-    },
-    {
-      "vname": "transaction_inc",
-      "type": "Uint32",
-      "start_location": {
-        "file": "contracts/wallet_2.scilla",
-        "line": 309,
-        "column": 31
-      },
-      "end_location": {
-        "file": "contracts/wallet_2.scilla",
-        "line": 309,
-        "column": 46
-      }
-    },
-    {
-      "vname": "tc_new",
-      "type": "Uint32",
-      "start_location": {
-        "file": "contracts/wallet_2.scilla",
-        "line": 311,
-        "column": 27
-      },
-      "end_location": {
-        "file": "contracts/wallet_2.scilla",
-        "line": 311,
-        "column": 33
-      }
-    },
-    {
-      "vname": "transactionCount",
-      "type": "Uint32",
-      "start_location": {
-        "file": "contracts/wallet_2.scilla",
-        "line": 311,
-        "column": 7
-      },
-      "end_location": {
-        "file": "contracts/wallet_2.scilla",
-        "line": 311,
-        "column": 23
-      }
-    },
-    {
-      "vname": "e",
-      "type": "Event",
-      "start_location": {
-        "file": "contracts/wallet_2.scilla",
-        "line": 313,
-        "column": 7
-      },
-      "end_location": {
-        "file": "contracts/wallet_2.scilla",
-        "line": 313,
-        "column": 8
-      }
-    },
-    {
-      "vname": "mk_transaction_added_event",
-      "type": "Uint32 -> ByStr20 -> Uint128 -> String -> Event",
-      "start_location": {
-        "file": "contracts/wallet_2.scilla",
-        "line": 313,
-        "column": 11
-      },
-      "end_location": {
-        "file": "contracts/wallet_2.scilla",
-        "line": 313,
-        "column": 37
-      }
-    },
-    {
-      "vname": "tc",
-      "type": "Uint32",
-      "start_location": {
-        "file": "contracts/wallet_2.scilla",
-        "line": 313,
-        "column": 38
-      },
-      "end_location": {
-        "file": "contracts/wallet_2.scilla",
-        "line": 313,
-        "column": 40
-      }
-    },
-    {
-      "vname": "recipient",
-      "type": "ByStr20",
-      "start_location": {
-        "file": "contracts/wallet_2.scilla",
-        "line": 313,
-        "column": 41
-      },
-      "end_location": {
-        "file": "contracts/wallet_2.scilla",
-        "line": 313,
-        "column": 50
-      }
-    },
-    {
-      "vname": "amount",
-      "type": "Uint128",
-      "start_location": {
-        "file": "contracts/wallet_2.scilla",
-        "line": 313,
-        "column": 51
-      },
-      "end_location": {
-        "file": "contracts/wallet_2.scilla",
-        "line": 313,
-        "column": 57
-      }
-    },
-    {
-      "vname": "tag",
-      "type": "String",
-      "start_location": {
-        "file": "contracts/wallet_2.scilla",
-        "line": 313,
-        "column": 58
-      },
-      "end_location": {
-        "file": "contracts/wallet_2.scilla",
-        "line": 313,
-        "column": 61
-      }
-    },
-    {
-      "vname": "e",
-      "type": "Event",
-      "start_location": {
-        "file": "contracts/wallet_2.scilla",
-        "line": 314,
-        "column": 13
-      },
-      "end_location": {
-        "file": "contracts/wallet_2.scilla",
-        "line": 314,
-        "column": 14
-      }
-    },
-    {
-      "vname": "transactionId",
-      "type": "Uint32",
-      "start_location": {
-        "file": "contracts/wallet_2.scilla",
-        "line": 320,
-        "column": 29
-      },
-      "end_location": {
-        "file": "contracts/wallet_2.scilla",
-        "line": 320,
-        "column": 42
-      }
-    },
-    {
-      "vname": "sender_is_owner",
-      "type": "Bool",
-      "start_location": {
-        "file": "contracts/wallet_2.scilla",
-        "line": 322,
-        "column": 3
-      },
-      "end_location": {
-        "file": "contracts/wallet_2.scilla",
-        "line": 322,
-        "column": 18
-      }
-    },
-    {
-      "vname": "owners",
-      "type": "Map (ByStr20) (Bool)",
-      "start_location": {
-        "file": "contracts/wallet_2.scilla",
-        "line": 322,
-        "column": 29
-      },
-      "end_location": {
-        "file": "contracts/wallet_2.scilla",
-        "line": 322,
-        "column": 35
-      }
-    },
-    {
-      "vname": "_sender",
-      "type": "ByStr20",
-      "start_location": {
-        "file": "contracts/wallet_2.scilla",
-        "line": 322,
-        "column": 36
-      },
-      "end_location": {
-        "file": "contracts/wallet_2.scilla",
-        "line": 322,
-        "column": 43
-      }
-    },
-    {
-      "vname": "sender_is_owner",
-      "type": "Bool",
-      "start_location": {
-        "file": "contracts/wallet_2.scilla",
-        "line": 323,
-        "column": 9
-      },
-      "end_location": {
-        "file": "contracts/wallet_2.scilla",
-        "line": 323,
-        "column": 24
-      }
-    },
-    {
-      "vname": "err",
-      "type": "Error",
-      "start_location": {
-        "file": "contracts/wallet_2.scilla",
-        "line": 325,
-        "column": 5
-      },
-      "end_location": {
-        "file": "contracts/wallet_2.scilla",
-        "line": 325,
-        "column": 8
-      }
-    },
-    {
-      "vname": "err",
-      "type": "Error",
-      "start_location": {
-        "file": "contracts/wallet_2.scilla",
-        "line": 326,
-        "column": 15
-      },
-      "end_location": {
-        "file": "contracts/wallet_2.scilla",
-        "line": 326,
-        "column": 18
-      }
-    },
-    {
-      "vname": "transaction",
-      "type": "Option (Transaction)",
-      "start_location": {
-        "file": "contracts/wallet_2.scilla",
-        "line": 329,
-        "column": 5
-      },
-      "end_location": {
-        "file": "contracts/wallet_2.scilla",
-        "line": 329,
-        "column": 16
-      }
-    },
-    {
-      "vname": "transactions",
-      "type": "Map (Uint32) (Transaction)",
-      "start_location": {
-        "file": "contracts/wallet_2.scilla",
-        "line": 329,
-        "column": 20
-      },
-      "end_location": {
-        "file": "contracts/wallet_2.scilla",
-        "line": 329,
-        "column": 32
-      }
-    },
-    {
-      "vname": "transactionId",
-      "type": "Uint32",
-      "start_location": {
-        "file": "contracts/wallet_2.scilla",
-        "line": 329,
-        "column": 33
-      },
-      "end_location": {
-        "file": "contracts/wallet_2.scilla",
-        "line": 329,
-        "column": 46
-      }
-    },
-    {
-      "vname": "transaction",
-      "type": "Option (Transaction)",
-      "start_location": {
-        "file": "contracts/wallet_2.scilla",
-        "line": 330,
-        "column": 11
-      },
-      "end_location": {
-        "file": "contracts/wallet_2.scilla",
-        "line": 330,
-        "column": 22
-      }
-    },
-    {
-      "vname": "err",
-      "type": "Error",
-      "start_location": {
-        "file": "contracts/wallet_2.scilla",
-        "line": 332,
-        "column": 7
-      },
-      "end_location": {
-        "file": "contracts/wallet_2.scilla",
-        "line": 332,
-        "column": 10
-      }
-    },
-    {
-      "vname": "err",
-      "type": "Error",
-      "start_location": {
-        "file": "contracts/wallet_2.scilla",
-        "line": 333,
-        "column": 17
-      },
-      "end_location": {
-        "file": "contracts/wallet_2.scilla",
-        "line": 333,
-        "column": 20
-      }
-    },
-    {
-      "vname": "transactionId",
-      "type": "Uint32",
-      "start_location": {
-        "file": "contracts/wallet_2.scilla",
-        "line": 336,
-        "column": 20
-      },
-      "end_location": {
-        "file": "contracts/wallet_2.scilla",
-        "line": 336,
-        "column": 33
-      }
-    },
-    {
-      "vname": "_sender",
-      "type": "ByStr20",
-      "start_location": {
-        "file": "contracts/wallet_2.scilla",
-        "line": 336,
-        "column": 34
-      },
-      "end_location": {
-        "file": "contracts/wallet_2.scilla",
-        "line": 336,
-        "column": 41
-      }
-    },
-    {
-      "vname": "transactionId",
-      "type": "Uint32",
-      "start_location": {
-        "file": "contracts/wallet_2.scilla",
-        "line": 342,
-        "column": 30
-      },
-      "end_location": {
-        "file": "contracts/wallet_2.scilla",
-        "line": 342,
-        "column": 43
-      }
-    },
-    {
-      "vname": "transactions",
-      "type": "Map (Uint32) (Transaction)",
-      "start_location": {
-        "file": "contracts/wallet_2.scilla",
-        "line": 343,
-        "column": 10
-      },
-      "end_location": {
-        "file": "contracts/wallet_2.scilla",
-        "line": 343,
-        "column": 22
-      }
-    },
-    {
-      "vname": "transactionId",
-      "type": "Uint32",
-      "start_location": {
-        "file": "contracts/wallet_2.scilla",
-        "line": 343,
-        "column": 23
-      },
-      "end_location": {
-        "file": "contracts/wallet_2.scilla",
-        "line": 343,
-        "column": 36
-      }
-    },
-    {
-      "vname": "signatures",
-      "type": "Map (Uint32) (Map (ByStr20) (Bool))",
-      "start_location": {
-        "file": "contracts/wallet_2.scilla",
-        "line": 344,
-        "column": 10
-      },
-      "end_location": {
-        "file": "contracts/wallet_2.scilla",
-        "line": 344,
-        "column": 20
-      }
-    },
-    {
-      "vname": "transactionId",
-      "type": "Uint32",
-      "start_location": {
-        "file": "contracts/wallet_2.scilla",
-        "line": 344,
-        "column": 21
-      },
-      "end_location": {
-        "file": "contracts/wallet_2.scilla",
-        "line": 344,
-        "column": 34
-      }
-    },
-    {
-      "vname": "signature_counts",
-      "type": "Map (Uint32) (Uint32)",
-      "start_location": {
-        "file": "contracts/wallet_2.scilla",
-        "line": 345,
-        "column": 10
-      },
-      "end_location": {
-        "file": "contracts/wallet_2.scilla",
-        "line": 345,
-        "column": 26
-      }
-    },
-    {
-      "vname": "transactionId",
-      "type": "Uint32",
-      "start_location": {
-        "file": "contracts/wallet_2.scilla",
-        "line": 345,
-        "column": 27
-      },
-      "end_location": {
-        "file": "contracts/wallet_2.scilla",
-        "line": 345,
-        "column": 40
-      }
-    },
-    {
-      "vname": "transactionId",
-      "type": "Uint32",
-      "start_location": {
-        "file": "contracts/wallet_2.scilla",
-        "line": 349,
-        "column": 32
-      },
-      "end_location": {
-        "file": "contracts/wallet_2.scilla",
-        "line": 349,
-        "column": 45
-      }
-    },
-    {
-      "vname": "transaction_opt",
-      "type": "Option (Transaction)",
-      "start_location": {
-        "file": "contracts/wallet_2.scilla",
-        "line": 350,
-        "column": 3
-      },
-      "end_location": {
-        "file": "contracts/wallet_2.scilla",
-        "line": 350,
-        "column": 18
-      }
-    },
-    {
-      "vname": "transactions",
-      "type": "Map (Uint32) (Transaction)",
-      "start_location": {
-        "file": "contracts/wallet_2.scilla",
-        "line": 350,
-        "column": 22
-      },
-      "end_location": {
-        "file": "contracts/wallet_2.scilla",
-        "line": 350,
-        "column": 34
-      }
-    },
-    {
-      "vname": "transactionId",
-      "type": "Uint32",
-      "start_location": {
-        "file": "contracts/wallet_2.scilla",
-        "line": 350,
-        "column": 35
-      },
-      "end_location": {
-        "file": "contracts/wallet_2.scilla",
-        "line": 350,
-        "column": 48
-      }
-    },
-    {
-      "vname": "transaction_opt",
-      "type": "Option (Transaction)",
-      "start_location": {
-        "file": "contracts/wallet_2.scilla",
-        "line": 351,
-        "column": 9
-      },
-      "end_location": {
-        "file": "contracts/wallet_2.scilla",
-        "line": 351,
-        "column": 24
-      }
-    },
-    {
-      "vname": "err",
-      "type": "Error",
-      "start_location": {
-        "file": "contracts/wallet_2.scilla",
-        "line": 354,
-        "column": 5
-      },
-      "end_location": {
-        "file": "contracts/wallet_2.scilla",
-        "line": 354,
-        "column": 8
-      }
-    },
-    {
-      "vname": "err",
-      "type": "Error",
-      "start_location": {
-        "file": "contracts/wallet_2.scilla",
-        "line": 355,
-        "column": 15
-      },
-      "end_location": {
-        "file": "contracts/wallet_2.scilla",
-        "line": 355,
-        "column": 18
-      }
-    },
-    {
-      "vname": "tag",
-      "type": "String",
-      "start_location": {
-        "file": "contracts/wallet_2.scilla",
-        "line": 356,
-        "column": 34
-      },
-      "end_location": {
-        "file": "contracts/wallet_2.scilla",
-        "line": 356,
-        "column": 37
-      }
-    },
-    {
-      "vname": "amount",
-      "type": "Uint128",
-      "start_location": {
-        "file": "contracts/wallet_2.scilla",
-        "line": 356,
-        "column": 27
-      },
-      "end_location": {
-        "file": "contracts/wallet_2.scilla",
-        "line": 356,
-        "column": 33
-      }
-    },
-    {
-      "vname": "recipient",
-      "type": "ByStr20",
-      "start_location": {
-        "file": "contracts/wallet_2.scilla",
-        "line": 356,
-        "column": 17
-      },
-      "end_location": {
-        "file": "contracts/wallet_2.scilla",
-        "line": 356,
-        "column": 26
-      }
-    },
-    {
-      "vname": "recipient_is_sender",
-      "type": "Bool",
-      "start_location": {
-        "file": "contracts/wallet_2.scilla",
-        "line": 358,
-        "column": 5
-      },
-      "end_location": {
-        "file": "contracts/wallet_2.scilla",
-        "line": 358,
-        "column": 24
-      }
-    },
-    {
-      "vname": "recipient",
-      "type": "ByStr20",
-      "start_location": {
-        "file": "contracts/wallet_2.scilla",
-        "line": 358,
-        "column": 38
-      },
-      "end_location": {
-        "file": "contracts/wallet_2.scilla",
-        "line": 358,
-        "column": 47
-      }
-    },
-    {
-      "vname": "_sender",
-      "type": "ByStr20",
-      "start_location": {
-        "file": "contracts/wallet_2.scilla",
-        "line": 358,
-        "column": 48
-      },
-      "end_location": {
-        "file": "contracts/wallet_2.scilla",
-        "line": 358,
-        "column": 55
-      }
-    },
-    {
-      "vname": "sender_is_owner",
-      "type": "Bool",
-      "start_location": {
-        "file": "contracts/wallet_2.scilla",
-        "line": 359,
-        "column": 5
-      },
-      "end_location": {
-        "file": "contracts/wallet_2.scilla",
-        "line": 359,
-        "column": 20
-      }
-    },
-    {
-      "vname": "owners",
-      "type": "Map (ByStr20) (Bool)",
-      "start_location": {
-        "file": "contracts/wallet_2.scilla",
-        "line": 359,
-        "column": 31
-      },
-      "end_location": {
-        "file": "contracts/wallet_2.scilla",
-        "line": 359,
-        "column": 37
-      }
-    },
-    {
-      "vname": "_sender",
-      "type": "ByStr20",
-      "start_location": {
-        "file": "contracts/wallet_2.scilla",
-        "line": 359,
-        "column": 38
-      },
-      "end_location": {
-        "file": "contracts/wallet_2.scilla",
-        "line": 359,
-        "column": 45
-      }
-    },
-    {
-      "vname": "sender_may_execute",
-      "type": "Bool",
-      "start_location": {
-        "file": "contracts/wallet_2.scilla",
-        "line": 360,
-        "column": 5
-      },
-      "end_location": {
-        "file": "contracts/wallet_2.scilla",
-        "line": 360,
-        "column": 23
-      }
-    },
-    {
-      "vname": "orb",
-      "type": "Bool -> Bool -> Bool",
-      "start_location": {
-        "file": "contracts/wallet_2.scilla",
-        "line": 360,
-        "column": 26
-      },
-      "end_location": {
-        "file": "contracts/wallet_2.scilla",
-        "line": 360,
-        "column": 29
-      }
-    },
-    {
-      "vname": "recipient_is_sender",
-      "type": "Bool",
-      "start_location": {
-        "file": "contracts/wallet_2.scilla",
-        "line": 360,
-        "column": 30
-      },
-      "end_location": {
-        "file": "contracts/wallet_2.scilla",
-        "line": 360,
-        "column": 49
-      }
-    },
-    {
-      "vname": "sender_is_owner",
-      "type": "Bool",
-      "start_location": {
-        "file": "contracts/wallet_2.scilla",
-        "line": 360,
-        "column": 50
-      },
-      "end_location": {
-        "file": "contracts/wallet_2.scilla",
-        "line": 360,
-        "column": 65
-      }
-    },
-    {
-      "vname": "sender_may_execute",
-      "type": "Bool",
-      "start_location": {
-        "file": "contracts/wallet_2.scilla",
-        "line": 361,
-        "column": 11
-      },
-      "end_location": {
-        "file": "contracts/wallet_2.scilla",
-        "line": 361,
-        "column": 29
-      }
-    },
-    {
-      "vname": "err",
-      "type": "Error",
-      "start_location": {
-        "file": "contracts/wallet_2.scilla",
-        "line": 363,
-        "column": 7
-      },
-      "end_location": {
-        "file": "contracts/wallet_2.scilla",
-        "line": 363,
-        "column": 10
-      }
-    },
-    {
-      "vname": "err",
-      "type": "Error",
-      "start_location": {
-        "file": "contracts/wallet_2.scilla",
-        "line": 364,
-        "column": 17
-      },
-      "end_location": {
-        "file": "contracts/wallet_2.scilla",
-        "line": 364,
-        "column": 20
-      }
-    },
-    {
-      "vname": "bal",
-      "type": "Uint128",
-      "start_location": {
-        "file": "contracts/wallet_2.scilla",
-        "line": 367,
-        "column": 7
-      },
-      "end_location": {
-        "file": "contracts/wallet_2.scilla",
-        "line": 367,
-        "column": 10
-      }
-    },
-    {
-      "vname": "_balance",
-      "type": "Uint128",
-      "start_location": {
-        "file": "contracts/wallet_2.scilla",
-        "line": 367,
-        "column": 14
-      },
-      "end_location": {
-        "file": "contracts/wallet_2.scilla",
-        "line": 367,
-        "column": 22
-      }
-    },
-    {
-      "vname": "not_enough_money",
-      "type": "Bool",
-      "start_location": {
-        "file": "contracts/wallet_2.scilla",
-        "line": 368,
-        "column": 7
-      },
-      "end_location": {
-        "file": "contracts/wallet_2.scilla",
-        "line": 368,
-        "column": 23
-      }
-    },
-    {
-      "vname": "bal",
-      "type": "Uint128",
-      "start_location": {
-        "file": "contracts/wallet_2.scilla",
-        "line": 368,
-        "column": 37
-      },
-      "end_location": {
-        "file": "contracts/wallet_2.scilla",
-        "line": 368,
-        "column": 40
-      }
-    },
-    {
-      "vname": "amount",
-      "type": "Uint128",
-      "start_location": {
-        "file": "contracts/wallet_2.scilla",
-        "line": 368,
-        "column": 41
-      },
-      "end_location": {
-        "file": "contracts/wallet_2.scilla",
-        "line": 368,
-        "column": 47
-      }
-    },
-    {
-      "vname": "not_enough_money",
-      "type": "Bool",
-      "start_location": {
-        "file": "contracts/wallet_2.scilla",
-        "line": 369,
-        "column": 13
-      },
-      "end_location": {
-        "file": "contracts/wallet_2.scilla",
-        "line": 369,
-        "column": 29
-      }
-    },
-    {
-      "vname": "err",
-      "type": "Error",
-      "start_location": {
-        "file": "contracts/wallet_2.scilla",
-        "line": 371,
-        "column": 9
-      },
-      "end_location": {
-        "file": "contracts/wallet_2.scilla",
-        "line": 371,
-        "column": 12
-      }
-    },
-    {
-      "vname": "err",
-      "type": "Error",
-      "start_location": {
-        "file": "contracts/wallet_2.scilla",
-        "line": 372,
-        "column": 19
-      },
-      "end_location": {
-        "file": "contracts/wallet_2.scilla",
-        "line": 372,
-        "column": 22
-      }
-    },
-    {
-      "vname": "sig_count_opt",
-      "type": "Option (Uint32)",
-      "start_location": {
-        "file": "contracts/wallet_2.scilla",
-        "line": 374,
-        "column": 9
-      },
-      "end_location": {
-        "file": "contracts/wallet_2.scilla",
-        "line": 374,
-        "column": 22
-      }
-    },
-    {
-      "vname": "signature_counts",
-      "type": "Map (Uint32) (Uint32)",
-      "start_location": {
-        "file": "contracts/wallet_2.scilla",
-        "line": 374,
-        "column": 26
-      },
-      "end_location": {
-        "file": "contracts/wallet_2.scilla",
-        "line": 374,
-        "column": 42
-      }
-    },
-    {
-      "vname": "transactionId",
-      "type": "Uint32",
-      "start_location": {
-        "file": "contracts/wallet_2.scilla",
-        "line": 374,
-        "column": 43
-      },
-      "end_location": {
-        "file": "contracts/wallet_2.scilla",
-        "line": 374,
-        "column": 56
-      }
-    },
-    {
-      "vname": "sig_count_opt",
-      "type": "Option (Uint32)",
-      "start_location": {
-        "file": "contracts/wallet_2.scilla",
-        "line": 375,
-        "column": 15
-      },
-      "end_location": {
-        "file": "contracts/wallet_2.scilla",
-        "line": 375,
-        "column": 28
-      }
-    },
-    {
-      "vname": "err",
-      "type": "Error",
-      "start_location": {
-        "file": "contracts/wallet_2.scilla",
-        "line": 378,
-        "column": 11
-      },
-      "end_location": {
-        "file": "contracts/wallet_2.scilla",
-        "line": 378,
-        "column": 14
-      }
-    },
-    {
-      "vname": "err",
-      "type": "Error",
-      "start_location": {
-        "file": "contracts/wallet_2.scilla",
-        "line": 379,
-        "column": 21
-      },
-      "end_location": {
-        "file": "contracts/wallet_2.scilla",
-        "line": 379,
-        "column": 24
-      }
-    },
-    {
-      "vname": "sig_count",
-      "type": "Uint32",
-      "start_location": {
-        "file": "contracts/wallet_2.scilla",
-        "line": 380,
-        "column": 16
-      },
-      "end_location": {
-        "file": "contracts/wallet_2.scilla",
-        "line": 380,
-        "column": 25
-      }
-    },
-    {
-      "vname": "not_enough_signatures",
-      "type": "Bool",
-      "start_location": {
-        "file": "contracts/wallet_2.scilla",
-        "line": 381,
-        "column": 11
-      },
-      "end_location": {
-        "file": "contracts/wallet_2.scilla",
-        "line": 381,
-        "column": 32
-      }
-    },
-    {
-      "vname": "sig_count",
-      "type": "Uint32",
-      "start_location": {
-        "file": "contracts/wallet_2.scilla",
-        "line": 381,
-        "column": 46
-      },
-      "end_location": {
-        "file": "contracts/wallet_2.scilla",
-        "line": 381,
-        "column": 55
-      }
-    },
-    {
-      "vname": "required_signatures",
-      "type": "Uint32",
-      "start_location": {
-        "file": "contracts/wallet_2.scilla",
-        "line": 381,
-        "column": 56
-      },
-      "end_location": {
-        "file": "contracts/wallet_2.scilla",
-        "line": 381,
-        "column": 75
-      }
-    },
-    {
-      "vname": "not_enough_signatures",
-      "type": "Bool",
-      "start_location": {
-        "file": "contracts/wallet_2.scilla",
-        "line": 382,
-        "column": 17
-      },
-      "end_location": {
-        "file": "contracts/wallet_2.scilla",
-        "line": 382,
-        "column": 38
-      }
-    },
-    {
-      "vname": "err",
-      "type": "Error",
-      "start_location": {
-        "file": "contracts/wallet_2.scilla",
-        "line": 384,
-        "column": 13
-      },
-      "end_location": {
-        "file": "contracts/wallet_2.scilla",
-        "line": 384,
-        "column": 16
-      }
-    },
-    {
-      "vname": "err",
-      "type": "Error",
-      "start_location": {
-        "file": "contracts/wallet_2.scilla",
-        "line": 385,
-        "column": 23
-      },
-      "end_location": {
-        "file": "contracts/wallet_2.scilla",
-        "line": 385,
-        "column": 26
-      }
-    },
-    {
-      "vname": "transactionId",
-      "type": "Uint32",
-      "start_location": {
-        "file": "contracts/wallet_2.scilla",
-        "line": 389,
-        "column": 31
-      },
-      "end_location": {
-        "file": "contracts/wallet_2.scilla",
-        "line": 389,
-        "column": 44
-      }
-    },
-    {
-      "vname": "msgs",
-      "type": "List (Message)",
-      "start_location": {
-        "file": "contracts/wallet_2.scilla",
-        "line": 390,
-        "column": 13
-      },
-      "end_location": {
-        "file": "contracts/wallet_2.scilla",
-        "line": 390,
-        "column": 17
-      }
-    },
-    {
-      "vname": "transaction_msg_as_list",
-      "type": "ByStr20 -> Uint128 -> String -> List (Message)",
-      "start_location": {
-        "file": "contracts/wallet_2.scilla",
-        "line": 390,
-        "column": 20
-      },
-      "end_location": {
-        "file": "contracts/wallet_2.scilla",
-        "line": 390,
-        "column": 43
-      }
-    },
-    {
-      "vname": "recipient",
-      "type": "ByStr20",
-      "start_location": {
-        "file": "contracts/wallet_2.scilla",
-        "line": 390,
-        "column": 44
-      },
-      "end_location": {
-        "file": "contracts/wallet_2.scilla",
-        "line": 390,
-        "column": 53
-      }
-    },
-    {
-      "vname": "amount",
-      "type": "Uint128",
-      "start_location": {
-        "file": "contracts/wallet_2.scilla",
-        "line": 390,
-        "column": 54
-      },
-      "end_location": {
-        "file": "contracts/wallet_2.scilla",
-        "line": 390,
-        "column": 60
-      }
-    },
-    {
-      "vname": "tag",
-      "type": "String",
-      "start_location": {
-        "file": "contracts/wallet_2.scilla",
-        "line": 390,
-        "column": 61
-      },
-      "end_location": {
-        "file": "contracts/wallet_2.scilla",
-        "line": 390,
-        "column": 64
-      }
-    },
-    {
-      "vname": "msgs",
-      "type": "List (Message)",
-      "start_location": {
-        "file": "contracts/wallet_2.scilla",
-        "line": 391,
-        "column": 18
-      },
-      "end_location": {
-        "file": "contracts/wallet_2.scilla",
-        "line": 391,
-        "column": 22
-      }
-    },
-    {
-      "vname": "e",
-      "type": "Event",
-      "start_location": {
-        "file": "contracts/wallet_2.scilla",
-        "line": 392,
-        "column": 13
-      },
-      "end_location": {
-        "file": "contracts/wallet_2.scilla",
-        "line": 392,
-        "column": 14
-      }
-    },
-    {
-      "vname": "mk_transaction_executed_event",
-      "type": "ByStr20 -> Uint128 -> String -> Event",
-      "start_location": {
-        "file": "contracts/wallet_2.scilla",
-        "line": 392,
-        "column": 17
-      },
-      "end_location": {
-        "file": "contracts/wallet_2.scilla",
-        "line": 392,
-        "column": 46
-      }
-    },
-    {
-      "vname": "recipient",
-      "type": "ByStr20",
-      "start_location": {
-        "file": "contracts/wallet_2.scilla",
-        "line": 392,
-        "column": 47
-      },
-      "end_location": {
-        "file": "contracts/wallet_2.scilla",
-        "line": 392,
-        "column": 56
-      }
-    },
-    {
-      "vname": "amount",
-      "type": "Uint128",
-      "start_location": {
-        "file": "contracts/wallet_2.scilla",
-        "line": 392,
-        "column": 57
-      },
-      "end_location": {
-        "file": "contracts/wallet_2.scilla",
-        "line": 392,
-        "column": 63
-      }
-    },
-    {
-      "vname": "tag",
-      "type": "String",
-      "start_location": {
-        "file": "contracts/wallet_2.scilla",
-        "line": 392,
-        "column": 64
-      },
-      "end_location": {
-        "file": "contracts/wallet_2.scilla",
-        "line": 392,
-        "column": 67
-      }
-    },
-    {
-      "vname": "e",
-      "type": "Event",
-      "start_location": {
-        "file": "contracts/wallet_2.scilla",
-        "line": 393,
-        "column": 19
-      },
-      "end_location": {
-        "file": "contracts/wallet_2.scilla",
-        "line": 393,
-        "column": 20
-      }
-    },
-    {
-      "vname": "transactionId",
-      "type": "Uint32",
-      "start_location": {
-        "file": "contracts/wallet_2.scilla",
-        "line": 402,
-        "column": 29
-      },
-      "end_location": {
-        "file": "contracts/wallet_2.scilla",
-        "line": 402,
-        "column": 42
-      }
-    },
-    {
-      "vname": "sig",
-      "type": "Bool",
-      "start_location": {
-        "file": "contracts/wallet_2.scilla",
-        "line": 403,
-        "column": 3
-      },
-      "end_location": {
-        "file": "contracts/wallet_2.scilla",
-        "line": 403,
-        "column": 6
-      }
-    },
-    {
-      "vname": "signatures",
-      "type": "Map (Uint32) (Map (ByStr20) (Bool))",
-      "start_location": {
-        "file": "contracts/wallet_2.scilla",
-        "line": 403,
-        "column": 17
-      },
-      "end_location": {
-        "file": "contracts/wallet_2.scilla",
-        "line": 403,
-        "column": 27
-      }
-    },
-    {
-      "vname": "transactionId",
-      "type": "Uint32",
-      "start_location": {
-        "file": "contracts/wallet_2.scilla",
-        "line": 403,
-        "column": 28
-      },
-      "end_location": {
-        "file": "contracts/wallet_2.scilla",
-        "line": 403,
-        "column": 41
-      }
-    },
-    {
-      "vname": "_sender",
-      "type": "ByStr20",
-      "start_location": {
-        "file": "contracts/wallet_2.scilla",
-        "line": 403,
-        "column": 43
-      },
-      "end_location": {
-        "file": "contracts/wallet_2.scilla",
-        "line": 403,
-        "column": 50
-      }
-    },
-    {
-      "vname": "sig",
-      "type": "Bool",
-      "start_location": {
-        "file": "contracts/wallet_2.scilla",
-        "line": 404,
-        "column": 9
-      },
-      "end_location": {
-        "file": "contracts/wallet_2.scilla",
-        "line": 404,
-        "column": 12
-      }
-    },
-    {
-      "vname": "err",
-      "type": "Error",
-      "start_location": {
-        "file": "contracts/wallet_2.scilla",
-        "line": 406,
-        "column": 5
-      },
-      "end_location": {
-        "file": "contracts/wallet_2.scilla",
-        "line": 406,
-        "column": 8
-      }
-    },
-    {
-      "vname": "err",
-      "type": "Error",
-      "start_location": {
-        "file": "contracts/wallet_2.scilla",
-        "line": 407,
-        "column": 15
-      },
-      "end_location": {
-        "file": "contracts/wallet_2.scilla",
-        "line": 407,
-        "column": 18
-      }
-    },
-    {
-      "vname": "count",
-      "type": "Option (Uint32)",
-      "start_location": {
-        "file": "contracts/wallet_2.scilla",
-        "line": 409,
-        "column": 5
-      },
-      "end_location": {
-        "file": "contracts/wallet_2.scilla",
-        "line": 409,
-        "column": 10
-      }
-    },
-    {
-      "vname": "signature_counts",
-      "type": "Map (Uint32) (Uint32)",
-      "start_location": {
-        "file": "contracts/wallet_2.scilla",
-        "line": 409,
-        "column": 14
-      },
-      "end_location": {
-        "file": "contracts/wallet_2.scilla",
-        "line": 409,
-        "column": 30
-      }
-    },
-    {
-      "vname": "transactionId",
-      "type": "Uint32",
-      "start_location": {
-        "file": "contracts/wallet_2.scilla",
-        "line": 409,
-        "column": 31
-      },
-      "end_location": {
-        "file": "contracts/wallet_2.scilla",
-        "line": 409,
-        "column": 44
-      }
-    },
-    {
-      "vname": "count",
-      "type": "Option (Uint32)",
-      "start_location": {
-        "file": "contracts/wallet_2.scilla",
-        "line": 410,
-        "column": 11
-      },
-      "end_location": {
-        "file": "contracts/wallet_2.scilla",
-        "line": 410,
-        "column": 16
-      }
-    },
-    {
-      "vname": "err",
-      "type": "Error",
-      "start_location": {
-        "file": "contracts/wallet_2.scilla",
-        "line": 412,
-        "column": 7
-      },
-      "end_location": {
-        "file": "contracts/wallet_2.scilla",
-        "line": 412,
-        "column": 10
-      }
-    },
-    {
-      "vname": "err",
-      "type": "Error",
-      "start_location": {
-        "file": "contracts/wallet_2.scilla",
-        "line": 413,
-        "column": 17
-      },
-      "end_location": {
-        "file": "contracts/wallet_2.scilla",
-        "line": 413,
-        "column": 20
-      }
-    },
-    {
-      "vname": "c",
-      "type": "Uint32",
-      "start_location": {
-        "file": "contracts/wallet_2.scilla",
-        "line": 414,
-        "column": 12
-      },
-      "end_location": {
-        "file": "contracts/wallet_2.scilla",
-        "line": 414,
-        "column": 13
-      }
-    },
-    {
-      "vname": "c_is_zero",
-      "type": "Bool",
-      "start_location": {
-        "file": "contracts/wallet_2.scilla",
-        "line": 415,
-        "column": 7
-      },
-      "end_location": {
-        "file": "contracts/wallet_2.scilla",
-        "line": 415,
-        "column": 16
-      }
-    },
-    {
-      "vname": "c",
-      "type": "Uint32",
-      "start_location": {
-        "file": "contracts/wallet_2.scilla",
-        "line": 415,
-        "column": 30
-      },
-      "end_location": {
-        "file": "contracts/wallet_2.scilla",
-        "line": 415,
-        "column": 31
-      }
-    },
-    {
-      "vname": "zero",
-      "type": "Uint32",
-      "start_location": {
-        "file": "contracts/wallet_2.scilla",
-        "line": 415,
-        "column": 32
-      },
-      "end_location": {
-        "file": "contracts/wallet_2.scilla",
-        "line": 415,
-        "column": 36
-      }
-    },
-    {
-      "vname": "c_is_zero",
-      "type": "Bool",
-      "start_location": {
-        "file": "contracts/wallet_2.scilla",
-        "line": 416,
-        "column": 13
-      },
-      "end_location": {
-        "file": "contracts/wallet_2.scilla",
-        "line": 416,
-        "column": 22
-      }
-    },
-    {
-      "vname": "err",
-      "type": "Error",
-      "start_location": {
-        "file": "contracts/wallet_2.scilla",
-        "line": 418,
-        "column": 9
-      },
-      "end_location": {
-        "file": "contracts/wallet_2.scilla",
-        "line": 418,
-        "column": 12
-      }
-    },
-    {
-      "vname": "err",
-      "type": "Error",
-      "start_location": {
-        "file": "contracts/wallet_2.scilla",
-        "line": 419,
-        "column": 19
-      },
-      "end_location": {
-        "file": "contracts/wallet_2.scilla",
-        "line": 419,
-        "column": 22
-      }
-    },
-    {
-      "vname": "new_c",
-      "type": "Uint32",
-      "start_location": {
-        "file": "contracts/wallet_2.scilla",
-        "line": 421,
-        "column": 9
-      },
-      "end_location": {
-        "file": "contracts/wallet_2.scilla",
-        "line": 421,
-        "column": 14
-      }
-    },
-    {
-      "vname": "c",
-      "type": "Uint32",
-      "start_location": {
-        "file": "contracts/wallet_2.scilla",
-        "line": 421,
-        "column": 29
-      },
-      "end_location": {
-        "file": "contracts/wallet_2.scilla",
-        "line": 421,
-        "column": 30
-      }
-    },
-    {
-      "vname": "one",
-      "type": "Uint32",
-      "start_location": {
-        "file": "contracts/wallet_2.scilla",
-        "line": 421,
-        "column": 31
-      },
-      "end_location": {
-        "file": "contracts/wallet_2.scilla",
-        "line": 421,
-        "column": 34
-      }
-    },
-    {
-      "vname": "signature_counts",
-      "type": "Map (Uint32) (Uint32)",
-      "start_location": {
-        "file": "contracts/wallet_2.scilla",
-        "line": 422,
-        "column": 9
-      },
-      "end_location": {
-        "file": "contracts/wallet_2.scilla",
-        "line": 422,
-        "column": 25
-      }
-    },
-    {
-      "vname": "transactionId",
-      "type": "Uint32",
-      "start_location": {
-        "file": "contracts/wallet_2.scilla",
-        "line": 422,
-        "column": 26
-      },
-      "end_location": {
-        "file": "contracts/wallet_2.scilla",
-        "line": 422,
-        "column": 39
-      }
-    },
-    {
-      "vname": "new_c",
-      "type": "Uint32",
-      "start_location": {
-        "file": "contracts/wallet_2.scilla",
-        "line": 422,
-        "column": 44
-      },
-      "end_location": {
-        "file": "contracts/wallet_2.scilla",
-        "line": 422,
-        "column": 49
-      }
-    },
-    {
-      "vname": "signatures",
-      "type": "Map (Uint32) (Map (ByStr20) (Bool))",
-      "start_location": {
-        "file": "contracts/wallet_2.scilla",
-        "line": 423,
-        "column": 16
-      },
-      "end_location": {
-        "file": "contracts/wallet_2.scilla",
-        "line": 423,
-        "column": 26
-      }
-    },
-    {
-      "vname": "transactionId",
-      "type": "Uint32",
-      "start_location": {
-        "file": "contracts/wallet_2.scilla",
-        "line": 423,
-        "column": 27
-      },
-      "end_location": {
-        "file": "contracts/wallet_2.scilla",
-        "line": 423,
-        "column": 40
-      }
-    },
-    {
-      "vname": "_sender",
-      "type": "ByStr20",
-      "start_location": {
-        "file": "contracts/wallet_2.scilla",
-        "line": 423,
-        "column": 42
-      },
-      "end_location": {
-        "file": "contracts/wallet_2.scilla",
-        "line": 423,
-        "column": 49
-      }
-    },
-    {
-      "vname": "validity",
-      "type": "ContractValidity",
-      "start_location": {
-        "file": "contracts/wallet_2.scilla",
-        "line": 432,
-        "column": 3
-      },
-      "end_location": {
-        "file": "contracts/wallet_2.scilla",
-        "line": 432,
-        "column": 11
-      }
-    },
-    {
-      "vname": "contract_valid",
-      "type": "ContractValidity",
-      "start_location": {
-        "file": "contracts/wallet_2.scilla",
-        "line": 432,
-        "column": 15
-      },
-      "end_location": {
-        "file": "contracts/wallet_2.scilla",
-        "line": 432,
-        "column": 29
-      }
-    },
-    {
-      "vname": "validity",
-      "type": "ContractValidity",
-      "start_location": {
-        "file": "contracts/wallet_2.scilla",
-        "line": 433,
-        "column": 9
-      },
-      "end_location": {
-        "file": "contracts/wallet_2.scilla",
-        "line": 433,
-        "column": 17
-      }
-    },
-    {
-      "vname": "owners_map_opt",
-      "type": "Option (Map (ByStr20) (Bool))",
-      "start_location": {
-        "file": "contracts/wallet_2.scilla",
-        "line": 436,
-        "column": 5
-      },
-      "end_location": {
-        "file": "contracts/wallet_2.scilla",
-        "line": 436,
-        "column": 19
-      }
-    },
-    {
-      "vname": "check_validity_and_build_owners_map",
-      "type": "List (ByStr20) -> Uint32 -> Option (Map (ByStr20) (Bool))",
-      "start_location": {
-        "file": "contracts/wallet_2.scilla",
-        "line": 436,
-        "column": 22
-      },
-      "end_location": {
-        "file": "contracts/wallet_2.scilla",
-        "line": 436,
-        "column": 57
-      }
-    },
-    {
-      "vname": "owners_list",
-      "type": "List (ByStr20)",
-      "start_location": {
-        "file": "contracts/wallet_2.scilla",
-        "line": 436,
-        "column": 58
-      },
-      "end_location": {
-        "file": "contracts/wallet_2.scilla",
-        "line": 436,
-        "column": 69
-      }
-    },
-    {
-      "vname": "required_signatures",
-      "type": "Uint32",
-      "start_location": {
-        "file": "contracts/wallet_2.scilla",
-        "line": 436,
-        "column": 70
-      },
-      "end_location": {
-        "file": "contracts/wallet_2.scilla",
-        "line": 436,
-        "column": 89
-      }
-    },
-    {
-      "vname": "owners_map_opt",
-      "type": "Option (Map (ByStr20) (Bool))",
-      "start_location": {
-        "file": "contracts/wallet_2.scilla",
-        "line": 437,
-        "column": 11
-      },
-      "end_location": {
-        "file": "contracts/wallet_2.scilla",
-        "line": 437,
-        "column": 25
-      }
-    },
-    {
-      "vname": "owners_map",
-      "type": "Map (ByStr20) (Bool)",
-      "start_location": {
-        "file": "contracts/wallet_2.scilla",
-        "line": 438,
-        "column": 12
-      },
-      "end_location": {
-        "file": "contracts/wallet_2.scilla",
-        "line": 438,
-        "column": 22
-      }
-    },
-    {
-      "vname": "valid",
-      "type": "ContractValidity",
-      "start_location": {
-        "file": "contracts/wallet_2.scilla",
-        "line": 439,
-        "column": 25
-      },
-      "end_location": {
-        "file": "contracts/wallet_2.scilla",
-        "line": 439,
-        "column": 30
-      }
-    },
-    {
-      "vname": "contract_valid",
-      "type": "ContractValidity",
-      "start_location": {
-        "file": "contracts/wallet_2.scilla",
-        "line": 439,
-        "column": 7
-      },
-      "end_location": {
-        "file": "contracts/wallet_2.scilla",
-        "line": 439,
-        "column": 21
-      }
-    },
-    {
-      "vname": "owners_map",
-      "type": "Map (ByStr20) (Bool)",
-      "start_location": {
-        "file": "contracts/wallet_2.scilla",
-        "line": 440,
-        "column": 17
-      },
-      "end_location": {
-        "file": "contracts/wallet_2.scilla",
-        "line": 440,
-        "column": 27
-      }
-    },
-    {
-      "vname": "owners",
-      "type": "Map (ByStr20) (Bool)",
-      "start_location": {
-        "file": "contracts/wallet_2.scilla",
-        "line": 440,
-        "column": 7
-      },
-      "end_location": {
-        "file": "contracts/wallet_2.scilla",
-        "line": 440,
-        "column": 13
-      }
-    },
-    {
-      "vname": "e",
-      "type": "Event",
-      "start_location": {
-        "file": "contracts/wallet_2.scilla",
-        "line": 441,
-        "column": 7
-      },
-      "end_location": {
-        "file": "contracts/wallet_2.scilla",
-        "line": 441,
-        "column": 8
-      }
-    },
-    {
-      "vname": "mk_contract_initialized_event",
-      "type": "Event",
-      "start_location": {
-        "file": "contracts/wallet_2.scilla",
-        "line": 441,
-        "column": 11
-      },
-      "end_location": {
-        "file": "contracts/wallet_2.scilla",
-        "line": 441,
-        "column": 40
-      }
-    },
-    {
-      "vname": "e",
-      "type": "Event",
-      "start_location": {
-        "file": "contracts/wallet_2.scilla",
-        "line": 442,
-        "column": 13
-      },
-      "end_location": {
-        "file": "contracts/wallet_2.scilla",
-        "line": 442,
-        "column": 14
-      }
-    },
-    {
-      "vname": "invalid",
-      "type": "ContractValidity",
-      "start_location": {
-        "file": "contracts/wallet_2.scilla",
-        "line": 444,
-        "column": 25
-      },
-      "end_location": {
-        "file": "contracts/wallet_2.scilla",
-        "line": 444,
-        "column": 32
-      }
-    },
-    {
-      "vname": "contract_valid",
-      "type": "ContractValidity",
-      "start_location": {
-        "file": "contracts/wallet_2.scilla",
-        "line": 444,
-        "column": 7
-      },
-      "end_location": {
-        "file": "contracts/wallet_2.scilla",
-        "line": 444,
-        "column": 21
-      }
-    },
-    {
-      "vname": "validity",
-      "type": "ContractValidity",
-      "start_location": {
-        "file": "contracts/wallet_2.scilla",
-        "line": 454,
-        "column": 3
-      },
-      "end_location": {
-        "file": "contracts/wallet_2.scilla",
-        "line": 454,
-        "column": 11
-      }
-    },
-    {
-      "vname": "contract_valid",
-      "type": "ContractValidity",
-      "start_location": {
-        "file": "contracts/wallet_2.scilla",
-        "line": 454,
-        "column": 15
-      },
-      "end_location": {
-        "file": "contracts/wallet_2.scilla",
-        "line": 454,
-        "column": 29
-      }
-    },
-    {
-      "vname": "validity",
-      "type": "ContractValidity",
-      "start_location": {
-        "file": "contracts/wallet_2.scilla",
-        "line": 455,
-        "column": 9
-      },
-      "end_location": {
-        "file": "contracts/wallet_2.scilla",
-        "line": 455,
-        "column": 17
-      }
-    },
-    {
-      "vname": "err",
-      "type": "Error",
-      "start_location": {
-        "file": "contracts/wallet_2.scilla",
-        "line": 458,
-        "column": 5
-      },
-      "end_location": {
-        "file": "contracts/wallet_2.scilla",
-        "line": 458,
-        "column": 8
-      }
-    },
-    {
-      "vname": "err",
-      "type": "Error",
-      "start_location": {
-        "file": "contracts/wallet_2.scilla",
-        "line": 459,
-        "column": 15
-      },
-      "end_location": {
-        "file": "contracts/wallet_2.scilla",
-        "line": 459,
-        "column": 18
-      }
-    },
-    {
-      "vname": "err",
-      "type": "Error",
-      "start_location": {
-        "file": "contracts/wallet_2.scilla",
-        "line": 461,
-        "column": 5
-      },
-      "end_location": {
-        "file": "contracts/wallet_2.scilla",
-        "line": 461,
-        "column": 8
-      }
-    },
-    {
-      "vname": "err",
-      "type": "Error",
-      "start_location": {
-        "file": "contracts/wallet_2.scilla",
-        "line": 462,
-        "column": 15
-      },
-      "end_location": {
-        "file": "contracts/wallet_2.scilla",
-        "line": 462,
-        "column": 18
-      }
-    }
-  ],
-=======
->>>>>>> c21459aa
   "contract_info": {
     "scilla_major_version": "0",
     "vname": "Wallet",
