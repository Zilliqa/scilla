{
  "cashflow_tags": {
    "State variables": [],
    "ADT constructors": [
      {
        "TestLib1.TestType2": [
          { "constructor": "TestLib1.Constructor4", "tags": [ "NoInfo" ] }
        ]
      }
    ]
  },
  "contract_info": {
    "scilla_major_version": "0",
    "vname": "TestContr1",
    "params": [],
    "fields": [],
    "transitions": [],
    "procedures": [],
    "events": [],
    "ADTs": [
      {
        "tname": "TestLib1.TestType2",
        "tparams": [],
        "tmap": [
          {
            "cname": "TestLib1.Constructor3",
            "argtypes": [ "TestLib1.TestType" ]
          },
          { "cname": "TestLib1.Constructor4", "argtypes": [ "Uint32" ] }
        ]
      },
      {
        "tname": "Option",
        "tparams": [ "'A" ],
        "tmap": [
          { "cname": "Some", "argtypes": [ "'A" ] },
          { "cname": "None", "argtypes": [] }
        ]
      },
      {
<<<<<<< HEAD
        "tname": "TestLib1.scillib.TestType",
=======
        "tname": "TestLib1.TestType",
>>>>>>> 4ef03331
        "tparams": [],
        "tmap": [
          { "cname": "TestLib1.Constructor1", "argtypes": [] },
          { "cname": "TestLib1.Constructor2", "argtypes": [] }
        ]
      },
      {
        "tname": "Bool",
        "tparams": [],
        "tmap": [
          { "cname": "True", "argtypes": [] },
          { "cname": "False", "argtypes": [] }
        ]
      },
      {
        "tname": "Nat",
        "tparams": [],
        "tmap": [
          { "cname": "Zero", "argtypes": [] },
          { "cname": "Succ", "argtypes": [ "Nat" ] }
        ]
      },
      {
        "tname": "List",
        "tparams": [ "'A" ],
        "tmap": [
          { "cname": "Cons", "argtypes": [ "'A", "List ('A)" ] },
          { "cname": "Nil", "argtypes": [] }
        ]
      },
      {
        "tname": "Pair",
        "tparams": [ "'A", "'B" ],
        "tmap": [ { "cname": "Pair", "argtypes": [ "'A", "'B" ] } ]
<<<<<<< HEAD
      },
      {
        "tname": "TestLib1.scillib.TestType2",
        "tparams": [],
        "tmap": [
          {
            "cname": "Constructor3",
            "argtypes": [ "TestLib1.scillib.TestType" ]
          },
          { "cname": "Constructor4", "argtypes": [ "Uint32" ] }
        ]
=======
>>>>>>> 4ef03331
      }
    ]
  },
  "warnings": [
    {
      "warning_message":
        "No transition in contract TestContr1 contains an accept statement\n",
      "start_location": { "file": "", "line": 0, "column": 0 },
      "end_location": { "file": "", "line": 0, "column": 0 },
      "warning_id": 1
    }
  ],
  "gas_remaining": "7917"
}
<|MERGE_RESOLUTION|>--- conflicted
+++ resolved
@@ -38,11 +38,7 @@
         ]
       },
       {
-<<<<<<< HEAD
-        "tname": "TestLib1.scillib.TestType",
-=======
         "tname": "TestLib1.TestType",
->>>>>>> 4ef03331
         "tparams": [],
         "tmap": [
           { "cname": "TestLib1.Constructor1", "argtypes": [] },
@@ -77,20 +73,6 @@
         "tname": "Pair",
         "tparams": [ "'A", "'B" ],
         "tmap": [ { "cname": "Pair", "argtypes": [ "'A", "'B" ] } ]
-<<<<<<< HEAD
-      },
-      {
-        "tname": "TestLib1.scillib.TestType2",
-        "tparams": [],
-        "tmap": [
-          {
-            "cname": "Constructor3",
-            "argtypes": [ "TestLib1.scillib.TestType" ]
-          },
-          { "cname": "Constructor4", "argtypes": [ "Uint32" ] }
-        ]
-=======
->>>>>>> 4ef03331
       }
     ]
   },
