(*
  This file is part of scilla.

  Copyright (c) 2018 - present Zilliqa Research Pvt. Ltd.
  
  scilla is free software: you can redistribute it and/or modify it under the
  terms of the GNU General Public License as published by the Free Software
  Foundation, either version 3 of the License, or (at your option) any later
  version.
 
  scilla is distributed in the hope that it will be useful, but WITHOUT ANY
  WARRANTY; without even the implied warranty of MERCHANTABILITY or FITNESS FOR
  A PARTICULAR PURPOSE.  See the GNU General Public License for more details.
 
  You should have received a copy of the GNU General Public License along with
  scilla.  If not, see <http://www.gnu.org/licenses/>.
*)

module Tests = TestUtil.DiffBasedTests(
  struct
    let gold_path dir f = [dir; "checker"; "good"; "gold"; f ^ ".gold" ]
    let test_path f = ["contracts"; f]
    let runner = "scilla-checker"
    let custom_args = ["-cf"; "-contractinfo"]
    let additional_libdirs = []
    let tests = [
      "auction.scilla";
      "bookstore.scilla";
      "cfinvoke.scilla";
      "chain-call-balance-1.scilla";
      "chain-call-balance-2.scilla";
      "chain-call-balance-3.scilla";
      "crowdfunding.scilla";
      "ecdsa.scilla";
      "empty.scilla";
      "fungible-token.scilla";
      "helloWorld.scilla";
      "inplace-map.scilla";
        "map_key_test.scilla";
      "mappair.scilla";
      "multiple-msgs.scilla";
      "nonfungible-token.scilla";
      "one-msg1.scilla";
      "one-msg.scilla";
      "ping.scilla";
      "pong.scilla";
      "schnorr.scilla"; 
      "simple-dex.scilla";
      "wallet.scilla";
      "zil-game.scilla";
    ]
    let exit_code : Unix.process_status = WEXITED 0
  end)

module CheckerTests = TestUtil.DiffBasedTests(
  struct
    let gold_path dir f = [dir; "checker"; "good"; "gold"; f ^ ".gold" ]
    let test_path f = ["checker"; "good"; f]
    let runner = "scilla-checker"
    let custom_args = ["-cf"; "-contractinfo"]
    let additional_libdirs = [["checker"; "good"; "lib"]]
    let tests = [
      "adt_test.scilla";
      "cashflow_test.scilla";
      "missing-accepts.scilla";
      "multiple-accepts.scilla";
      "one-accept.scilla"; 
      "one-transition-accepts.scilla";
      "one-transition-might-accept.scilla";
      "libchain1.scilla";
      "libchain2.scilla";
      "libdiamond.scilla";
      "InstantiatedListUtils.scillib";
<<<<<<< HEAD
      "namespace1.scilla";
      "namespace2.scilla";
      "namespace3.scilla";
=======
      "map_no_inplace_warn.scilla";
>>>>>>> c5611e85
    ]
    let exit_code : Unix.process_status = WEXITED 0
  end)

module ShogiTests = TestUtil.DiffBasedTests(
  struct
    let gold_path dir f = [dir; "checker"; "good"; "gold"; f ^ ".gold" ]
    let test_path f = ["contracts"; f]
    let runner = "scilla-checker"
    let custom_args = ["-cf"; "-contractinfo"]
    let additional_libdirs = [[ "contracts"; "shogi_lib"]]
    let tests = [
      "shogi.scilla";
    ]
    let exit_code : Unix.process_status = WEXITED 0
  end)<|MERGE_RESOLUTION|>--- conflicted
+++ resolved
@@ -71,13 +71,10 @@
       "libchain2.scilla";
       "libdiamond.scilla";
       "InstantiatedListUtils.scillib";
-<<<<<<< HEAD
+      "map_no_inplace_warn.scilla";
       "namespace1.scilla";
       "namespace2.scilla";
       "namespace3.scilla";
-=======
-      "map_no_inplace_warn.scilla";
->>>>>>> c5611e85
     ]
     let exit_code : Unix.process_status = WEXITED 0
   end)
