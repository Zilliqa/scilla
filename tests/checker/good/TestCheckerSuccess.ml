--- conflicted
+++ resolved
@@ -27,11 +27,8 @@
     let custom_args = ["-cf"]
     let tests = [
       "crowdfunding.scilla"; "zil-game.scilla"; "fungible-token.scilla"; "auction.scilla";
-<<<<<<< HEAD
-      "empty.scilla"; "schnorr.scilla"; "inplace-map.scilla"; "wallet.scilla"; "adt_test.scilla"
-=======
-      "empty.scilla"; "schnorr.scilla"; "ecdsa.scilla"; "inplace-map.scilla"
->>>>>>> 581ff03b
+      "empty.scilla"; "schnorr.scilla"; "ecdsa.scilla"; "inplace-map.scilla";
+      "wallet.scilla"; "adt_test.scilla"
     ]
     let exit_code : Unix.process_status = WEXITED 0
   end)