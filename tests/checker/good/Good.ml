--- conflicted
+++ resolved
@@ -82,14 +82,11 @@
       "address_eq_test.scilla";
       "address_list_traversal.scilla";
       "polymorphic_address.scilla";
-<<<<<<< HEAD
       "dead_code_test1.scilla";
       "dead_code_test2.scilla";
       "dead_code_test3.scilla";
-=======
       "simple-dex-remote-reads.scilla";
       "type_casts.scilla";
->>>>>>> 78043508
     ]
 
   let exit_code : UnixLabels.process_status = WEXITED 0
