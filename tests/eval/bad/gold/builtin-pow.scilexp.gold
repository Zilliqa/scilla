--- conflicted
+++ resolved
@@ -1,9 +1,5 @@
 {
-<<<<<<< HEAD
-  "gas_remaining": "4001225",
-=======
-  "gas_remaining": "4001226",
->>>>>>> 5feeabf9
+  "gas_remaining": "4001216",
   "errors": [
     {
       "error_message":
