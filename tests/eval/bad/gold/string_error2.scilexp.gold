{
<<<<<<< HEAD
  "gas_remaining": "4001226",
=======
  "gas_remaining": "4001227",
>>>>>>> 5feeabf9
  "errors": [
    {
      "error_message": "String.to_ascii: Not printable",
      "start_location": { "file": "", "line": 0, "column": 0 },
      "end_location": { "file": "", "line": 0, "column": 0 }
    }
  ],
  "warnings": []
}<|MERGE_RESOLUTION|>--- conflicted
+++ resolved
@@ -1,9 +1,5 @@
 {
-<<<<<<< HEAD
-  "gas_remaining": "4001226",
-=======
-  "gas_remaining": "4001227",
->>>>>>> 5feeabf9
+  "gas_remaining": "4001217",
   "errors": [
     {
       "error_message": "String.to_ascii: Not printable",
