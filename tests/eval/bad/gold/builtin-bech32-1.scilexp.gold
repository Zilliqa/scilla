{
<<<<<<< HEAD
  "gas_remaining": "4000977",
=======
  "gas_remaining": "4000978",
>>>>>>> 5feeabf9
  "errors": [
    {
      "error_message": "Only zil bech32 addresses are supported",
      "start_location": { "file": "", "line": 0, "column": 0 },
      "end_location": { "file": "", "line": 0, "column": 0 }
    }
  ],
  "warnings": []
}<|MERGE_RESOLUTION|>--- conflicted
+++ resolved
@@ -1,9 +1,5 @@
 {
-<<<<<<< HEAD
-  "gas_remaining": "4000977",
-=======
-  "gas_remaining": "4000978",
->>>>>>> 5feeabf9
+  "gas_remaining": "4000968",
   "errors": [
     {
       "error_message": "Only zil bech32 addresses are supported",
