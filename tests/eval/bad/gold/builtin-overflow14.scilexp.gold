--- conflicted
+++ resolved
@@ -1,9 +1,5 @@
 {
-<<<<<<< HEAD
-  "gas_remaining": "4001209",
-=======
-  "gas_remaining": "4001210",
->>>>>>> 5feeabf9
+  "gas_remaining": "4001200",
   "errors": [
     {
       "error_message":
