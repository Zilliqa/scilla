--- conflicted
+++ resolved
@@ -1,9 +1,5 @@
 {
-<<<<<<< HEAD
-  "gas_remaining": "4001214",
-=======
-  "gas_remaining": "4001215",
->>>>>>> 5feeabf9
+  "gas_remaining": "4001205",
   "errors": [
     {
       "error_message": "Not a functional value: (Int32 2).",
