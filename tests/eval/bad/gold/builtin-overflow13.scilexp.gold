--- conflicted
+++ resolved
@@ -1,9 +1,5 @@
 {
-<<<<<<< HEAD
-  "gas_remaining": "4001211",
-=======
-  "gas_remaining": "4001212",
->>>>>>> 5feeabf9
+  "gas_remaining": "4001202",
   "errors": [
     {
       "error_message":
