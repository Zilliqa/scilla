{
<<<<<<< HEAD
  "gas_remaining": "4001218",
=======
  "gas_remaining": "4001219",
>>>>>>> 5feeabf9
  "errors": [
    {
      "error_message": "Not a functional value: (Int64 1).",
      "start_location": { "file": "", "line": 0, "column": 0 },
      "end_location": { "file": "", "line": 0, "column": 0 }
    }
  ],
  "warnings": []
}<|MERGE_RESOLUTION|>--- conflicted
+++ resolved
@@ -1,9 +1,5 @@
 {
-<<<<<<< HEAD
-  "gas_remaining": "4001218",
-=======
-  "gas_remaining": "4001219",
->>>>>>> 5feeabf9
+  "gas_remaining": "4001209",
   "errors": [
     {
       "error_message": "Not a functional value: (Int64 1).",
