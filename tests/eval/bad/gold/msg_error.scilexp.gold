{
<<<<<<< HEAD
  "gas_remaining": "4001219",
=======
  "gas_remaining": "4001220",
>>>>>>> 5feeabf9
  "errors": [
    {
      "error_message": "Cannot type runtime closure.",
      "start_location": { "file": "", "line": 0, "column": 0 },
      "end_location": { "file": "", "line": 0, "column": 0 }
    }
  ],
  "warnings": []
}<|MERGE_RESOLUTION|>--- conflicted
+++ resolved
@@ -1,9 +1,5 @@
 {
-<<<<<<< HEAD
-  "gas_remaining": "4001219",
-=======
-  "gas_remaining": "4001220",
->>>>>>> 5feeabf9
+  "gas_remaining": "4001210",
   "errors": [
     {
       "error_message": "Cannot type runtime closure.",
