--- conflicted
+++ resolved
@@ -1,9 +1,5 @@
 {
-<<<<<<< HEAD
-  "gas_remaining": "4001217",
-=======
-  "gas_remaining": "4001218",
->>>>>>> 5feeabf9
+  "gas_remaining": "4001208",
   "errors": [
     {
       "error_message":
