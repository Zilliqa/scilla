(*
  This file is part of scilla.

  Copyright (c) 2018 - present Zilliqa Research Pvt. Ltd.
  
  scilla is free software: you can redistribute it and/or modify it under the
  terms of the GNU General Public License as published by the Free Software
  Foundation, either version 3 of the License, or (at your option) any later
  version.
 
  scilla is distributed in the hope that it will be useful, but WITHOUT ANY
  WARRANTY; without even the implied warranty of MERCHANTABILITY or FITNESS FOR
  A PARTICULAR PURPOSE.  See the GNU General Public License for more details.
 
  You should have received a copy of the GNU General Public License along with
  scilla.  If not, see <http://www.gnu.org/licenses/>.
*)

open OUnit2

let explist = [
  "app_error1.scilexp";
  "app_error2.scilexp";
  "builtin4.scilexp";
<<<<<<< HEAD
=======
  "blowup.scilexp";             (* Should fail with out-of-gas. *)
  "builtin_error1.scilexp";
>>>>>>> 72c1ce12
  "builtin-divzero.scilexp";
  "builtin-divzero2.scilexp";
  "builtin-divzero3.scilexp";
  "builtin-divzero4.scilexp";
  "builtin-remzero.scilexp";
  "builtin-overflow10.scilexp";
  "builtin-overflow11.scilexp";
  "builtin-overflow12.scilexp";
  "builtin-overflow13.scilexp";
  "builtin-overflow14.scilexp";
  "builtin-overflow1.scilexp";
  "builtin-overflow2.scilexp";
  "builtin-overflow3.scilexp";
  "builtin-overflow5.scilexp";
  "builtin-overflow6.scilexp";
  "builtin-overflow7.scilexp";
  "builtin-overflow8.scilexp";
  "builtin-overflow9.scilexp";
  "builtin-pow.scilexp";
  "builtin-pow2.scilexp";
  "builtin-bech32-1.scilexp";
  "builtin-bech32-2.scilexp";
  "builtin-bech32-3.scilexp";
  "msg_error2.scilexp";
  "msg_error3.scilexp";
  "msg_error.scilexp";
  "let-error.scilexp";
  "list_to_map.scilexp";
  "string_error1.scilexp";
  "substr_err1.scilexp";
]

module Tests = TestUtil.DiffBasedTests(
  struct
    let gold_path dir f = [dir; "eval"; "exp"; "bad"; "gold"; f ^ ".gold" ]
    let test_path f = ["eval"; "exp"; "bad"; f]
    let runner = "eval-runner"
    let custom_args = []
    let additional_libdirs = []
    let tests = explist
    let exit_code : Unix.process_status = WEXITED 1

  end)

let all_tests env = "eval_exp_fail_tests" >::: [Tests.add_tests env]<|MERGE_RESOLUTION|>--- conflicted
+++ resolved
@@ -22,11 +22,7 @@
   "app_error1.scilexp";
   "app_error2.scilexp";
   "builtin4.scilexp";
-<<<<<<< HEAD
-=======
   "blowup.scilexp";             (* Should fail with out-of-gas. *)
-  "builtin_error1.scilexp";
->>>>>>> 72c1ce12
   "builtin-divzero.scilexp";
   "builtin-divzero2.scilexp";
   "builtin-divzero3.scilexp";
