(*
 * Copyright (c) 2018 - present Zilliqa, Inc.
 * All rights reserved.
 *
 * This source code is licensed under the BSD style license found in the
 * LICENSE file in the root directory of this source tree. An additional grant
 * of patent rights can be found in the PATENTS file in the same directory.
 *)
<<<<<<< HEAD
=======
let explist = [
  "addr.scilla"; "app5.scilla"; "builtin1.scilla"; "cons.scilla";
  "hash3.scilla"; "let-error.scilla"; "map3.scilla"; "msg_error2.scilla";
  "option.scilla"; "pm1.scilla"; "app2.scilla"; "app_error1.scilla";
  "builtin2.scilla"; "hash4.scilla"; "let.scilla"; "map4.scilla";
  "msg_error3.scilla"; "pair1.scilla"; "pm2.scilla";
  "app3.scilla"; "app_error2.scilla"; "builtin3.scilla"; "hash1.scilla";
  "map1.scilla"; "map5.scilla"; "msg_error.scilla"; "pair2.scilla";
  "pm3.scilla"; "app4.scilla"; "app.scilla"; "builtin_error1.scilla";
  "hash2.scilla"; "let-builtin.scilla"; "map2.scilla"; "map6.scilla";
  "msg.scilla"; "pair3.scilla"; "pm_app.scilla"; "pm_nesting.scilla";
  "string1.scilla"; "string2.scilla"; "string_error1.scilla";
  "nat_eq_foldl.scilla"; "nat_eq_false.scilla"; "times_two.scilla";
  "fib.scilla"; "id.scilla"; "hof2.scilla"; "hof3.scilla"; "hof.scilla";
  "list_map.scilla"; "list_product.scilla"; "builtin-strings.scilla";
  "list_filter.scilla"; "list_head.scilla"; "list_tail.scilla";
  "list_tail1.scilla"; "list_tail2.scilla"; "list_append.scilla";
  "list_reverse.scilla"; "list_flatten.scilla"; "list_length.scilla";
  "list_eq.scilla"; "list_mem.scilla"; "list_forall.scilla";
  "list_exists.scilla"; "list_sort.scilla"; "list_find.scilla";
  "list_zip.scilla"; "list_zip_with.scilla"; "list_unzip.scilla";
  "nat_to_int.scilla"; "list_to_map.scilla"; "list_sort_eq.scilla";
  "list_nth.scilla"; "builtin-overflow1.scilla"; "builtin-overflow2.scilla";
  "builtin-overflow3.scilla"; "builtin-overflow4.scilla"; "builtin-overflow5.scilla";
  "builtin-overflow6.scilla"; "builtin-overflow7.scilla"; "builtin-overflow8.scilla";
  "builtin-overflow9.scilla"; "builtin4.scilla";
  "type_subst1.scilla"; "type_subst2.scilla";
]
>>>>>>> f838b91d

module Tests = TestUtil.DiffBasedTests(
  struct
    let gold_path dir f = [dir; "eval"; "exp"; "gold"; f ^ ".gold" ]
    let test_path f = ["eval"; "exp"; f]
    let runner = "eval-runner"      
    let tests = [
      "addr.scilla";
      "app5.scilla";
      "builtin1.scilla";
      "cons.scilla";
      "hash3.scilla";
      "let-error.scilla";
      "map3.scilla";
      "msg_error2.scilla";
      "option.scilla";
      "pm1.scilla";
      "app2.scilla";
      "app_error1.scilla";
      "builtin2.scilla";
      "hash4.scilla";
      "let.scilla";
      "map4.scilla";
      "msg_error3.scilla";
      "pair1.scilla";
      "pm2.scilla";
      "app3.scilla";
      "app_error2.scilla";
      "builtin3.scilla";
      "hash1.scilla";
      "map1.scilla";
      "map5.scilla";
      "msg_error.scilla";
      "pair2.scilla";
      "pm3.scilla";
      "app4.scilla";
      "app.scilla";
      "builtin_error1.scilla";
      "hash2.scilla";
      "let-builtin.scilla";
      "map2.scilla";
      "map6.scilla";
      "msg.scilla";
      "pair3.scilla";
      "pm_app.scilla";
      "pm_nesting.scilla";
      "string1.scilla";
      "string2.scilla";
      "string_error1.scilla";
      "nat_eq_foldl.scilla";
      "nat_eq_false.scilla";
      "times_two.scilla";
      "fib.scilla";
      "id.scilla";
      "hof2.scilla";
      "hof3.scilla";
      "list_map.scilla";
      "list_product.scilla";
      "builtin-strings.scilla";
      "list_filter.scilla";
      "list_head.scilla";
      "list_tail.scilla";
      "list_tail1.scilla";
      "list_tail2.scilla";
      "list_append.scilla";
      "list_reverse.scilla";
      "list_flatten.scilla";
      "list_length.scilla";
      "list_eq.scilla";
      "list_mem.scilla";
      "list_forall.scilla";
      "list_exists.scilla";
      "list_sort.scilla";
      "list_find.scilla";
      "list_zip.scilla";
      "list_zip_with.scilla";
      "list_unzip.scilla";
      "nat_to_int.scilla";
      "list_to_map.scilla";
      "list_sort_eq.scilla";
      "list_nth.scilla"
    ]

  end)
<|MERGE_RESOLUTION|>--- conflicted
+++ resolved
@@ -6,37 +6,6 @@
  * LICENSE file in the root directory of this source tree. An additional grant
  * of patent rights can be found in the PATENTS file in the same directory.
  *)
-<<<<<<< HEAD
-=======
-let explist = [
-  "addr.scilla"; "app5.scilla"; "builtin1.scilla"; "cons.scilla";
-  "hash3.scilla"; "let-error.scilla"; "map3.scilla"; "msg_error2.scilla";
-  "option.scilla"; "pm1.scilla"; "app2.scilla"; "app_error1.scilla";
-  "builtin2.scilla"; "hash4.scilla"; "let.scilla"; "map4.scilla";
-  "msg_error3.scilla"; "pair1.scilla"; "pm2.scilla";
-  "app3.scilla"; "app_error2.scilla"; "builtin3.scilla"; "hash1.scilla";
-  "map1.scilla"; "map5.scilla"; "msg_error.scilla"; "pair2.scilla";
-  "pm3.scilla"; "app4.scilla"; "app.scilla"; "builtin_error1.scilla";
-  "hash2.scilla"; "let-builtin.scilla"; "map2.scilla"; "map6.scilla";
-  "msg.scilla"; "pair3.scilla"; "pm_app.scilla"; "pm_nesting.scilla";
-  "string1.scilla"; "string2.scilla"; "string_error1.scilla";
-  "nat_eq_foldl.scilla"; "nat_eq_false.scilla"; "times_two.scilla";
-  "fib.scilla"; "id.scilla"; "hof2.scilla"; "hof3.scilla"; "hof.scilla";
-  "list_map.scilla"; "list_product.scilla"; "builtin-strings.scilla";
-  "list_filter.scilla"; "list_head.scilla"; "list_tail.scilla";
-  "list_tail1.scilla"; "list_tail2.scilla"; "list_append.scilla";
-  "list_reverse.scilla"; "list_flatten.scilla"; "list_length.scilla";
-  "list_eq.scilla"; "list_mem.scilla"; "list_forall.scilla";
-  "list_exists.scilla"; "list_sort.scilla"; "list_find.scilla";
-  "list_zip.scilla"; "list_zip_with.scilla"; "list_unzip.scilla";
-  "nat_to_int.scilla"; "list_to_map.scilla"; "list_sort_eq.scilla";
-  "list_nth.scilla"; "builtin-overflow1.scilla"; "builtin-overflow2.scilla";
-  "builtin-overflow3.scilla"; "builtin-overflow4.scilla"; "builtin-overflow5.scilla";
-  "builtin-overflow6.scilla"; "builtin-overflow7.scilla"; "builtin-overflow8.scilla";
-  "builtin-overflow9.scilla"; "builtin4.scilla";
-  "type_subst1.scilla"; "type_subst2.scilla";
-]
->>>>>>> f838b91d
 
 module Tests = TestUtil.DiffBasedTests(
   struct
@@ -117,7 +86,19 @@
       "nat_to_int.scilla";
       "list_to_map.scilla";
       "list_sort_eq.scilla";
-      "list_nth.scilla"
+      "list_nth.scilla";
+      "builtin-overflow1.scilla";
+      "builtin-overflow2.scilla";
+      "builtin-overflow3.scilla";
+      "builtin-overflow4.scilla";
+      "builtin-overflow5.scilla";
+      "builtin-overflow6.scilla";
+      "builtin-overflow7.scilla";
+      "builtin-overflow8.scilla";
+      "builtin-overflow9.scilla";
+      "builtin4.scilla";
+      "type_subst1.scilla";
+      "type_subst2.scilla";
     ]
 
   end)
