--- conflicted
+++ resolved
@@ -1,8 +1,4 @@
 (Uint128 1),
 { [y -> (Uint128 1)],
   [x -> (Uint128 0)] }
-<<<<<<< HEAD
-Gas remaining: 4001217
-=======
-Gas remaining: 4001218
->>>>>>> 5feeabf9
+Gas remaining: 4001208