--- conflicted
+++ resolved
@@ -10,8 +10,4 @@
   [pos -> (Uint32 20)],
   [value -> (ByStr 0x64fdfd00fde803fdfffffe9f860200feffffffffffffe30b5403000000)],
   [num_hex -> (ByStr29 0x64fdfd00fde803fdfffffe9f860200feffffffffffffe30b5403000000)] }
-<<<<<<< HEAD
-Gas remaining: 4000720
-=======
-Gas remaining: 4000721
->>>>>>> 5feeabf9
+Gas remaining: 4000711