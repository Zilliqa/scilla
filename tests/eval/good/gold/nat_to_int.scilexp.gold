(Uint32 3),
{ [res1 -> (Uint32 0)],
  [three -> (Nat 3)],
  [two -> (Nat 2)],
  [one -> (Nat 1)],
  [zero -> (Nat 0)] }
<<<<<<< HEAD
Gas remaining: 4001150
=======
Gas remaining: 4001151
>>>>>>> 5feeabf9
<|MERGE_RESOLUTION|>--- conflicted
+++ resolved
@@ -4,8 +4,4 @@
   [two -> (Nat 2)],
   [one -> (Nat 1)],
   [zero -> (Nat 0)] }
-<<<<<<< HEAD
-Gas remaining: 4001150
-=======
-Gas remaining: 4001151
->>>>>>> 5feeabf9
+Gas remaining: 4001141