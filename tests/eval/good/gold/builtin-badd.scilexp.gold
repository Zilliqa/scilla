--- conflicted
+++ resolved
@@ -1,8 +1,4 @@
 (BNum 23224456),
 { [b -> (Uint32 1)],
   [a -> (BNum 23224455)] }
-<<<<<<< HEAD
-Gas remaining: 4001193
-=======
-Gas remaining: 4001194
->>>>>>> 5feeabf9
+Gas remaining: 4001184