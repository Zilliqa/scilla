--- conflicted
+++ resolved
@@ -4,8 +4,4 @@
   [res1 -> (True)],
   [y -> (ByStr 0xfb19)],
   [x -> (ByStr2 0xfb19)] }
-<<<<<<< HEAD
-Gas remaining: 4001203
-=======
-Gas remaining: 4001204
->>>>>>> 5feeabf9
+Gas remaining: 4001194