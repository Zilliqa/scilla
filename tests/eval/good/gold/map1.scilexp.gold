--- conflicted
+++ resolved
@@ -6,8 +6,4 @@
   [v1 -> (Uint64 42)],
   [k2 -> (Uint64 2)],
   [k1 -> (Uint64 1)] }
-<<<<<<< HEAD
-Gas remaining: 4001213
-=======
-Gas remaining: 4001214
->>>>>>> 5feeabf9
+Gas remaining: 4001204