(Uint32 0),
{ [i -> (Uint32 0)],
  [h -> (Uint32 1)],
  [g -> (Int32 0)],
  [e -> (Int32 0)],
  [d -> (Int32 1)],
  [c -> (Int32 120)],
  [b -> (Int32 2)],
  [a -> (Int32 100)],
  [f -> <closure>] }
<<<<<<< HEAD
Gas remaining: 4001144
=======
Gas remaining: 4001145
>>>>>>> 5feeabf9
<|MERGE_RESOLUTION|>--- conflicted
+++ resolved
@@ -8,8 +8,4 @@
   [b -> (Int32 2)],
   [a -> (Int32 100)],
   [f -> <closure>] }
-<<<<<<< HEAD
-Gas remaining: 4001144
-=======
-Gas remaining: 4001145
->>>>>>> 5feeabf9
+Gas remaining: 4001135