--- conflicted
+++ resolved
@@ -5,8 +5,4 @@
   [two -> (Int64 2)],
   [one -> (Int64 1)],
   [int_rest -> <closure>] }
-<<<<<<< HEAD
-Gas remaining: 4001212
-=======
-Gas remaining: 4001213
->>>>>>> 5feeabf9
+Gas remaining: 4001203