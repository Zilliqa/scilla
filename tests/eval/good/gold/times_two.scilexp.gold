(Int32 8),
{ [fn -> <closure>],
  [f0 -> (Int32 1)],
  [folder -> <closure>],
  [three -> (Nat 3)],
  [two -> (Nat 2)],
  [one -> (Nat 1)],
  [zero -> (Nat 0)] }
<<<<<<< HEAD
Gas remaining: 4001117
=======
Gas remaining: 4001118
>>>>>>> 5feeabf9
<|MERGE_RESOLUTION|>--- conflicted
+++ resolved
@@ -6,8 +6,4 @@
   [two -> (Nat 2)],
   [one -> (Nat 1)],
   [zero -> (Nat 0)] }
-<<<<<<< HEAD
-Gas remaining: 4001117
-=======
-Gas remaining: 4001118
->>>>>>> 5feeabf9
+Gas remaining: 4001108