(None),
{ [tf_applied -> (None)],
  [tf -> <type_closure>] }
<<<<<<< HEAD
Gas remaining: 4001223
=======
Gas remaining: 4001224
>>>>>>> 5feeabf9
<|MERGE_RESOLUTION|>--- conflicted
+++ resolved
@@ -1,8 +1,4 @@
 (None),
 { [tf_applied -> (None)],
   [tf -> <type_closure>] }
-<<<<<<< HEAD
-Gas remaining: 4001223
-=======
-Gas remaining: 4001224
->>>>>>> 5feeabf9
+Gas remaining: 4001214