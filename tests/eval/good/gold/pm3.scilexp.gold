--- conflicted
+++ resolved
@@ -5,8 +5,4 @@
   [z -> (Int32 3)],
   [y -> (Some (Int32 42))],
   [v -> (Int32 42)] }
-<<<<<<< HEAD
-Gas remaining: 4001214
-=======
-Gas remaining: 4001215
->>>>>>> 5feeabf9
+Gas remaining: 4001205