(Uint32 100),
{ [c -> (Uint32 10)],
  [x -> (Int32 10000)],
  [b -> (Uint32 2)],
  [a -> (Int32 100)] }
<<<<<<< HEAD
Gas remaining: 4001142
=======
Gas remaining: 4001143
>>>>>>> 5feeabf9
<|MERGE_RESOLUTION|>--- conflicted
+++ resolved
@@ -3,8 +3,4 @@
   [x -> (Int32 10000)],
   [b -> (Uint32 2)],
   [a -> (Int32 100)] }
-<<<<<<< HEAD
-Gas remaining: 4001142
-=======
-Gas remaining: 4001143
->>>>>>> 5feeabf9
+Gas remaining: 4001133