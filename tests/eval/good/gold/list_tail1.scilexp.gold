(Some (List (Int64 2), (Nil))),
{ [l3 -> (List (Int64 1), (Int64 2), (Nil))],
  [l2 -> (List (Int64 2), (Nil))],
  [nil -> (Nil)],
  [three -> (Int64 3)],
  [two -> (Int64 2)],
  [one -> (Int64 1)],
  [int_rest -> <closure>] }
<<<<<<< HEAD
Gas remaining: 4001210
=======
Gas remaining: 4001211
>>>>>>> 5feeabf9
<|MERGE_RESOLUTION|>--- conflicted
+++ resolved
@@ -6,8 +6,4 @@
   [two -> (Int64 2)],
   [one -> (Int64 1)],
   [int_rest -> <closure>] }
-<<<<<<< HEAD
-Gas remaining: 4001210
-=======
-Gas remaining: 4001211
->>>>>>> 5feeabf9
+Gas remaining: 4001201