--- conflicted
+++ resolved
@@ -10,8 +10,4 @@
   [pos -> (Uint32 7)],
   [value -> (ByStr 0x64fdfd00fde803fdffff)],
   [num_hex -> (ByStr10 0x64fdfd00fde803fdffff)] }
-<<<<<<< HEAD
-Gas remaining: 4000883
-=======
-Gas remaining: 4000884
->>>>>>> 5feeabf9
+Gas remaining: 4000874