(Int256 1002233),
{ [b -> (BNum 22222222)],
  [a -> (BNum 23224455)] }
<<<<<<< HEAD
Gas remaining: 4001193
=======
Gas remaining: 4001194
>>>>>>> 5feeabf9
<|MERGE_RESOLUTION|>--- conflicted
+++ resolved
@@ -1,8 +1,4 @@
 (Int256 1002233),
 { [b -> (BNum 22222222)],
   [a -> (BNum 23224455)] }
-<<<<<<< HEAD
-Gas remaining: 4001193
-=======
-Gas remaining: 4001194
->>>>>>> 5feeabf9
+Gas remaining: 4001184