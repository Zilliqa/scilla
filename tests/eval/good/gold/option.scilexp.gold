--- conflicted
+++ resolved
@@ -3,8 +3,4 @@
   [t -> (True)],
   [x -> (Int32 12)],
   [a -> (Int32 12)] }
-<<<<<<< HEAD
-Gas remaining: 4001220
-=======
-Gas remaining: 4001221
->>>>>>> 5feeabf9
+Gas remaining: 4001211