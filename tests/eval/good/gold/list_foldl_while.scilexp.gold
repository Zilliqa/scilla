(Int32 -4),
{ [foldWhile -> <closure>],
  [sub_neq2 -> <closure>],
  [subtract -> <closure>],
  [l4 -> (List (Int32 3), (Int32 1), (Int32 2), (Int32 3), (Nil))],
  [l3 -> (List (Int32 1), (Int32 2), (Int32 3), (Nil))],
  [l2 -> (List (Int32 2), (Int32 3), (Nil))],
  [l1 -> (List (Int32 3), (Nil))],
  [nil -> (Nil)],
  [three -> (Int32 3)],
  [two -> (Int32 2)],
  [one -> (Int32 1)],
  [zero -> (Int32 0)] }
<<<<<<< HEAD
Gas remaining: 4001109
=======
Gas remaining: 4001110
>>>>>>> 5feeabf9
<|MERGE_RESOLUTION|>--- conflicted
+++ resolved
@@ -11,8 +11,4 @@
   [two -> (Int32 2)],
   [one -> (Int32 1)],
   [zero -> (Int32 0)] }
-<<<<<<< HEAD
-Gas remaining: 4001109
-=======
-Gas remaining: 4001110
->>>>>>> 5feeabf9
+Gas remaining: 4001100