--- conflicted
+++ resolved
@@ -2,8 +2,4 @@
 { [n -> (Int32 42)],
   [id_int -> <closure>],
   [id -> <type_closure>] }
-<<<<<<< HEAD
-Gas remaining: 4001220
-=======
-Gas remaining: 4001221
->>>>>>> 5feeabf9
+Gas remaining: 4001211