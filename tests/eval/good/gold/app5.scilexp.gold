(Some (Int32 55)),
{ [w -> (Int32 55)],
  [v -> (Some (Int32 55))],
  [m -> (Map ByStr20 Int32 [((ByStr20 0x1234567890123456789012345678901234abcdef) => (Int32 55))])],
  [res -> (Some (Map ByStr20 Int32 [((ByStr20 0x1234567890123456789012345678901234abcdef) => (Int32 55))]))],
  [amt -> (Int32 55)],
  [a -> (ByStr20 0x1234567890123456789012345678901234abcdef)],
  [bs -> (Map ByStr20 Int32 [])],
  [check_update -> <closure>] }
<<<<<<< HEAD
Gas remaining: 4001203
=======
Gas remaining: 4001204
>>>>>>> 5feeabf9
<|MERGE_RESOLUTION|>--- conflicted
+++ resolved
@@ -7,8 +7,4 @@
   [a -> (ByStr20 0x1234567890123456789012345678901234abcdef)],
   [bs -> (Map ByStr20 Int32 [])],
   [check_update -> <closure>] }
-<<<<<<< HEAD
-Gas remaining: 4001203
-=======
-Gas remaining: 4001204
->>>>>>> 5feeabf9
+Gas remaining: 4001194