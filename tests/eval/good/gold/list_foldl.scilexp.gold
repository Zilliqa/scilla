--- conflicted
+++ resolved
@@ -8,8 +8,4 @@
   [two -> (Int32 2)],
   [one -> (Int32 1)],
   [zero -> (Int32 0)] }
-<<<<<<< HEAD
-Gas remaining: 4001132
-=======
-Gas remaining: 4001133
->>>>>>> 5feeabf9
+Gas remaining: 4001123