(Map Int32 Int32 [((Int32 2) => (Int32 239)); ((Int32 1) => (Int32 112))]),
{ [m3 -> (Map Int32 Int32 [((Int32 2) => (Int32 239)); ((Int32 1) => (Int32 112))])],
  [m2 -> (Map Int32 Int32 [((Int32 2) => (Int32 239)); ((Int32 1) => (Int32 42))])],
  [m1 -> (Map Int32 Int32 [((Int32 1) => (Int32 42))])],
  [m0 -> (Map Int32 Int32 [])],
  [v3 -> (Int32 112)],
  [v2 -> (Int32 239)],
  [v1 -> (Int32 42)],
  [k2 -> (Int32 2)],
  [k1 -> (Int32 1)] }
<<<<<<< HEAD
Gas remaining: 4001207
=======
Gas remaining: 4001208
>>>>>>> 5feeabf9
<|MERGE_RESOLUTION|>--- conflicted
+++ resolved
@@ -8,8 +8,4 @@
   [v1 -> (Int32 42)],
   [k2 -> (Int32 2)],
   [k1 -> (Int32 1)] }
-<<<<<<< HEAD
-Gas remaining: 4001207
-=======
-Gas remaining: 4001208
->>>>>>> 5feeabf9
+Gas remaining: 4001198