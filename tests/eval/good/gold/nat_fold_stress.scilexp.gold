--- conflicted
+++ resolved
@@ -1,8 +1,4 @@
 (Uint32 0),
 { [large_n -> (Uint32 80000)],
   [silly_zero -> <closure>] }
-<<<<<<< HEAD
-Gas remaining: 3201209
-=======
-Gas remaining: 3201210
->>>>>>> 5feeabf9
+Gas remaining: 3201200