(Int32 6),
{ [l3 -> (List (Int32 1), (Int32 2), (Int32 3), (Nil))],
  [l2 -> (List (Int32 2), (Int32 3), (Nil))],
  [l1 -> (List (Int32 3), (Nil))],
  [nil -> (Nil)],
  [three -> (Int32 3)],
  [two -> (Int32 2)],
  [one -> (Int32 1)],
  [list_product -> <closure>] }
<<<<<<< HEAD
Gas remaining: 4001087
=======
Gas remaining: 4001088
>>>>>>> 5feeabf9
<|MERGE_RESOLUTION|>--- conflicted
+++ resolved
@@ -7,8 +7,4 @@
   [two -> (Int32 2)],
   [one -> (Int32 1)],
   [list_product -> <closure>] }
-<<<<<<< HEAD
-Gas remaining: 4001087
-=======
-Gas remaining: 4001088
->>>>>>> 5feeabf9
+Gas remaining: 4001078