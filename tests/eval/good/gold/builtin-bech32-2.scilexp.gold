(Some (String "zil102n74869xnvdwq3yh8p0k9jjgtejruft268tg8")),
{ [prefix -> (String "zil")],
  [bystr20_addr -> (ByStr20 0x7aa7ea9f4534d8d70224b9c2fb165242f321f12b)] }
<<<<<<< HEAD
Gas remaining: 4001065
=======
Gas remaining: 4001066
>>>>>>> 5feeabf9
<|MERGE_RESOLUTION|>--- conflicted
+++ resolved
@@ -1,8 +1,4 @@
 (Some (String "zil102n74869xnvdwq3yh8p0k9jjgtejruft268tg8")),
 { [prefix -> (String "zil")],
   [bystr20_addr -> (ByStr20 0x7aa7ea9f4534d8d70224b9c2fb165242f321f12b)] }
-<<<<<<< HEAD
-Gas remaining: 4001065
-=======
-Gas remaining: 4001066
->>>>>>> 5feeabf9
+Gas remaining: 4001056