--- conflicted
+++ resolved
@@ -4,8 +4,4 @@
   [msg -> (Message [(tag : (String "Main")) ; (value : (Int32 5))])],
   [one_msg -> <closure>],
   [nil_msg -> (Nil)] }
-<<<<<<< HEAD
-Gas remaining: 4001217
-=======
-Gas remaining: 4001218
->>>>>>> 5feeabf9
+Gas remaining: 4001208