(Int32 2),
{ [g -> <closure>],
  [d -> (Int32 2)],
  [a -> (Int32 1)],
  [f -> <closure>],
  [x -> (Int32 42)] }
<<<<<<< HEAD
Gas remaining: 4001214
=======
Gas remaining: 4001215
>>>>>>> 5feeabf9
<|MERGE_RESOLUTION|>--- conflicted
+++ resolved
@@ -4,8 +4,4 @@
   [a -> (Int32 1)],
   [f -> <closure>],
   [x -> (Int32 42)] }
-<<<<<<< HEAD
-Gas remaining: 4001214
-=======
-Gas remaining: 4001215
->>>>>>> 5feeabf9
+Gas remaining: 4001205