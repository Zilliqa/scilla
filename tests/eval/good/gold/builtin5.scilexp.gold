(Int256 142),
{ [b -> (Int256 2)],
  [a -> (Int256 100)],
  [f -> <closure>] }
<<<<<<< HEAD
Gas remaining: 4001186
=======
Gas remaining: 4001187
>>>>>>> 5feeabf9
<|MERGE_RESOLUTION|>--- conflicted
+++ resolved
@@ -2,8 +2,4 @@
 { [b -> (Int256 2)],
   [a -> (Int256 100)],
   [f -> <closure>] }
-<<<<<<< HEAD
-Gas remaining: 4001186
-=======
-Gas remaining: 4001187
->>>>>>> 5feeabf9
+Gas remaining: 4001177