(List (Uint32 15), (Uint32 5), (Uint32 10), (Uint32 15), (Nil)),
{ [l4 -> (List (Uint32 3), (Uint32 1), (Uint32 2), (Uint32 3), (Nil))],
  [l3 -> (List (Uint32 1), (Uint32 2), (Uint32 3), (Nil))],
  [l2 -> (List (Uint32 2), (Uint32 3), (Nil))],
  [l1 -> (List (Uint32 3), (Nil))],
  [nil -> (Nil)],
  [three -> (Uint32 3)],
  [two -> (Uint32 2)],
  [one -> (Uint32 1)],
  [f -> <closure>],
  [int_map -> <closure>] }
<<<<<<< HEAD
Gas remaining: 4001059
=======
Gas remaining: 4001060
>>>>>>> 5feeabf9
<|MERGE_RESOLUTION|>--- conflicted
+++ resolved
@@ -9,8 +9,4 @@
   [one -> (Uint32 1)],
   [f -> <closure>],
   [int_map -> <closure>] }
-<<<<<<< HEAD
-Gas remaining: 4001059
-=======
-Gas remaining: 4001060
->>>>>>> 5feeabf9
+Gas remaining: 4001050