--- conflicted
+++ resolved
@@ -9,8 +9,4 @@
   [k3 -> (Int32 3)],
   [k2 -> (Int32 2)],
   [k1 -> (Int32 1)] }
-<<<<<<< HEAD
-Gas remaining: 4001202
-=======
-Gas remaining: 4001203
->>>>>>> 5feeabf9
+Gas remaining: 4001193