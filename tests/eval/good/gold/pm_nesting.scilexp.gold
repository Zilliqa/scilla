(Int32 42),
{ [g -> (Int32 42)],
  [p -> (Pair (True) (Some (Int32 42)))],
  [y -> (Some (Int32 42))],
  [x -> (True)],
  [v -> (Int32 42)] }
<<<<<<< HEAD
Gas remaining: 4001219
=======
Gas remaining: 4001220
>>>>>>> 5feeabf9
<|MERGE_RESOLUTION|>--- conflicted
+++ resolved
@@ -4,8 +4,4 @@
   [y -> (Some (Int32 42))],
   [x -> (True)],
   [v -> (Int32 42)] }
-<<<<<<< HEAD
-Gas remaining: 4001219
-=======
-Gas remaining: 4001220
->>>>>>> 5feeabf9
+Gas remaining: 4001210