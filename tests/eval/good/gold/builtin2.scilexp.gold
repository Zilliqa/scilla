--- conflicted
+++ resolved
@@ -4,8 +4,4 @@
   [two -> (Int64 2)],
   [b -> (Int64 44)],
   [a -> (Int64 42)] }
-<<<<<<< HEAD
-Gas remaining: 4001210
-=======
-Gas remaining: 4001211
->>>>>>> 5feeabf9
+Gas remaining: 4001201