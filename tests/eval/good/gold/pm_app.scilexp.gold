--- conflicted
+++ resolved
@@ -2,8 +2,4 @@
 { [y -> (False)],
   [x -> (True)],
   [andb -> <closure>] }
-<<<<<<< HEAD
-Gas remaining: 4001216
-=======
-Gas remaining: 4001217
->>>>>>> 5feeabf9
+Gas remaining: 4001207