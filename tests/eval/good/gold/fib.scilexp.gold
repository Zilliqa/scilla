--- conflicted
+++ resolved
@@ -8,8 +8,4 @@
   [two -> (Nat 2)],
   [one -> (Nat 1)],
   [zero -> (Nat 0)] }
-<<<<<<< HEAD
-Gas remaining: 4001082
-=======
-Gas remaining: 4001083
->>>>>>> 5feeabf9
+Gas remaining: 4001073