(Pair (ByStr 0x3930000000000000) (ByStr 0x0000000000003039)),
{ [ibe -> (ByStr 0x0000000000003039)],
  [append_uint64_be -> <closure>],
  [extract_uint64_be -> <closure>],
  [big_endian -> (Conversions.BigEndian)],
  [ile -> (ByStr 0x3930000000000000)],
  [empty -> (ByStr 0x)],
  [empty_x -> (ByStr0 0x)],
  [i -> (Uint64 12345)] }
<<<<<<< HEAD
Gas remaining: 4001142
=======
Gas remaining: 4001143
>>>>>>> 5feeabf9
<|MERGE_RESOLUTION|>--- conflicted
+++ resolved
@@ -7,8 +7,4 @@
   [empty -> (ByStr 0x)],
   [empty_x -> (ByStr0 0x)],
   [i -> (Uint64 12345)] }
-<<<<<<< HEAD
-Gas remaining: 4001142
-=======
-Gas remaining: 4001143
->>>>>>> 5feeabf9
+Gas remaining: 4001133