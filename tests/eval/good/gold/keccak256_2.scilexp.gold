--- conflicted
+++ resolved
@@ -8,8 +8,4 @@
   [v1 -> (Int64 42)],
   [k2 -> (Int64 2)],
   [k1 -> (Int64 1)] }
-<<<<<<< HEAD
-Gas remaining: 4001209
-=======
-Gas remaining: 4001210
->>>>>>> 5feeabf9
+Gas remaining: 4001200