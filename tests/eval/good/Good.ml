(*
  This file is part of scilla.

  Copyright (c) 2018 - present Zilliqa Research Pvt. Ltd.
  
  scilla is free software: you can redistribute it and/or modify it under the
  terms of the GNU General Public License as published by the Free Software
  Foundation, either version 3 of the License, or (at your option) any later
  version.
 
  scilla is distributed in the hope that it will be useful, but WITHOUT ANY
  WARRANTY; without even the implied warranty of MERCHANTABILITY or FITNESS FOR
  A PARTICULAR PURPOSE.  See the GNU General Public License for more details.
 
  You should have received a copy of the GNU General Public License along with
  scilla.  If not, see <http://www.gnu.org/licenses/>.
*)

open Core_kernel
open OUnit2

let explist =
  [
    "ackermann.scilexp";
    "addr.scilexp";
    "app2.scilexp";
    "app3.scilexp";
    "app4.scilexp";
    "app5.scilexp";
    "app.scilexp";
    "builtin1.scilexp";
    "builtin2.scilexp";
    "builtin3.scilexp";
    "builtin5.scilexp";
    "builtin6.scilexp";
    "builtin-strings.scilexp";
    "builtin-div.scilexp";
    "builtin-div2.scilexp";
    "builtin-div3.scilexp";
    "builtin-div4.scilexp";
    "builtin-pow.scilexp";
    "builtin-rem.scilexp";
    "builtin-rem2.scilexp";
    "builtin-rem3.scilexp";
    "builtin-badd.scilexp";
    "builtin-bsub.scilexp";
    "builtin-bech32-1.scilexp";
    "builtin-bech32-2.scilexp";
    "builtin-isqrt.scilexp";
    "builtin-eq-bystr.scilexp";
    "cons.scilexp";
    "fib.scilexp";
    "func_pair.scilexp";
    "hash1.scilexp";
    "hash2.scilexp";
    "hash3.scilexp";
    "hash4.scilexp";
    "hash5.scilexp";
    "hash_map_stable1.scilexp";
    "hash_map_stable2.scilexp";
    "hash_map_stable3.scilexp";
    "hof2.scilexp";
    "hof3.scilexp";
    "hof.scilexp";
    "id.scilexp";
    "int_conversions.scilexp";
    "int_to_nat.scilexp";
    "keccak256_1.scilexp";
    "keccak256_2.scilexp";
    "keccak256_3.scilexp";
    "keccak256_4.scilexp";
    "keccak256_5.scilexp";
    "ripemd160_1.scilexp";
    "ripemd160_2.scilexp";
    "ripemd160_5.scilexp";
    "let-builtin.scilexp";
    "let.scilexp";
    "list_append.scilexp";
    "list_eq.scilexp";
    "list_exists.scilexp";
    "list_filter.scilexp";
    "list_find.scilexp";
    "list_flatten.scilexp";
    "list_forall.scilexp";
    "list_head.scilexp";
    "list_length.scilexp";
    "list_map.scilexp";
    "list_mem.scilexp";
    "list_nth.scilexp";
    "list_product.scilexp";
    "list_reverse.scilexp";
    "list_sort.scilexp";
    "list_sort_eq.scilexp";
    "list_tail1.scilexp";
    "list_tail2.scilexp";
    "list_tail.scilexp";
    "list_unzip.scilexp";
    "list_zip.scilexp";
    "list_zip_with.scilexp";
    "list_foldl_while.scilexp";
    "list_foldl.scilexp";
    "list_foldr.scilexp";
    "map1.scilexp";
    "map2.scilexp";
    "map3.scilexp";
    "map4.scilexp";
    "map5.scilexp";
    "map6.scilexp";
    "map_remove_no_exception.scilexp";
    "map_no_keeping_old_bindings.scilexp";
    "map_to_list.scilexp";
    "msg.scilexp";
    "nat_eq_false.scilexp";
    "nat_eq_foldl.scilexp";
    "nat_to_int.scilexp";
    "nat_fold_stress.scilexp";
    "option.scilexp";
    "pair1.scilexp";
    "pair2.scilexp";
    "pair3.scilexp";
    "pm1.scilexp";
    "pm2.scilexp";
    "pm3.scilexp";
    "pm_app.scilexp";
    "pm_nesting.scilexp";
    "string1.scilexp";
    "string2.scilexp";
    "times_two.scilexp";
    "to_bystr.scilexp";
    "type_subst1.scilexp";
    "type_subst2.scilexp";
    "uint_conversions.scilexp";
    "let_in_let_in.scilexp";
    "builtin-schnorr_get_address.scilexp";
    "str-char-1.scilexp";
    "builtin-alt-bn128.scilexp";
    "builtin-alt-bn128-2.scilexp";
    "builtin-ecdsa_recover.scilexp";
    "polynetwork_header.scilexp";
    "polynetwork_deserialize_proof.scilexp";
    "polynetwork_next_var_uint1.scilexp";
    "polynetwork_next_var_uint2.scilexp";
    "polynetwork_next_var_uint3.scilexp";
    "polynetwork_next_var_uint4.scilexp";
    "polynetwork_next_var_uint5.scilexp";
    "polynetwork_next_var_uint6.scilexp";
    "polynetwork_next_var_uint7.scilexp";
    "polynetwork_extract_bystr1.scilexp";
    "polynetwork_extract_bystr2.scilexp";
    "polynetwork_extract_bystr3.scilexp";
    "polynetwork_getBookKeeper.scilexp";
    "polynetwork_txparam.scilexp";
    "builtin_type_args.scilexp";
    "endian_test32.scilexp";
    "endian_test64.scilexp";
    "endian_test128.scilexp";
    "endian_test256.scilexp";
    "int_lits.scilexp";
<<<<<<< HEAD
    "crypto-neg-eq.scilexp";
=======
    "crypto_g.scilexp";
    "crypto_zero.scilexp";
>>>>>>> 845543c2
  ]

module Tests = Scilla_test.Util.DiffBasedTests (struct
  let gold_path dir f = [ dir; "eval"; "good"; "gold"; f ^ ".gold" ]

  let test_path f = [ "eval"; "good"; f ]

  let runner = "eval-runner"

  let ignore_predef_args = false

  let json_errors = true

  let gas_limit = Stdint.Uint64.of_int 4002000

  let custom_args = []

  let additional_libdirs = []

  let provide_init_arg = false

  let diff_filter s = s

  let tests = explist

  let exit_code : UnixLabels.process_status = WEXITED 0
end)

let tests env = "good" >::: [ Tests.tests env ]<|MERGE_RESOLUTION|>--- conflicted
+++ resolved
@@ -156,12 +156,9 @@
     "endian_test128.scilexp";
     "endian_test256.scilexp";
     "int_lits.scilexp";
-<<<<<<< HEAD
     "crypto-neg-eq.scilexp";
-=======
     "crypto_g.scilexp";
     "crypto_zero.scilexp";
->>>>>>> 845543c2
   ]
 
 module Tests = Scilla_test.Util.DiffBasedTests (struct
