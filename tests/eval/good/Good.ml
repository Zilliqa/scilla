--- conflicted
+++ resolved
@@ -148,11 +148,8 @@
     "polynetwork_extract_bystr2.scilexp";
     "polynetwork_extract_bystr3.scilexp";
     "polynetwork_getBookKeeper.scilexp";
-<<<<<<< HEAD
     "polynetwork_txparam.scilexp";
-=======
     "builtin_type_args.scilexp";
->>>>>>> 85fd420d
   ]
 
 module Tests = Scilla_test.Util.DiffBasedTests (struct
