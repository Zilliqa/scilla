Gas use polynomial for transition Bid:
<<<<<<< HEAD
352 + 1(a) + 3(b) + 2(c) + 1(d) + 1(e) + 1(f) + 4(g) + 4(h)
=======
463 + 1(a) + 7(b) + 2(c) + 1(d) + 1(e) + 1(f) + 4(g)
>>>>>>> 1e361393
Legend:

d: highestBidder
h: _amount
b: Container (1, 1)
e: Element of: pendingReturns
c: highestBid
a: ended
f: Result of builtin add(highestBid,Element of: pendingReturns)
g: _sender

Gas use polynomial for transition Withdraw:
1(a) + 43 + 2(b) + 1(c)
Legend:

b: Container (1, 1)
a: pendingReturns
c: _sender

Gas use polynomial for transition AuctionEnd:
<<<<<<< HEAD
175 + 1(a) + 2(b) + 2(c)
=======
233 + 1(a) + 1(b) + 4(c) + 1(d)
>>>>>>> 1e361393
Legend:

c: highestBid
b: Container (1, 1)
a: ended

{
  "contract_info": {
    "scilla_major_version": "0",
    "vname": "OpenAuction",
    "params": [
      { "vname": "auctionStart", "type": "BNum" },
      { "vname": "biddingTime", "type": "Uint128" },
      { "vname": "beneficiary", "type": "ByStr20" }
    ],
    "fields": [
      { "vname": "ended", "type": "Bool" },
      { "vname": "highestBidder", "type": "Option (ByStr20)" },
      { "vname": "highestBid", "type": "Uint128" },
      { "vname": "pendingReturns", "type": "Map (ByStr20) (Uint128)" }
    ],
    "transitions": [
      { "vname": "Bid", "params": [] },
      { "vname": "Withdraw", "params": [] },
      { "vname": "AuctionEnd", "params": [] }
    ],
    "events": [
      {
        "vname": "Auction ended",
        "params": [ { "vname": "highest_bid", "type": "Uint128" } ]
      },
      {
        "vname": "Withdraw Successful",
        "params": [ { "vname": "addr", "type": "ByStr20" } ]
      },
      {
        "vname": "Bid",
        "params": [
          { "vname": "code", "type": "Int32" },
          { "vname": "addr", "type": "ByStr20" },
          { "vname": "amount", "type": "Uint128" }
        ]
      }
    ],
    "ADTs": [
      {
        "tname": "Option",
        "tparams": [ "'A" ],
        "tmap": [
          { "cname": "Some", "argtypes": [ "'A" ] },
          { "cname": "None", "argtypes": [] }
        ]
      },
      {
        "tname": "Bool",
        "tparams": [],
        "tmap": [
          { "cname": "True", "argtypes": [] },
          { "cname": "False", "argtypes": [] }
        ]
      },
      {
        "tname": "Nat",
        "tparams": [],
        "tmap": [
          { "cname": "Zero", "argtypes": [] },
          { "cname": "Succ", "argtypes": [ "Nat" ] }
        ]
      },
      {
        "tname": "List",
        "tparams": [ "'A" ],
        "tmap": [
          { "cname": "Cons", "argtypes": [ "'A", "List ('A)" ] },
          { "cname": "Nil", "argtypes": [] }
        ]
      },
      {
        "tname": "Pair",
        "tparams": [ "'A", "'B" ],
        "tmap": [ { "cname": "Pair", "argtypes": [ "'A", "'B" ] } ]
      }
    ]
  },
  "warnings": [
    {
      "warning_message": "Consider using in-place Map access",
      "start_location": {
        "file": "gas_use_analysis/contracts/auction.scilla",
        "line": 128,
        "column": 10
      },
      "end_location": { "file": "", "line": 0, "column": 0 },
      "warning_id": 1
    }
  ]
}<|MERGE_RESOLUTION|>--- conflicted
+++ resolved
@@ -1,9 +1,5 @@
 Gas use polynomial for transition Bid:
-<<<<<<< HEAD
-352 + 1(a) + 3(b) + 2(c) + 1(d) + 1(e) + 1(f) + 4(g) + 4(h)
-=======
-463 + 1(a) + 7(b) + 2(c) + 1(d) + 1(e) + 1(f) + 4(g)
->>>>>>> 1e361393
+343 + 1(a) + 3(b) + 2(c) + 1(d) + 1(e) + 1(f) + 4(g) + 4(h)
 Legend:
 
 d: highestBidder
@@ -24,11 +20,7 @@
 c: _sender
 
 Gas use polynomial for transition AuctionEnd:
-<<<<<<< HEAD
-175 + 1(a) + 2(b) + 2(c)
-=======
-233 + 1(a) + 1(b) + 4(c) + 1(d)
->>>>>>> 1e361393
+169 + 1(a) + 2(b) + 2(c)
 Legend:
 
 c: highestBid
