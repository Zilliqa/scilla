# Scilla: A Smart Contract Intermediate Level Language

## Project structure

* [`docs`](./docs) -- specification and other documents 
* [`src/lang`](./src/lang) -- language definition
* [`src/runners`](./src/runners) -- interpreters

## Building and Running

### Build requirements

Platform specific instructions for setting up your system for building Scilla can be
found in [INSTALL](./INSTALL.md)

### Compiling and Running

To build the project, run `make clean; make` from the root folder.

Once the probject is built you can try the following things:

#### Evaluating a standalone closed expression:

From the project root, execute

```
./bin/eval-runner tests/eval/exp/let.scilla 
```

Instead of `let.scilla` you might want to try any idfferent file in `tests/eval/exp`.

#### Executing a simple transition

From the project root, execute

```
./bin/scilla-runner -init tests/contracts/crowdfunding/init.json -istate tests/contracts/crowdfunding/state_4.json -iblockchain tests/contracts/crowdfunding/blockchain_4.json -imessage tests/contracts/crowdfunding/message_4.json -o tests/contracts/crowdfunding/output_4.json -i tests/contracts/crowdfunding/contract
```
  or
```
./bin/scilla-runner -init tests/contracts/zil-game/init.json -istate tests/contracts/zil-game/state_5.json -iblockchain tests/contracts/zil-game/blockchain_5.json -imessage tests/contracts/zil-game/message_5.json -o tests/contracts/zil-game/output_5.json -i tests/contracts/zil-game/contract
```

Alternatively, use the easyrun script as below:

```
./easyrun.sh crowdfunding 1
```

where `n` is a number `0-5` for the number of "steps" to execute the
protocol (the messages and blockchain states are provided for only so
many steps in the simulation).

### Where to find binaries

* The runnables are put into the folder

```
$PROJECT_DIR/_build/install/default/bin
```

### Running the testsuite

The testsuite is based on the `OUnit2` framework and is driven by the
main module in `tests/Testsuite.ml`. Currently there are two types of
tests run in the testsuite. `contracts` tests run a full transition on
a contract with all input data provided. `eval` tests only test
expression evaluation. To add more tests of either of these kinds,
look for the corresponding `.ml` files in their tests/directory and add
accordingly.

To run the testsuite:

```
make test
```

To run the testsuite executable manually from bin/testsuite, you have to provide
the parameters "-bin-dir" and "-tests-dir", which must be absolute paths to
the directory containing scilla-runner, eval-runner and the tests/directory
containng the tests. Relative paths may  not work.

To obtain a list of tests available:

```
./bin/testsuite -list-test
```

To run an individual test(s), for example
`all_tests:1:exptests:14:let.scilla`
(one of the tests from the list obtained via `./bin/testsuite -list-test`):

```
./bin/testsuite -only-test all_tests:1:exptests:14:let.scilla -print-cli true 
```

The optional `-print-cli true` argument is to produce the command line
that has been used to run the test.

## Using Ocaml with Emacs

The following extensions would be useful:

* [tuareg](https://github.com/ocaml/tuareg) for syntax highlighting
* [merlin](https://github.com/ocaml/merlin/wiki/emacs-from-scratch) for auto-completion
* [ocp-indent](https://github.com/OCamlPro/ocp-indent) for smart indentation

All those libraries can be installed via [opem-user-setup](https://github.com/OCamlPro/opam-user-setup):

```
opam install user-setup
```

## Emacs mode for Scilla

An emacs major mode for editing Scilla contracts is [provided](./misc/emacs-mode/scilla.el).
Add the following line to your ~/.emacs file to load this mode for files ending with .scilla.

```
<<<<<<< HEAD
=======
;; Scilla mode
>>>>>>> c8d1595e
(load-file "/path/to/scilla.el")
```

## Roadmap

Check the working [Notes](./ROADMAP.md)
<|MERGE_RESOLUTION|>--- conflicted
+++ resolved
@@ -97,33 +97,12 @@
 The optional `-print-cli true` argument is to produce the command line
 that has been used to run the test.
 
-## Using Ocaml with Emacs
-
-The following extensions would be useful:
-
-* [tuareg](https://github.com/ocaml/tuareg) for syntax highlighting
-* [merlin](https://github.com/ocaml/merlin/wiki/emacs-from-scratch) for auto-completion
-* [ocp-indent](https://github.com/OCamlPro/ocp-indent) for smart indentation
-
-All those libraries can be installed via [opem-user-setup](https://github.com/OCamlPro/opam-user-setup):
-
-```
-opam install user-setup
-```
-
 ## Emacs mode for Scilla
 
 An emacs major mode for editing Scilla contracts is [provided](./misc/emacs-mode/scilla.el).
 Add the following line to your ~/.emacs file to load this mode for files ending with .scilla.
 
 ```
-<<<<<<< HEAD
-=======
 ;; Scilla mode
->>>>>>> c8d1595e
 (load-file "/path/to/scilla.el")
-```
-
-## Roadmap
-
-Check the working [Notes](./ROADMAP.md)
+```