--- conflicted
+++ resolved
@@ -137,14 +137,10 @@
 
 # sequential build
 verbose-j1:
-<<<<<<< HEAD
 	dune build -j1 --profile dev @install --verbose
 
 # Benchmarks
 
 .PHONY : bench
 bench:
-	./scripts/run_benchmarks.sh $(base) $(compare)
-=======
-	dune build -j1 --profile dev @install --verbose
->>>>>>> 7e2ed699
+	./scripts/run_benchmarks.sh $(base) $(compare)